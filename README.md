--- conflicted
+++ resolved
@@ -70,55 +70,6 @@
 ./build/readerTest
 ```
 
-<<<<<<< HEAD
-To run JETSCAPE with MUSIC, one needs to use MPI commands,
-
-```bash
-    mpirun -np 1 ./MUSICTest
-```
-
-## CLVisc support
-
-CLVisc is a (3+1)D viscous hydrodynamical code developed at CCNU, LBNL and Frankfurt.
-The code is parallelized on Graphics Processing Unit (GPU) using OpenCL.
-Different from CUDA, the same code runs on both CPU and GPUs.
-The fluiddynamic evolution part was integrated into the JETSCAPE framework.
-The public version of CLVisc uses Python and pyopencl. 
-A cpp wrapper is implemented in external_packages folder for JETSCAPE.
-To download the opencl kernel files, run
-
-```bash
-    ./get_clvisc.sh
-```
-
-This shell script will clone the latest version of CLVisc to external_packages folder.
-
-When compiling CLVisc with JETSCAPE, please turn on the CLVisc support option
-when generating the cmake configuration file,
-
-```bash
-    mkdir build
-    cd build
-    cmake -Dclvisc=ON ..
-    make
-```
-
-The cpp wrapper in JETSCAPE will read configurations from jetscape_init.xml to initialize clvisc.
-CLVisc will use initial condition module and other modules provided by JETSCAPE.
-
-To run JETSCAPE with CLVisc on GPU or CPU, one needs to install OpenCL library and 
-most recent GPU drivers that support OpenCL.
-The Macbook has OpenCL library installed by default.
-Other GPU work stations using NVIDIA gpus might have already installed CUDA.
-CUDA is shipped with OpenCL too.
-For AMD, intel gpus or CPUs, one can install AMD APP SDK to provide the OpenCL support.
-
-To run the JETSCAPE CLViscTest,
-
-```bash
-    ./CLViscTest
-```
-=======
 which reads in the generated showers does some DFS search and shows the output. You can generate an output graph format which can be easily visualized using graphViz or other tools like Gephi (GUI for free for Mac) or more adanvanced, graph-tools (Python) and many more. Furthermore, as a "closure" test, the FastJet core package (compiled in our JetScape library) is used to perform a simple jetfinding (on the "final" partons, in graph language, incoming partons in a vertex with no outgoing partons/childs), and since the "shower" is perfectly collinear the jet pT is identical to the hard process parton pT (modulo some random new partons/roots in the final state, see above).  
 
 ## Developing modules
@@ -145,5 +96,4 @@
 Important Note: In the case of custom modules, you *must* start your module name with "CustomModule..." 
 in order for it to be recognized by the framework (for custom writers, you must start the name with "CustomWriter"). 
 
-Once these steps are done, one can just add the module name to the XML, and it will be automatically available to run in JETSCAPE.
->>>>>>> f7339aa3
+Once these steps are done, one can just add the module name to the XML, and it will be automatically available to run in JETSCAPE.
<?xml version="1.0"?>

<!-- Copyright (c) The JETSCAPE Collaboration, 2017 -->
<!-- For the full list of contributors see AUTHORS. -->
<!-- Report issues at https://github.com/JETSCAPE/JETSCAPE/issues -->
<!-- or via email to bugs.jetscape.org@gmail.com -->
<!-- Distributed under the GNU General Public License 3.0 (GPLv3 or later). -->
<!-- See COPYING for details. -->
 

 <jetscape>

  <debug> on </debug>
  <remark> off </remark>
  <vlevel> 0 </vlevel>

  <!--  Random Settings. For now, just a global  seed. -->
  <!--  Note: It's each modules responsibility to adopt it -->
  <!--  Note: Most if not all modules should understand 0 to mean a random value -->
  <!--  Note: Both 0 and non-zero values require careful treatment in case of multi-threading -->
  <!--           An example implementation is in JetEnergyLossManager.cc -->
  <Random>
    <seed>1</seed>
  </Random>

  <!-- Inital State Module  -->
  <IS>
    <!-- x range [-grid_max_x, grid_max_x] -->
    <!-- y range [-grid_max_y, grid_max_y]-->
    <!-- longitudinal range [-grid_max_z, grid_max_z]-->
    <!-- in units of [fm] -->
    <grid_max_x> 10 </grid_max_x>
    <grid_max_y> 10 </grid_max_y>
    <grid_max_z> 0 </grid_max_z>
    <grid_step_x> 0.2 </grid_step_x>
    <grid_step_y> 0.2 </grid_step_y>
    <grid_step_z> 0.2 </grid_step_z>
    
    <Trento use_module="pre_defined">
      <!-- pre-defined system: default collisions have auau200, pbpb2760, pbpb5020, more in the future -->
      <pre_defined collision_system="auau200" centrality_min="30" centrality_max="40" />
      <!-- user-defined system: to get one event in 0-100% centrality range -->
      <user_defined projectile="Au" target="Au" sqrts="200" cross_section="4.2" />
    </Trento>

    <!-- Options to read initial conditions from saved file  -->
    <initial_profile_path>../examples/test_hydro_files</initial_profile_path>
  </IS>

  <!-- Hard Process -->
  <Hard>

    <!-- Parton Gun test with fixed pT and fixed IS pos = 0  -->
    <PGun>
      <name>PGun</name>
      <pT>100</pT>
    </PGun>

    <!-- Pythia Gun -->
    <!-- Sensible defaults are set in the class. ptHat etc. get their own field -->
    <PythiaGun>
      <name>PythiaGun</name>
      <pTHatMin>110</pTHatMin>
      <pTHatMax>120</pTHatMax>
      <eCM>2760</eCM>
      <!-- You can add any number of additional lines to initialize pythia here -->
      <!-- Note that if the tag exists it cannot be empty (tinyxml produces a segfault) -->
      <!-- <LinesToRead> -->
      <!-- 	HardQCD:all = on -->
      <!-- </LinesToRead> -->
    </PythiaGun>     
  </Hard>   
  
  <!--Eloss Modules -->
  <!-- Individual Eloss Modules run Eloss and Eloss Manager  -->
  <Eloss>

    <deltaT>0.1</deltaT>
    <formTime> -0.1</formTime>
    <maxT>20</maxT>


    <Matter>
      <name>Matter</name>
      <Q0> 1.0 </Q0>
      <T0> 0.15 </T0>
      <vir_factor> 0.25 </vir_factor>
<<<<<<< HEAD
      <in_vac> 0 </in_vac>
      <recoil_on> 0 </recoil_on>
=======
      <in_vac> 1 </in_vac>
      <recoil_on> 1 </recoil_on>
>>>>>>> 8ddc4f6c
      <broadening_on> 0 </broadening_on>
      <brick_med> 0 </brick_med>
      <brick_length> 5.0 </brick_length>
      <hydro_Tc> 0.15 </hydro_Tc>
      <qhat0> 1.6 </qhat0>
      <alphas> 0.25 </alphas>
    </Matter>

    <Lbt>
      <name> Lbt </name>
      <Q0> 1.0 </Q0>
      <in_vac> 0 </in_vac>
      <only_leading> 0 </only_leading>
      <hydro_Tc> 0.15 </hydro_Tc>
      <alphas> 0.2 </alphas>
    </Lbt>
    
    <Martini>
      <name > Martini </name>
      <alpha_s> 0.3 </alpha_s>
      <pcut> 2.0 </pcut>
      <path>../src/jet/Martini/</path>
    </Martini>

    <AdSCFT>
      <name> AdSCFT </name>
      <kappa> 0.36 </kappa>
      <T0> 0.16 </T0>
      <in_vac> 1 </in_vac>
    </AdSCFT>
    
  </Eloss>

  <!--Preequilibrium Dynamics Module -->
  <Preequilibrium>
    
    <!-- starting long. proper time for Preequilibrium dynamics -->
    <tau0>0.1</tau0>
    <!-- switching long. proper time from Preequilibrium dynamics to Hydrodynamics (Landau Matching) -->
    <taus>0.2</taus>
    
    <!-- Individual Preequilibrium Dynamics models  -->
    <FreestreamMilne>
      <name>FreestreamMilne</name>
      <freestream_input_file>freestream_input</freestream_input_file>
    </FreestreamMilne>
    
  </Preequilibrium>


  <!-- Hydro  Module  -->
  <Hydro>

    <!-- Test Brick if bjorken_expansion_on="true", T(t) = T * (start_time[fm]/t)^{1/3} -->
    <Brick bjorken_expansion_on="false" start_time="0.6">
      <name>Brick</name>
      <T>0.2</T>
    </Brick>

    <!-- Test Gubser  -->
    <Gubser>
    </Gubser>
    
    <!-- Hydro from a file  -->
    <hydro_from_file>
      <name>Hydro from file </name>
      <read_in_multiple_hydro>1</read_in_multiple_hydro>
      <hydro_files_folder>../examples/test_hydro_files</hydro_files_folder>

      <!-- read in file type  -->
      <!-- hydro_type == 1 read in evo file from VISHNew -->
      <!-- hydro_type == 2 read in evo file from MUSIC -->
      <hydro_type>1</hydro_type>

      <!-- VISHNew hydro evolution filename (hdf5 format) -->
      <VISH_file>../examples/test_hydro_files/VISH_evo.h5</VISH_file>
      <!-- flag whether read in viscous information -->
      <!-- (only works for VISHNew evo files) -->
      <load_viscous_info>0</load_viscous_info>
      
      <!-- MUSIC hydro evolution filename (plain binary format) -->
      <!-- the associated input file specifies the grid information -->
      <MUSIC_input_file>../examples/test_hydro_files/MUSIC_input</MUSIC_input_file>
      <MUSIC_file>../examples/test_hydro_files/MUSIC_evo.dat</MUSIC_file>
      <!-- transition temperature between QGP and Hadron Resonance Gas -->
      <T_c>0.154</T_c>

      <!-- read in hydro evo file every Ntau step -->
      <!-- (only works for MUSIC evo files) -->
      <read_hydro_every_ntau>1</read_hydro_every_ntau>
    </hydro_from_file>
    
    <!-- MUSIC  -->
    <MUSIC>
      <name>MUSIC</name>
      <MUSIC_input_file>music_input</MUSIC_input_file>
      <Perform_CooperFrye_Feezeout>0</Perform_CooperFrye_Feezeout>
    </MUSIC>
  </Hydro>
  
  <!-- Jet Hadronization Module -->
   <JetHadronization>
       <name>colored</name>
       <eCMforHadronization>1380</eCMforHadronization>
   </JetHadronization>

  <!-- Particlization Module  -->
  <SoftParticlization>
    <!-- iSpectraSampler -->
    <iSS>
      <!-- read in file type  -->
      <!-- hydro_mode == 0 read in surface file from VISHNew -->
      <!-- hydro_mode == 1 read in surface file from MUSIC (2+1)D -->
      <!-- hydro_mode == 2 read in surface file from MUSIC (3+1)D -->
      <hydro_mode>1</hydro_mode>

      <!-- file path for the default input file  -->
      <iSS_input_file>iSS_parameters.dat</iSS_input_file>
      <!-- directory path where the hydro surface is stored  -->
      <iSS_working_path>.</iSS_working_path>
      
      <number_of_repeated_sampling>1</number_of_repeated_sampling>
      <Perform_resonance_decays>1</Perform_resonance_decays>
    </iSS>
  </SoftParticlization>
</jetscape><|MERGE_RESOLUTION|>--- conflicted
+++ resolved
@@ -85,13 +85,8 @@
       <Q0> 1.0 </Q0>
       <T0> 0.15 </T0>
       <vir_factor> 0.25 </vir_factor>
-<<<<<<< HEAD
-      <in_vac> 0 </in_vac>
-      <recoil_on> 0 </recoil_on>
-=======
       <in_vac> 1 </in_vac>
       <recoil_on> 1 </recoil_on>
->>>>>>> 8ddc4f6c
       <broadening_on> 0 </broadening_on>
       <brick_med> 0 </brick_med>
       <brick_length> 5.0 </brick_length>

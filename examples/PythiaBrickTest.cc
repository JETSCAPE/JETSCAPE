--- conflicted
+++ resolved
@@ -101,11 +101,9 @@
   // Note: if you use Matter, it MUST come first (to set virtuality)
   jloss->Add(matter);
   // jloss->Add(lbt);  // go to 3rd party and ./get_lbtTab before adding this module
-<<<<<<< HEAD
-  //jloss->Add(martini);
-=======
+
   // jloss->Add(martini);
->>>>>>> ab9d46c6
+
   // jloss->Add(adscft);  
   jlossmanager->Add(jloss);  
   jetscape->Add(jlossmanager);

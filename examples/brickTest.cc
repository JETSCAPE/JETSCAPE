/*******************************************************************************
 * Copyright (c) The JETSCAPE Collaboration, 2018
 *
 * Modular, task-based framework for simulating all aspects of heavy-ion collisions
 * 
 * For the list of contributors see AUTHORS.
 *
 * Report issues at https://github.com/JETSCAPE/JETSCAPE/issues
 *
 * or via email to bugs.jetscape@gmail.com
 *
 * Distributed under the GNU General Public License 3.0 (GPLv3 or later).
 * See COPYING for details.
 ******************************************************************************/
// ------------------------------------------------------------
// JetScape Framework Brick Test Program
// (use either shared library (need to add paths; see setup.csh)
// (or create static library and link in)
// -------------------------------------------------------------

#include <iostream>
#include <time.h>

// JetScape Framework includes ...
#include "JetScape.h"
#include "JetEnergyLoss.h"
#include "JetEnergyLossManager.h"
#include "JetScapeWriterStream.h"
#ifdef USE_HEPMC
#include "JetScapeWriterHepMC.h"
#endif

// User modules derived from jetscape framework clasess
#include "TrentoInitial.h"
#include "AdSCFT.h"
#include "Matter.h"
#include "LBT.h"
#include "Martini.h"
#include "Brick.h"
#include "GubserHydro.h"
#include "PGun.h"
<<<<<<< HEAD
=======
//#include "PartonPrinter.h"
>>>>>>> ab9d46c6
#include "HadronizationManager.h"
#include "Hadronization.h"
#include "ColoredHadronization.h"
#include "ColorlessHadronization.h"
#include "CausalLiquefier.h"

#include <chrono>
#include <thread>

using namespace Jetscape;

// Forward declaration
void Show();

// -------------------------------------

int main(int argc, char** argv)
{
  clock_t t; t = clock();
  time_t start, end; time(&start);
  
  cout<<endl;
    
  // DEBUG=true by default and REMARK=false
  // can be also set also via XML file (at least partially)
  JetScapeLogger::Instance()->SetInfo(true);
  JetScapeLogger::Instance()->SetDebug(false);
  JetScapeLogger::Instance()->SetRemark(false);
  //SetVerboseLevel (9 adds a lot of additional debug output)
  //If you want to suppress it: use SetVerboseLevle(0) or max  SetVerboseLevle(9) or 10
  JetScapeLogger::Instance()->SetVerboseLevel(0);
   
  Show();

  auto jetscape = make_shared<JetScape>("./jetscape_init.xml",12);
  jetscape->SetId("primary");
  
  // Initial conditions and hydro
  //auto trento = make_shared<TrentoInitial>();
  auto pGun= make_shared<PGun> ();
  auto hydro = make_shared<Brick> ();
<<<<<<< HEAD
  //jetscape->Add(trento);
=======
  auto myliquefier = make_shared<CausalLiquefier> ();
  jetscape->Add(trento);
>>>>>>> ab9d46c6
  jetscape->Add(pGun);
  jetscape->Add(hydro);

  // Energy loss
  auto jlossmanager = make_shared<JetEnergyLossManager> ();
  auto jloss = make_shared<JetEnergyLoss> ();
  jloss->add_a_liqueifier(myliquefier);


  auto matter = make_shared<Matter> ();
  // auto lbt = make_shared<LBT> ();
<<<<<<< HEAD
  //auto martini = make_shared<Martini> ();
=======
  // auto martini = make_shared<Martini> ();
>>>>>>> ab9d46c6
  // auto adscft = make_shared<AdSCFT> ();

  // Note: if you use Matter, it MUST come first (to set virtuality)
  jloss->Add(matter);
  // jloss->Add(lbt);  // go to 3rd party and ./get_lbtTab before adding this module
<<<<<<< HEAD
  //jloss->Add(martini);
=======
  // jloss->Add(martini);
>>>>>>> ab9d46c6
  // jloss->Add(adscft);  
  jlossmanager->Add(jloss);  
  jetscape->Add(jlossmanager);

  
  // Hadronization
<<<<<<< HEAD
=======
  // This helper module currently needs to be added for hadronization.
  // auto printer = make_shared<PartonPrinter> ();
  // jetscape->Add(printer);
>>>>>>> ab9d46c6
  auto hadroMgr = make_shared<HadronizationManager> ();
  auto hadro = make_shared<Hadronization> ();
  auto hadroModule = make_shared<ColoredHadronization> ();
  hadro->Add(hadroModule);
  // auto colorless = make_shared<ColorlessHadronization> ();
  // hadro->Add(colorless);
  hadroMgr->Add(hadro);
  jetscape->Add(hadroMgr);

  // Output
  auto writer= make_shared<JetScapeWriterAscii> ("test_out.dat");
  // same as JetScapeWriterAscii but gzipped
  // auto writer= make_shared<JetScapeWriterAsciiGZ> ("test_out.dat.gz");
  // HEPMC3
#ifdef USE_HEPMC
  // auto writer= make_shared<JetScapeWriterHepMC> ("test_out.hepmc");
#endif
  jetscape->Add(writer);

  // Intialize all modules tasks
  jetscape->Init();

  // Run JetScape with all task/modules as specified
  jetscape->Exec();

  // For the future, cleanup is mostly already done in write and clear
  jetscape->Finish();
  
  INFO_NICE<<"Finished!";
  cout<<endl;

  t = clock() - t;
  time(&end);
  printf ("CPU time: %f seconds.\n",((float)t)/CLOCKS_PER_SEC);
  printf ("Real time: %f seconds.\n",difftime(end,start));
  return 0;
}

// -------------------------------------

void Show()
{
  INFO_NICE<<"------------------------------------";
  INFO_NICE<<"| Brick Test JetScape Framework ... |";
  INFO_NICE<<"------------------------------------";
  INFO_NICE;
}<|MERGE_RESOLUTION|>--- conflicted
+++ resolved
@@ -39,10 +39,6 @@
 #include "Brick.h"
 #include "GubserHydro.h"
 #include "PGun.h"
-<<<<<<< HEAD
-=======
-//#include "PartonPrinter.h"
->>>>>>> ab9d46c6
 #include "HadronizationManager.h"
 #include "Hadronization.h"
 #include "ColoredHadronization.h"
@@ -81,15 +77,15 @@
   jetscape->SetId("primary");
   
   // Initial conditions and hydro
-  //auto trento = make_shared<TrentoInitial>();
+  auto trento = make_shared<TrentoInitial>();
   auto pGun= make_shared<PGun> ();
   auto hydro = make_shared<Brick> ();
-<<<<<<< HEAD
-  //jetscape->Add(trento);
-=======
+
+  jetscape->Add(trento);
+
   auto myliquefier = make_shared<CausalLiquefier> ();
   jetscape->Add(trento);
->>>>>>> ab9d46c6
+
   jetscape->Add(pGun);
   jetscape->Add(hydro);
 
@@ -101,33 +97,25 @@
 
   auto matter = make_shared<Matter> ();
   // auto lbt = make_shared<LBT> ();
-<<<<<<< HEAD
-  //auto martini = make_shared<Martini> ();
-=======
+
+
   // auto martini = make_shared<Martini> ();
->>>>>>> ab9d46c6
+
   // auto adscft = make_shared<AdSCFT> ();
 
   // Note: if you use Matter, it MUST come first (to set virtuality)
   jloss->Add(matter);
   // jloss->Add(lbt);  // go to 3rd party and ./get_lbtTab before adding this module
-<<<<<<< HEAD
-  //jloss->Add(martini);
-=======
+
   // jloss->Add(martini);
->>>>>>> ab9d46c6
+
   // jloss->Add(adscft);  
   jlossmanager->Add(jloss);  
   jetscape->Add(jlossmanager);
 
   
   // Hadronization
-<<<<<<< HEAD
-=======
-  // This helper module currently needs to be added for hadronization.
-  // auto printer = make_shared<PartonPrinter> ();
-  // jetscape->Add(printer);
->>>>>>> ab9d46c6
+
   auto hadroMgr = make_shared<HadronizationManager> ();
   auto hadro = make_shared<Hadronization> ();
   auto hadroModule = make_shared<ColoredHadronization> ();

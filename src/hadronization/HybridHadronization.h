/*******************************************************************************
 * Copyright (c) The JETSCAPE Collaboration, 2019
 *
 * Modular, task-based framework for simulating all aspects of heavy-ion collisions
 *
 * For the list of contributors see AUTHORS.
 *
 * Report issues at https://github.com/JETSCAPE/JETSCAPE/issues
 *
 * or via email to bugs.jetscape@gmail.com
 *
 * Distributed under the GNU General Public License 3.0 (GPLv3 or later).
 * See COPYING for details.
 ******************************************************************************/

#ifndef HYBRIDHADRONIZATION_H
#define HYBRIDHADRONIZATION_H

#include "HadronizationModule.h"
#include "JetScapeLogger.h"
#include "Pythia8/Pythia.h"

#include <cmath>
#include <random>
#include <vector>

using namespace Jetscape;

class HybridHadronization : public HadronizationModule<HybridHadronization>
{
 public:

  HybridHadronization();
  virtual ~HybridHadronization();

  void Init();
  void DoHadronization(vector<vector<shared_ptr<Parton>>>& shower, vector<shared_ptr<Hadron>>& hOut, vector<shared_ptr<Parton>>& pOut);
  void WriteTask(weak_ptr<JetScapeWriter> w);

 private:
  // Allows the registration of the module so that it is available to be used by the Jetscape framework.
  static RegisterJetScapeModule<HybridHadronization> reg;

  double SigM2_calc(double R2chg, double qm1, double qm2, double qq1, double qq2);
  double SigBR2_calc(double R2chg, double qm1, double qm2, double qm3, double qq1, double qq2, double qq3);
  double SigBL2_calc(double SigBR2, double qm1, double qm2, double qm3);

  //double sigma_pi, sigma_k, sigma_nuc, maxE_level, gmax, xmq, xms, hbarc, dist2cut, sh_recofactor, th_recofactor, SigRB, SigLB;
  double maxM_level, maxB_level, gmax, xmq, xms, xmc, xmb, hbarc, dist2cut, sh_recofactor, th_recofactor, p_fake, had_prop, part_prop, delta_t, hydro_Tc, eta_max_boost_inv;
  int number_p_fake;
  double SigNucR2,SigNucL2,SigOmgR2,SigOmgL2,SigXiR2,SigXiL2,SigSigR2,SigSigL2,
	SigOcccR2,SigOcccL2,SigOccR2,SigOccL2,SigXiccR2,SigXiccL2,SigOcR2,SigOcL2,SigXicR2,SigXicL2,SigSigcR2,SigSigcL2,
	SigObbbR2,SigObbbL2,SigObbcR2,SigObbcL2,SigObbR2,SigObbL2,SigXibbR2,SigXibbL2,
	SigObccR2,SigObccL2,SigObcR2,SigObcL2,SigXibcR2,SigXibcL2,SigObR2,SigObL2,SigXibR2,SigXibL2,SigSigbR2,SigSigbL2;
  double SigPi2, SigPhi2, SigK2, SigJpi2, SigDs2, SigD2, SigUps2, SigBc2, SigB2;
  bool inbrick, inhydro; int nreusehydro; double brickL, brickT;
  const double pi = 3.1415926535897932384626433832795;
  int attempts_max;
  unsigned int rand_seed;
  int reco_hadrons_pythia;
  int additional_pythia_particles;
  bool goldstonereco;
<<<<<<< HEAD
  std::vector<int> IDs;
  
=======
  bool torder_reco;
>>>>>>> 00f71b85
  bool afterburner_frag_hadrons = false;
  std::string pythia_decays;

  //variables for recombination color structure
  vector<vector<vector<int>>> Tempjunctions; // vector of all tempjunctions
  vector<vector<int>> JunctionInfo; // vector of one junction's color tag and particle info
  vector<int> IdColInfo1; vector<int> IdColInfo2; vector<int> IdColInfo3; vector<int> IdColInfo4;

  std::mt19937_64 eng; //RNG - Mersenne Twist - 64 bit
  double ran();

  //4-vector boost
  static FourVector HHboost(FourVector B, FourVector vec_in){
	double xlam[4][4], beta2;
		beta2 = B.x()*B.x() + B.y()*B.y() + B.z()*B.z();
		B.Set(B.x(),B.y(),B.z(),1./(sqrt(1. - beta2)));

	double beta2inv;
	if(beta2 > 0.){beta2inv = 1./beta2;}
	else{beta2inv = 0.;}

	xlam[0][0] = B.t();
	xlam[0][1] = -B.t()*B.x();
	xlam[0][2] = -B.t()* B.y();
	xlam[0][3] = -B.t()*B.z();
	xlam[1][0] = xlam[0][1];
	xlam[1][1] = 1.+(B.t() - 1.)*(B.x()*B.x())*beta2inv;
	xlam[1][2] = (B.t()-1.)*B.x()*B.y()*beta2inv;
	xlam[1][3] = (B.t()-1.)*B.x()*B.z()*beta2inv;
	xlam[2][0] = xlam[0][2];
	xlam[2][1] = xlam[1][2];
	xlam[2][2] = 1.+(B.t()-1.)*(B.y()*B.y())*beta2inv;
	xlam[2][3] = (B.t()-1.)*B.y()*B.z()*beta2inv;
	xlam[3][0] = xlam[0][3];
	xlam[3][1] = xlam[1][3];
	xlam[3][2] = xlam[2][3];
	xlam[3][3] = 1.+(B.t()-1.)*(B.z()*B.z())*beta2inv;

	double t_out = vec_in.t()*xlam[0][0] + vec_in.x()*xlam[0][1] + vec_in.y()*xlam[0][2] + vec_in.z()*xlam[0][3];
	double x_out = vec_in.t()*xlam[1][0] + vec_in.x()*xlam[1][1] + vec_in.y()*xlam[1][2] + vec_in.z()*xlam[1][3];
	double y_out = vec_in.t()*xlam[2][0] + vec_in.x()*xlam[2][1] + vec_in.y()*xlam[2][2] + vec_in.z()*xlam[2][3];
	double z_out = vec_in.t()*xlam[3][0] + vec_in.x()*xlam[3][1] + vec_in.y()*xlam[3][2] + vec_in.z()*xlam[3][3];
	FourVector vec_out(x_out,y_out,z_out,t_out);

	return vec_out;
  }

  //3-vec (4-vec w/3 components) diff^2 function
  static double dif2(FourVector vec1, FourVector vec2){return (vec2.x()-vec1.x())*(vec2.x()-vec1.x()) + (vec2.y()-vec1.y())*(vec2.y()-vec1.y()) + (vec2.z()-vec1.z())*(vec2.z()-vec1.z());}

  //parton class
  //class parton{
  class HHparton : public Parton{
  protected:
	//is shower/thermal originating parton; has been used; is a decayed gluon; is a remnant parton; used for reco; used for stringfrag; is endpoint of string
	bool is_shower_, is_thermal_, is_used_, is_decayedglu_, is_remnant_, used_reco_, used_str_, is_strendpt_, used_junction_, is_fakep_;
	//id: particle id, ?orig: particle origin(shower, thermal...)?, par: parent parton (perm. set for gluon decays), status: status of particle (is being considered in loop 'i')
	//string_id: string identifier, pos_str: position of parton in string, endpt_id: denotes which endpoint this parton is (of the string), if it is one
	int alt_id_, orig_, par_, string_id_, pos_str_, endpt_id_, sibling_, PY_par1_, PY_par2_, PY_dau1_, PY_dau2_, PY_stat_, PY_origid_, PY_tag1_, PY_tag2_, PY_tag3_;
	//parton mass
	double alt_mass_;

  public:
	//default constructor
	HHparton() : Parton::Parton(1,1,1,0.,0.,0.,0.) {
		is_shower_ = false; is_thermal_ = false; is_used_ = false; is_decayedglu_ = false; is_remnant_ = false; used_reco_ = false; used_str_ = false; is_strendpt_ = false; used_junction_ = false; is_fakep_ = false;
		alt_id_ = 0; orig_ = 0; par_ = -1; string_id_ = 0; pos_str_ = 0; endpt_id_ = 0; sibling_ = 0; alt_mass_ = 0.;
		PY_origid_ = 0; PY_par1_ = -1; PY_par2_ = -1; PY_dau1_ = -1; PY_dau2_ = -1; PY_stat_ = 23; /*PY_stat_ = 11;*/ PY_tag1_ = 0; PY_tag2_ = 0; PY_tag3_ = 0;
		set_color(0); set_anti_color(0); set_stat(0);
	}

	//getter functions
	double  x() {return x_in().x();} double  y() {return x_in().y();} double  z() {return x_in().z();} double x_t() {return x_in().t();}
	double px() {return p_in().x();} double py() {return p_in().y();} double pz() {return p_in().z();} double   e() {return p_in().t();}
	bool is_shower() {return is_shower_;} bool is_thermal() {return is_thermal_;} bool is_used() {return is_used_;} bool is_decayedglu() {return is_decayedglu_;}
	bool is_remnant() {return is_remnant_;} bool used_reco() {return used_reco_;} bool used_str() {return used_str_;} bool is_strendpt() {return is_strendpt_;}
	bool used_junction() {return used_junction_;} bool is_fakeparton() {return is_fakep_;}
	int id() {return alt_id_;} int orig() {return orig_;} int par() {return par_;} int string_id() const {return string_id_;} int pos_str() const {return pos_str_;}
	int endpt_id() {return endpt_id_;} int sibling() {return sibling_;} int PY_par1() {return PY_par1_;} int PY_par2() {return PY_par2_;}
	int PY_dau1() {return PY_dau1_;} int PY_dau2() {return PY_dau2_;} int PY_stat() {return PY_stat_;} int PY_origid() {return PY_origid_;}
	int PY_tag1() {return PY_tag1_;} int PY_tag2() {return PY_tag2_;} int PY_tag3() {return PY_tag3_;}
	double mass() {return alt_mass_;}
	FourVector pos() {return x_in();}
	FourVector P()   {return p_in();}
	int status() {return pstat();} int col() {return color();} int acol() {return anti_color();}

	//setter functions
	void  x(double val) {x_in_.Set(val,x_in().y(),x_in().z(),x_in().t());}
	void  y(double val) {x_in_.Set(x_in().x(),val,x_in().z(),x_in().t());}
	void  z(double val) {x_in_.Set(x_in().x(),x_in().y(),val,x_in().t());}
	void x_t(double val){x_in_.Set(x_in().x(),x_in().y(),x_in().z(),val);}
	void pos(FourVector val) {x_in_.Set(val.x(),val.y(),val.z(),val.t());}
	void px(double val) {reset_momentum(val,py(),pz(),e());}
	void py(double val) {reset_momentum(px(),val,pz(),e());}
	void pz(double val) {reset_momentum(px(),py(),val,e());}
	void  e(double val) {reset_momentum(px(),py(),pz(),val);}
	void  P(FourVector val) {reset_momentum(val);}

	void is_shower(bool val) {is_shower_ = val;} void is_thermal(bool val) {is_thermal_ = val;} void is_used(bool val) {is_used_ = val;} void is_decayedglu(bool val) {is_decayedglu_ = val;}
	void is_remnant(bool val) {is_remnant_ = val;} void used_reco(bool val) {used_reco_ = val;} void used_str(bool val) {used_str_ = val;} void is_strendpt(bool val) {is_strendpt_ = val;}
	void used_junction(bool val) {used_junction_ = val;} void is_fakeparton(bool val) {is_fakep_ = val;}
	void id(int val) {alt_id_ = val;} void orig(int val) {orig_ = val;} void par(int val) {par_ = val;}
	void string_id(int val) {string_id_ = val;} void pos_str(int val) {pos_str_ = val;} void endpt_id(int val) {endpt_id_ = val;} void sibling(int val) {sibling_ = val;}
	void PY_par1(int val) {PY_par1_ = val;} void PY_par2(int val) {PY_par2_ = val;} void PY_dau1(int val) {PY_dau1_ = val;} void PY_dau2(int val) {PY_dau2_ = val;}
	void PY_stat(int val) {PY_stat_ = val;} void PY_origid(int val) {PY_origid_ = val;}
	void PY_tag1(int val) {PY_tag1_ = val;} void PY_tag2(int val) {PY_tag2_ = val;} void PY_tag3(int val) {PY_tag3_ = val;}
	void mass(double val) {alt_mass_ = val;}
	void status(int val) {set_stat(val);} void col(int val) {set_color(val);} void acol(int val) {set_anti_color(val);}

	//boost functions
	FourVector boost_P(FourVector B){return HHboost(B,p_in());}
	FourVector boost_P(double vx, double vy, double vz){FourVector B(vx,vy,vz,0.); return HHboost(B,p_in());}
	FourVector boost_pos(FourVector B){return HHboost(B,x_in());}
	FourVector boost_pos(double vx, double vy, double vz){FourVector B(vx,vy,vz,0.); return HHboost(B,x_in());}

	double pDif2(HHparton comp){return dif2(p_in(),comp.p_in());}
	double posDif2(HHparton comp){return dif2(x_in(),comp.x_in());}

  };

	//hadron class
  class HHhadron : public Hadron{
  protected:
	bool is_excited_, is_shsh_, is_shth_, is_thth_, is_recohad_, is_strhad_, is_final_;
	//id: particle id, ?orig: particle origin(sh-sh, sh-th, th-th, recombined, stringfragmented...),
	//par_str: parent string number, parh: parent hadron (decayed), status: status of particle (final, used, decayed, etc...)
	int orig_, parstr_, parh_;
	//hadron mass
	double alt_mass_;
	//vector of partonic parents
	//std::vector<int> parents;

  public:
	//default constructor
	HHhadron() : Hadron::Hadron(1,1,1,0.,0.,0.,0.) {
		is_excited_ = false; is_shsh_ = false; is_shth_ = false; is_thth_ = false; is_recohad_ = false; is_strhad_ = false; is_final_ = false;
		orig_ = 0; parstr_ = 0; parh_ = -1; alt_mass_ = 0.; set_stat(0);
	}

	//vector of partonic parents
	std::vector<int> parents;

	//getter/setter for parents
	int par(int i){if((i>=0) && (i<parents.size())){return parents[i];}else{return 999999;}}
	void add_par(int i){parents.push_back(i);}

	//vector of colors (from partons that formed it)
	std::vector<int> cols;

	//getter/setter for colors
	int col(int i){if((i>=0) && (i<cols.size())){return cols[i];}else{return -1;}}
	void add_col(int i){cols.push_back(i);}

	//getter functions
	double  x() {return x_in().x();} double  y() {return x_in().y();} double  z() {return x_in().z();} double x_t() {return x_in().t();}
	double px() {return p_in().x();} double py() {return p_in().y();} double pz() {return p_in().z();} double   e() {return p_in().t();}
	bool is_excited() {return is_excited_;} bool is_shsh() {return is_shsh_;} bool is_shth() {return is_shth_;} bool is_thth() {return is_thth_;}
	bool is_recohad() {return is_recohad_;} bool is_strhad() {return is_strhad_;} bool is_final() {return is_final_;}
	int orig() {return orig_;} int parstr() {return parstr_;} int parh() {return parh_;}
	double mass() {return alt_mass_;}
	FourVector pos() {return x_in();}
	FourVector P()   {return p_in();}
	int id() {return pid();} int status() {return pstat();}

	//setter functions
	void  x(double val) {x_in_.Set(val,x_in().y(),x_in().z(),x_in().t());}
	void  y(double val) {x_in_.Set(x_in().x(),val,x_in().z(),x_in().t());}
	void  z(double val) {x_in_.Set(x_in().x(),x_in().y(),val,x_in().t());}
	void x_t(double val){x_in_.Set(x_in().x(),x_in().y(),x_in().z(),val);}
	void pos(FourVector val) {x_in_.Set(val.x(),val.y(),val.z(),val.t());}
	void px(double val) {reset_momentum(val,py(),pz(),e());}
	void py(double val) {reset_momentum(px(),val,pz(),e());}
	void pz(double val) {reset_momentum(px(),py(),val,e());}
	void  e(double val) {reset_momentum(px(),py(),pz(),val);}
	void  P(FourVector val) {reset_momentum(val);}

	void is_excited(bool val) {is_excited_ = val;} void is_shsh(bool val) {is_shsh_ = val;} void is_shth(bool val) {is_shth_ = val;} void is_thth(bool val) {is_thth_ = val;}
	void is_recohad(bool val) {is_recohad_ = val;} void is_strhad(bool val) {is_strhad_ = val;} void is_final(bool val) {is_final_ = val;}
	void orig(int val) {orig_ = val;} void parstr(int val) {parstr_ = val;} void parh(int val) {parh_ = val;}
	void mass(double val) {alt_mass_ = val;}
	void id(int val) {set_id(val);} void status(int val) {set_stat(val);}

	//Lorentz boost functions
	FourVector boost_P(FourVector B){return HHboost(B,p_in());}
	FourVector boost_P(double vx, double vy, double vz){FourVector B(vx,vy,vz,0.); return HHboost(B,p_in());}
	FourVector boost_pos(FourVector B){return HHboost(B,x_in());}
	FourVector boost_pos(double vx, double vy, double vz){FourVector B(vx,vy,vz,0.); return HHboost(B,x_in());}
  };

	//class holding a collection of partons
  class parton_collection{
  public:
	//the actual collection of partons
	std::vector<HHparton> partons;
	//default constructor
	parton_collection() {partons.clear();}
	//constructor given a single initial parton
	parton_collection(HHparton par) {partons.push_back(par);}
	//add a parton to the collection
	void add(HHparton par) {partons.push_back(par);}
	//add a collection of partons to the collection
	void add(parton_collection pars) {for (int i=0; i<pars.num(); ++i){partons.push_back(pars[i]);}}
	//get the number of partons in the collection
	int num() {return partons.size();}
	//empty the collection
	void clear() {partons.clear();}
	//insert a parton at position i
	void insert(int i, HHparton newparton) {partons.insert(partons.begin()+i, newparton);}
	//remove the parton at position i
	void remove(int i) {partons.erase(partons.begin()+i);}
	//swap partons at positions i, j
	void swap(int i, int j) {if((i >= 0) && (i < partons.size()) && (j >= 0) && (j < partons.size())) {std::swap(partons[i],partons[j]);}}
	//random access iterator pointing to first element in partons
	std::vector<HHparton>::iterator begin() {return partons.begin();}
	//random access iterator pointing to last element in partons
	std::vector<HHparton>::iterator end() {return partons.end();}

	//overloading a few operators; ++, --, []
	//++ adds an empty particle, -- removes last particle, [i] allows access to i'th particle directly
/*	parton_collection& operator++(){HHparton par; partons.push_back(par);}
	parton_collection operator++(int){
		parton_collection temp(*this);
		++(*this);
		return temp;
	}
	parton_collection& operator--(){partons.pop_back();}
	parton_collection operator--(int){
		parton_collection temp(*this);
		--(*this);
		return temp;
	}*/
	HHparton& operator[](int i) {return partons[i];}
	const HHparton& operator[](int i) const {return partons[i];}
  };

	//class holding a collection of hadrons
  class hadron_collection{
  public:
	//the actual collection of hadrons
	std::vector<HHhadron> hadrons;
	//default constructor
	hadron_collection() {hadrons.clear();}
	//constructor given an initial hadron
	hadron_collection(HHhadron had) {hadrons.push_back(had);}
	//add a hadron to the collection
	void add(HHhadron had) {hadrons.push_back(had);}
	//add a collection of partons to the collection
	void add(hadron_collection hads) {for (int i=0; i<hads.num(); ++i){hadrons.push_back(hads[i]);}}
	//get the number of hadrons in the collection
	int num() {return hadrons.size();}
	//empty the collection
	void clear() {hadrons.clear();}

	//overloading a few operators; ++, --, []
	//++ adds an empty particle, -- removes last particle, [i] allows access to i'th particle directly
/*	hadron_collection& operator++(){HHhadron had; hadrons.push_back(had);}
	hadron_collection operator++(int){
		hadron_collection temp(*this);
		++(*this);
		return temp;
	}
	hadron_collection& operator--(){hadrons.pop_back();}
	hadron_collection operator--(int){
		hadron_collection temp(*this);
		--(*this);
		return temp;
	}*/
	HHhadron& operator[](int i) {return hadrons[i];}
//	const HHhadron& operator[](int i) {return hadrons[i];}
	const HHhadron& operator[](int i) const {return hadrons[i];}
  };

  //used classes
  parton_collection HH_shower, HH_thermal;
  parton_collection HH_recomb_extrapartons;
  parton_collection HH_showerptns, HH_remnants, HH_pyremn;
  hadron_collection HH_hadrons, HH_pythia_hadrons;

  //function to form strings out of original shower
  void stringform();

  //recombination module
  void recomb();

  //functions to set hadron id based on quark content, mass, and if it's in an excited state
  void set_baryon_id(parton_collection& qrks,HHhadron& had);
  void set_meson_id(parton_collection& qrks,HHhadron& had, int l, int k);

  //gluon to q-qbar splitting function - for recombination use
  void gluon_decay(HHparton& glu, parton_collection& qrks);

  //finding a sibling thermal parton for the "ithm'th" thermal parton
  int findthermalsibling(int ithm, parton_collection& therm);
  int findcloserepl(HHparton ptn, int iptn, bool lbt, bool thm, parton_collection& sh_lbt, parton_collection& therm);
  void findcloserepl_glu(HHparton ptn, int iptn, bool lbt, bool thm, parton_collection& sh_lbt, parton_collection& therm, int sel_out[]);

  //function to prepare strings for input into Pythia8
  void stringprep(parton_collection& SP_remnants, parton_collection& SP_prepremn, bool cutstr);

  //function to hand partons/strings and hadron resonances (and other color neutral objects) to Pythia8
  bool invoke_py();

  // function to set the spacetime information for the hadrons coming from pythia
  void set_spacetime_for_pythia_hadrons(Pythia8::Event &event, int &size_input, std::vector<int> &eve_to_had, int pythia_attempt, bool find_positions, bool is_recohadron, bool recohadron_shsh);

  // function to 'shake' the event a bit to bring the hadrons to their mass shell
  void bring_hadrons_to_mass_shell(hadron_collection& HH_hadrons);

  void set_initial_parton_masses(parton_collection& HH_showerptns);

  void convert_color_tags_to_int_type(vector<vector<shared_ptr<Parton>>>& shower);

  // scale the energies/momenta of the negative hadrons to have energy conservation
  void scale_kinematics_negative_hadrons(hadron_collection& HH_hadrons, double shower_energy, double positive_hadrons_energy);

  protected:
	static Pythia8::Pythia pythia;

};


#endif // HYBRIDHADRONIZATION_H<|MERGE_RESOLUTION|>--- conflicted
+++ resolved
@@ -60,12 +60,9 @@
   int reco_hadrons_pythia;
   int additional_pythia_particles;
   bool goldstonereco;
-<<<<<<< HEAD
   std::vector<int> IDs;
   
-=======
   bool torder_reco;
->>>>>>> 00f71b85
   bool afterburner_frag_hadrons = false;
   std::string pythia_decays;
 

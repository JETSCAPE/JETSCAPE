#ifndef THERMPTNSAMPLER_H
#define THERMPTNSAMPLER_H

#include <random>
<<<<<<< HEAD
#include <omp.h>
#include "threefry.h"
#include "MicroURNG.hpp"
=======
#include <vector>

#include "JetScapeLogger.h"
>>>>>>> 3018e108

using namespace Jetscape;

class ThermalPartonSampler {
 public:
<<<<<<< HEAD
	//constructor - initializes variables and random number generator
	ThermalPartonSampler(unsigned int ran_seed, double hydro_Tc);

	//sampler - samples thermal partons (u,d,s) from brick or 2+1d / 3+1d hydro
	void sample_brick();
	void sample_2p1d(double eta_max);
	void sample_3p1d(bool Cartesian_hydro=false);

	//to load a hypersurface
	void set_hypersurface(std::vector<std::vector<double>> surf_in){surface = surf_in;}

	//setters for params
	void brick_length_width(double len_bri, double wid_bri){L = 2.*len_bri + 4.; W = 2.*wid_bri + 4.; Time = len_bri;} // +4 gives 2fm additional brick in each direction
	void brick_flow(double vx_in, double vy_in, double vz_in){Vx = vx_in; Vy = vy_in; Vz = vz_in;}

	//getters for thermal partons
	int nTot(         ){return Plist.size();}
	int th_Evnum(int i){return (int)Plist[i][0];}
	int th_pid(  int i){return (int)Plist[i][1];}
	int th_orig( int i){return (int)Plist[i][2];}
	int th_stat( int i){return (int)Plist[i][11];}
	double th_px(int i){return      Plist[i][3];}
	double th_py(int i){return      Plist[i][4];}
	double th_pz(int i){return      Plist[i][5];}
	double th_e( int i){return      Plist[i][6];}
	double th_x( int i){return      Plist[i][7];}
	double th_y( int i){return      Plist[i][8];}
	double th_z( int i){return      Plist[i][9];}
	double th_t( int i){return      Plist[i][10];}
	int th_nL(){return num_ud;}
	int th_nS(){return num_s;}


 private:
	// List of thermal partons sampled
	std::vector<std::vector<double>> Plist;
	// List of particles ( [0]->event number; [1]->particle ID; [2]->origin; 
	// [3-6]->Px,Py,Pz,E; [7-10]->x,y,z,t; [11]->Particle Status )
	// Same format as in shower data, event number is always 1, 
	// origin is always 0, particle status is always 0 (indicates a thermal quark)

	// 3D local PList where each threaded iteration writes to a unique location
	std::vector<std::vector<std::vector<double>>> Plocal;

	// random number handling
	std::mt19937_64 rng_engine; //RNG - Mersenne Twist - 64 bit
	std::uniform_real_distribution<double> distribution{0.0, 1.0}; // Uniform distribution between 0 and 1
	// Function to generate a random number between 0 and 1
    double ran() {return distribution(rng_engine);}
	// Function to get the random number generator
    std::mt19937_64& getRandomGenerator() {return rng_engine;}

	std::vector<uint64_t> seeds; // to hold seeds for multiple generators in threads

	typedef r123::Threefry4x64 RNG;	// Random number generator type

	// HyperSurface
	std::vector<std::vector<double>> surface;

	// Vector to pre-tabulate the Bessel function K2
	std::vector<double> BesselK2;
	void InitializeBesselK2();
	// Bessel function K2
	double BesselK2function(double arg);

	// Fermi-Dirac distribution momentum integral
	// This uses the same method as iSS to calculate the momentum integral
	double FermiDiracDistributionMomentumIntegral(double T, double m);
	
	// Fermi-Dirac distribution without normalization factors
	double FermiDiracDistribution(double p, double m, double T);

	// Cumulative Distribution Function (CDF) generator in thermal rest frame  
	// (quark=1: light, quark=2 strange)
	void CDFGenerator(double T, double m, int quark);
	
	// Samples parton momentum in rest frame
	// Input temperature is assumed to be in fm^-1
	std::tuple<double, double, double, double> MomentumSampler(double T, int quark, r123::MicroURNG<RNG> rng_engine_part = r123::MicroURNG<RNG>(RNG::ctr_type(), RNG::key_type()));

	// Set up the Lorentz boost matrix and the (gamma, v) vector
    void LorentzBoostMatrix(std::vector<double>& v, std::vector<std::vector<double>>& BoostMatrix, bool brick);

    // Perform Lorentz boost on vector
    std::vector<double> LorentzBoost(std::vector<double>& x, std::vector<std::vector<double>>& BoostMatrix);

    // Sample partons and fill Plist
    void SamplePartons(int Npartons, int quark, double T, bool brick,
		std::vector<double>& CPos, std::vector<std::vector<double>>& BoostMatrix,
		bool slice_boost, double eta_slice, double CellDZ_local,
		uint64_t adjust_seed = 0, int iS_iter = 0);

	// Function to get the closest cached temperature to the target temperature - CDF tabulated
    double getClosestCachedTemp(const std::unordered_map<double, std::vector<std::vector<double>>>& cache, double targetTemp) const;
	// Function to create the CDF cache within a certain temperature range of five percent
	// using 20 temperature points in that range
	void createCDFCacheEntry(double& TRead, double xmq, int quarkType, 
                        std::unordered_map<double,
						std::vector<std::vector<double>>>& cache, 
                        std::vector<std::vector<double>>& CDFTab);
	// Function to get the closest cached temperature to the target temperature - Fermi-Dirac integral tabulated
	double getClosestCachedTempFermiDiracIntegral(const std::unordered_map<double, double>& cache, double targetTemp) const;

	// Constants
	double degeneracy_ud; // Degeneracy of UD quarks
	double degeneracy_s; // Degeneracy of S quarks
	double CDFcacheAccuracy;	// Accuracy range for cached temperature
	double xmq; // use pythia values here
	double xms; // use pythia values here
	int NUMSTEP; // 2^12+1, for steps of CDF Table, changes coarseness of momentum sampling

	int num_ud, num_s;	// Number of light and strange quarks sampled

	// Adjustable params for 3+1d
	// these are the values used in SurfaceFinder.cc
	double CellDX;
	double CellDY;
	double CellDZ;
	double CellDT;

	// Flags
	bool SetNum, SetNumLight, SetNumStrange, ShuffleList;

	std::vector<std::vector<double>> CDFTabLight; // Cumulative distribution for thermal light quarks
	std::vector<std::vector<double>> CDFTabStrange; // Cumulative distribution for s quarks

	// precompute CDFs and store them in a cache
	std::unordered_map<double, std::vector<std::vector<double>>> CacheCDFLight;
	std::unordered_map<double, std::vector<std::vector<double>>> CacheCDFStrange;

	// precompute part of the integral over the Fermi-Dirac distribution
	std::unordered_map<double, double> CacheFermiDiracIntegralLight;
	std::unordered_map<double, double> CacheFermiDiracIntegralStrange;

	// Brick parameters
	// L is the length of the brick sampled for thermal partons
	// W is the width of the face of the brick - should be scaled somewhat against L
	// Vx,Vy,Vz is a flow given to the brick
	double L, W, Time, Vx, Vy, Vz;
	double hydroTc; // converted from GeV into fm^-1
=======
  // constructor - initializes variables and random number generator
  ThermalPartonSampler(unsigned int ran_seed);

  // sampler - samples thermal partons (u,d,s) from brick or 2+1d / 3+1d hydro
  void samplebrick();
  void sample_2p1d(double eta_max);
  void sample_3p1d(bool Cartesian_hydro = false);

  // to load a hypersurface
  void set_hypersurface(std::vector<std::vector<double>> surf_in) {
    surface = surf_in;
  }

  // setters for params
  void brick_length_width(double len_bri, double wid_bri) {
    L = 2. * len_bri + 4.;
    W = 2. * wid_bri + 4.;
    Time = len_bri;
  }  // +4 gives 2fm additional brick in each direction
  void brick_flow(double vx_in, double vy_in, double vz_in) {
    Vx = vx_in;
    Vy = vy_in;
    Vz = vz_in;
  }
  void brick_Tc(double brick_Tc) { T = brick_Tc / GEVFM; }

  // getters for thermal partons
  int nTot() { return Plist.size(); }
  int th_Evnum(int i) { return (int)Plist[i][0]; }
  int th_pid(int i) { return (int)Plist[i][1]; }
  int th_orig(int i) { return (int)Plist[i][2]; }
  int th_stat(int i) { return (int)Plist[i][11]; }
  double th_px(int i) { return Plist[i][3]; }
  double th_py(int i) { return Plist[i][4]; }
  double th_pz(int i) { return Plist[i][5]; }
  double th_e(int i) { return Plist[i][6]; }
  double th_x(int i) { return Plist[i][7]; }
  double th_y(int i) { return Plist[i][8]; }
  double th_z(int i) { return Plist[i][9]; }
  double th_t(int i) { return Plist[i][10]; }
  int th_nL() { return num_ud; }
  int th_nS() { return num_s; }

 private:
  // thermal parton list
  std::vector<std::vector<double>>
      Plist;  // List of particles ( [0]->event number; [1]->particle ID;
              // [2]->origin; [3-6]->Px,Py,Pz,E; [7-10]->x,y,z,t; [11]->Particle
              // Status ) Same format as in shower data, event number is always
              // 1, origin is always 0, particle status is always 0 (indicates a
              // thermal quark)

  // Functions
  bool SplitSort(double goal, int floor, int ceiling, int quark);
  void MCSampler(
      double Temp,
      int quark);  // Samples momentum distribution, redefines NewP, NewX, NewY,
                   // NewZ variables - momentum in rest frame
  double FermiPDF(
      double Pc, double Mc, double Tc,
      double muc);  // Gives form of Fermi-Dirac distribution (no normalization
                    // factors!). Mu is currently given by 0 everywhere
  void CDFGenerator(
      double Temp, double M,
      int quark);  // generates cumulative distribution in thermal rest frame
                   // "quark" is 1 for light and 2 for strange

  // random number handling
  std::mt19937_64 rng_engine;  // RNG - Mersenne Twist - 64 bit
  std::uniform_real_distribution<double> distribution{
      0.0, 1.0};  // Uniform distribution between 0 and 1
                  // Function to generate a random number between 0 and 1
  double ran() { return distribution(rng_engine); }
  // Function to get the random number generator
  std::mt19937_64& getRandomGenerator() { return rng_engine; }

  // Static parameters, do not change
  const double PI = 3.141592653589793;
  double muPi0 = 0.;
  const double GEVFM = 0.197327053;

  // Adjustable parameters
  double xmq, xms, T, NUMSTEP;
  double CellDX, CellDY, CellDZ, CellDT;

  // Gaussian weights and abscissa (50 pt)
  // Used in numeric integration
  int GPoints = 50;    // Amount of Gaussian points for quadrature
  double GWeight[50];  // Gaussian weights for integration
  double GAbs[50];     // Gaussian abscissas for integration

  // Flags
  bool SetNum, SetNumLight, SetNumStrange, ShuffleList;

  // Global vars between functions
  double NewX, NewY, NewZ, NewP;
  int num_ud, num_s;
  std::vector<std::vector<double>>
      CDFTabLight;  // Cumulative distribution for thermal light quarks
  std::vector<std::vector<double>>
      CDFTabStrange;  // Cumulative distribution for s quarks

  // Brick info
  // L is the length of the brick sampled for thermal partons
  // W is the width of the face of the brick - should be scaled somewhat against
  // L Vx,Vy,Vz is a flow given to the brick
  double L, W, Time, Vx, Vy, Vz;

  // HyperSurface
  std::vector<std::vector<double>> surface;
>>>>>>> 3018e108
};

#endif  // THERMPTNSAMPLER_H<|MERGE_RESOLUTION|>--- conflicted
+++ resolved
@@ -1,274 +1,186 @@
-#ifndef THERMPTNSAMPLER_H
-#define THERMPTNSAMPLER_H
-
-#include <random>
-<<<<<<< HEAD
-#include <omp.h>
-#include "threefry.h"
-#include "MicroURNG.hpp"
-=======
-#include <vector>
-
-#include "JetScapeLogger.h"
->>>>>>> 3018e108
-
-using namespace Jetscape;
-
-class ThermalPartonSampler {
- public:
-<<<<<<< HEAD
-	//constructor - initializes variables and random number generator
-	ThermalPartonSampler(unsigned int ran_seed, double hydro_Tc);
-
-	//sampler - samples thermal partons (u,d,s) from brick or 2+1d / 3+1d hydro
-	void sample_brick();
-	void sample_2p1d(double eta_max);
-	void sample_3p1d(bool Cartesian_hydro=false);
-
-	//to load a hypersurface
-	void set_hypersurface(std::vector<std::vector<double>> surf_in){surface = surf_in;}
-
-	//setters for params
-	void brick_length_width(double len_bri, double wid_bri){L = 2.*len_bri + 4.; W = 2.*wid_bri + 4.; Time = len_bri;} // +4 gives 2fm additional brick in each direction
-	void brick_flow(double vx_in, double vy_in, double vz_in){Vx = vx_in; Vy = vy_in; Vz = vz_in;}
-
-	//getters for thermal partons
-	int nTot(         ){return Plist.size();}
-	int th_Evnum(int i){return (int)Plist[i][0];}
-	int th_pid(  int i){return (int)Plist[i][1];}
-	int th_orig( int i){return (int)Plist[i][2];}
-	int th_stat( int i){return (int)Plist[i][11];}
-	double th_px(int i){return      Plist[i][3];}
-	double th_py(int i){return      Plist[i][4];}
-	double th_pz(int i){return      Plist[i][5];}
-	double th_e( int i){return      Plist[i][6];}
-	double th_x( int i){return      Plist[i][7];}
-	double th_y( int i){return      Plist[i][8];}
-	double th_z( int i){return      Plist[i][9];}
-	double th_t( int i){return      Plist[i][10];}
-	int th_nL(){return num_ud;}
-	int th_nS(){return num_s;}
-
-
- private:
-	// List of thermal partons sampled
-	std::vector<std::vector<double>> Plist;
-	// List of particles ( [0]->event number; [1]->particle ID; [2]->origin; 
-	// [3-6]->Px,Py,Pz,E; [7-10]->x,y,z,t; [11]->Particle Status )
-	// Same format as in shower data, event number is always 1, 
-	// origin is always 0, particle status is always 0 (indicates a thermal quark)
-
-	// 3D local PList where each threaded iteration writes to a unique location
-	std::vector<std::vector<std::vector<double>>> Plocal;
-
-	// random number handling
-	std::mt19937_64 rng_engine; //RNG - Mersenne Twist - 64 bit
-	std::uniform_real_distribution<double> distribution{0.0, 1.0}; // Uniform distribution between 0 and 1
-	// Function to generate a random number between 0 and 1
-    double ran() {return distribution(rng_engine);}
-	// Function to get the random number generator
-    std::mt19937_64& getRandomGenerator() {return rng_engine;}
-
-	std::vector<uint64_t> seeds; // to hold seeds for multiple generators in threads
-
-	typedef r123::Threefry4x64 RNG;	// Random number generator type
-
-	// HyperSurface
-	std::vector<std::vector<double>> surface;
-
-	// Vector to pre-tabulate the Bessel function K2
-	std::vector<double> BesselK2;
-	void InitializeBesselK2();
-	// Bessel function K2
-	double BesselK2function(double arg);
-
-	// Fermi-Dirac distribution momentum integral
-	// This uses the same method as iSS to calculate the momentum integral
-	double FermiDiracDistributionMomentumIntegral(double T, double m);
-	
-	// Fermi-Dirac distribution without normalization factors
-	double FermiDiracDistribution(double p, double m, double T);
-
-	// Cumulative Distribution Function (CDF) generator in thermal rest frame  
-	// (quark=1: light, quark=2 strange)
-	void CDFGenerator(double T, double m, int quark);
-	
-	// Samples parton momentum in rest frame
-	// Input temperature is assumed to be in fm^-1
-	std::tuple<double, double, double, double> MomentumSampler(double T, int quark, r123::MicroURNG<RNG> rng_engine_part = r123::MicroURNG<RNG>(RNG::ctr_type(), RNG::key_type()));
-
-	// Set up the Lorentz boost matrix and the (gamma, v) vector
-    void LorentzBoostMatrix(std::vector<double>& v, std::vector<std::vector<double>>& BoostMatrix, bool brick);
-
-    // Perform Lorentz boost on vector
-    std::vector<double> LorentzBoost(std::vector<double>& x, std::vector<std::vector<double>>& BoostMatrix);
-
-    // Sample partons and fill Plist
-    void SamplePartons(int Npartons, int quark, double T, bool brick,
-		std::vector<double>& CPos, std::vector<std::vector<double>>& BoostMatrix,
-		bool slice_boost, double eta_slice, double CellDZ_local,
-		uint64_t adjust_seed = 0, int iS_iter = 0);
-
-	// Function to get the closest cached temperature to the target temperature - CDF tabulated
-    double getClosestCachedTemp(const std::unordered_map<double, std::vector<std::vector<double>>>& cache, double targetTemp) const;
-	// Function to create the CDF cache within a certain temperature range of five percent
-	// using 20 temperature points in that range
-	void createCDFCacheEntry(double& TRead, double xmq, int quarkType, 
-                        std::unordered_map<double,
-						std::vector<std::vector<double>>>& cache, 
-                        std::vector<std::vector<double>>& CDFTab);
-	// Function to get the closest cached temperature to the target temperature - Fermi-Dirac integral tabulated
-	double getClosestCachedTempFermiDiracIntegral(const std::unordered_map<double, double>& cache, double targetTemp) const;
-
-	// Constants
-	double degeneracy_ud; // Degeneracy of UD quarks
-	double degeneracy_s; // Degeneracy of S quarks
-	double CDFcacheAccuracy;	// Accuracy range for cached temperature
-	double xmq; // use pythia values here
-	double xms; // use pythia values here
-	int NUMSTEP; // 2^12+1, for steps of CDF Table, changes coarseness of momentum sampling
-
-	int num_ud, num_s;	// Number of light and strange quarks sampled
-
-	// Adjustable params for 3+1d
-	// these are the values used in SurfaceFinder.cc
-	double CellDX;
-	double CellDY;
-	double CellDZ;
-	double CellDT;
-
-	// Flags
-	bool SetNum, SetNumLight, SetNumStrange, ShuffleList;
-
-	std::vector<std::vector<double>> CDFTabLight; // Cumulative distribution for thermal light quarks
-	std::vector<std::vector<double>> CDFTabStrange; // Cumulative distribution for s quarks
-
-	// precompute CDFs and store them in a cache
-	std::unordered_map<double, std::vector<std::vector<double>>> CacheCDFLight;
-	std::unordered_map<double, std::vector<std::vector<double>>> CacheCDFStrange;
-
-	// precompute part of the integral over the Fermi-Dirac distribution
-	std::unordered_map<double, double> CacheFermiDiracIntegralLight;
-	std::unordered_map<double, double> CacheFermiDiracIntegralStrange;
-
-	// Brick parameters
-	// L is the length of the brick sampled for thermal partons
-	// W is the width of the face of the brick - should be scaled somewhat against L
-	// Vx,Vy,Vz is a flow given to the brick
-	double L, W, Time, Vx, Vy, Vz;
-	double hydroTc; // converted from GeV into fm^-1
-=======
-  // constructor - initializes variables and random number generator
-  ThermalPartonSampler(unsigned int ran_seed);
-
-  // sampler - samples thermal partons (u,d,s) from brick or 2+1d / 3+1d hydro
-  void samplebrick();
-  void sample_2p1d(double eta_max);
-  void sample_3p1d(bool Cartesian_hydro = false);
-
-  // to load a hypersurface
-  void set_hypersurface(std::vector<std::vector<double>> surf_in) {
-    surface = surf_in;
-  }
-
-  // setters for params
-  void brick_length_width(double len_bri, double wid_bri) {
-    L = 2. * len_bri + 4.;
-    W = 2. * wid_bri + 4.;
-    Time = len_bri;
-  }  // +4 gives 2fm additional brick in each direction
-  void brick_flow(double vx_in, double vy_in, double vz_in) {
-    Vx = vx_in;
-    Vy = vy_in;
-    Vz = vz_in;
-  }
-  void brick_Tc(double brick_Tc) { T = brick_Tc / GEVFM; }
-
-  // getters for thermal partons
-  int nTot() { return Plist.size(); }
-  int th_Evnum(int i) { return (int)Plist[i][0]; }
-  int th_pid(int i) { return (int)Plist[i][1]; }
-  int th_orig(int i) { return (int)Plist[i][2]; }
-  int th_stat(int i) { return (int)Plist[i][11]; }
-  double th_px(int i) { return Plist[i][3]; }
-  double th_py(int i) { return Plist[i][4]; }
-  double th_pz(int i) { return Plist[i][5]; }
-  double th_e(int i) { return Plist[i][6]; }
-  double th_x(int i) { return Plist[i][7]; }
-  double th_y(int i) { return Plist[i][8]; }
-  double th_z(int i) { return Plist[i][9]; }
-  double th_t(int i) { return Plist[i][10]; }
-  int th_nL() { return num_ud; }
-  int th_nS() { return num_s; }
-
- private:
-  // thermal parton list
-  std::vector<std::vector<double>>
-      Plist;  // List of particles ( [0]->event number; [1]->particle ID;
-              // [2]->origin; [3-6]->Px,Py,Pz,E; [7-10]->x,y,z,t; [11]->Particle
-              // Status ) Same format as in shower data, event number is always
-              // 1, origin is always 0, particle status is always 0 (indicates a
-              // thermal quark)
-
-  // Functions
-  bool SplitSort(double goal, int floor, int ceiling, int quark);
-  void MCSampler(
-      double Temp,
-      int quark);  // Samples momentum distribution, redefines NewP, NewX, NewY,
-                   // NewZ variables - momentum in rest frame
-  double FermiPDF(
-      double Pc, double Mc, double Tc,
-      double muc);  // Gives form of Fermi-Dirac distribution (no normalization
-                    // factors!). Mu is currently given by 0 everywhere
-  void CDFGenerator(
-      double Temp, double M,
-      int quark);  // generates cumulative distribution in thermal rest frame
-                   // "quark" is 1 for light and 2 for strange
-
-  // random number handling
-  std::mt19937_64 rng_engine;  // RNG - Mersenne Twist - 64 bit
-  std::uniform_real_distribution<double> distribution{
-      0.0, 1.0};  // Uniform distribution between 0 and 1
-                  // Function to generate a random number between 0 and 1
-  double ran() { return distribution(rng_engine); }
-  // Function to get the random number generator
-  std::mt19937_64& getRandomGenerator() { return rng_engine; }
-
-  // Static parameters, do not change
-  const double PI = 3.141592653589793;
-  double muPi0 = 0.;
-  const double GEVFM = 0.197327053;
-
-  // Adjustable parameters
-  double xmq, xms, T, NUMSTEP;
-  double CellDX, CellDY, CellDZ, CellDT;
-
-  // Gaussian weights and abscissa (50 pt)
-  // Used in numeric integration
-  int GPoints = 50;    // Amount of Gaussian points for quadrature
-  double GWeight[50];  // Gaussian weights for integration
-  double GAbs[50];     // Gaussian abscissas for integration
-
-  // Flags
-  bool SetNum, SetNumLight, SetNumStrange, ShuffleList;
-
-  // Global vars between functions
-  double NewX, NewY, NewZ, NewP;
-  int num_ud, num_s;
-  std::vector<std::vector<double>>
-      CDFTabLight;  // Cumulative distribution for thermal light quarks
-  std::vector<std::vector<double>>
-      CDFTabStrange;  // Cumulative distribution for s quarks
-
-  // Brick info
-  // L is the length of the brick sampled for thermal partons
-  // W is the width of the face of the brick - should be scaled somewhat against
-  // L Vx,Vy,Vz is a flow given to the brick
-  double L, W, Time, Vx, Vy, Vz;
-
-  // HyperSurface
-  std::vector<std::vector<double>> surface;
->>>>>>> 3018e108
-};
-
-#endif  // THERMPTNSAMPLER_H+#ifndef THERMPTNSAMPLER_H
+#define THERMPTNSAMPLER_H
+
+#include <omp.h>
+#include <random>
+#include <vector>
+
+#include "JetScapeLogger.h"
+// clang-format off
+#include "threefry.h"
+#include "MicroURNG.hpp"
+// clang-format on
+
+using namespace Jetscape;
+
+class ThermalPartonSampler {
+ public:
+  // constructor - initializes variables and random number generator
+  ThermalPartonSampler(unsigned int ran_seed, double hydro_Tc);
+
+  // sampler - samples thermal partons (u,d,s) from brick or 2+1d / 3+1d hydro
+  void sample_brick();
+  void sample_2p1d(double eta_max);
+  void sample_3p1d(bool Cartesian_hydro = false);
+
+  // to load a hypersurface
+  void set_hypersurface(std::vector<std::vector<double>> surf_in) {
+    surface = surf_in;
+  }
+
+  // setters for params
+  void brick_length_width(double len_bri, double wid_bri) {
+    L = 2. * len_bri + 4.;
+    W = 2. * wid_bri + 4.;
+    Time = len_bri;
+  }  // +4 gives 2fm additional brick in each direction
+  void brick_flow(double vx_in, double vy_in, double vz_in) {
+    Vx = vx_in;
+    Vy = vy_in;
+    Vz = vz_in;
+  }
+
+  // getters for thermal partons
+  int nTot() { return Plist.size(); }
+  int th_Evnum(int i) { return (int)Plist[i][0]; }
+  int th_pid(int i) { return (int)Plist[i][1]; }
+  int th_orig(int i) { return (int)Plist[i][2]; }
+  int th_stat(int i) { return (int)Plist[i][11]; }
+  double th_px(int i) { return Plist[i][3]; }
+  double th_py(int i) { return Plist[i][4]; }
+  double th_pz(int i) { return Plist[i][5]; }
+  double th_e(int i) { return Plist[i][6]; }
+  double th_x(int i) { return Plist[i][7]; }
+  double th_y(int i) { return Plist[i][8]; }
+  double th_z(int i) { return Plist[i][9]; }
+  double th_t(int i) { return Plist[i][10]; }
+  int th_nL() { return num_ud; }
+  int th_nS() { return num_s; }
+
+ private:
+  // List of thermal partons sampled
+  std::vector<std::vector<double>> Plist;
+  // List of particles ( [0]->event number; [1]->particle ID; [2]->origin;
+  // [3-6]->Px,Py,Pz,E; [7-10]->x,y,z,t; [11]->Particle Status )
+  // Same format as in shower data, event number is always 1,
+  // origin is always 0, particle status is always 0 (indicates a thermal quark)
+
+  // 3D local PList where each threaded iteration writes to a unique location
+  std::vector<std::vector<std::vector<double>>> Plocal;
+
+  // random number handling
+  std::mt19937_64 rng_engine;  // RNG - Mersenne Twist - 64 bit
+  std::uniform_real_distribution<double> distribution{
+      0.0, 1.0};  // Uniform distribution between 0 and 1
+                  // Function to generate a random number between 0 and 1
+  double ran() { return distribution(rng_engine); }
+  // Function to get the random number generator
+  std::mt19937_64& getRandomGenerator() { return rng_engine; }
+
+  std::vector<uint64_t>
+      seeds;  // to hold seeds for multiple generators in threads
+
+  typedef r123::Threefry4x64 RNG;  // Random number generator type
+
+  // HyperSurface
+  std::vector<std::vector<double>> surface;
+
+  // Vector to pre-tabulate the Bessel function K2
+  std::vector<double> BesselK2;
+  void InitializeBesselK2();
+  // Bessel function K2
+  double BesselK2function(double arg);
+
+  // Fermi-Dirac distribution momentum integral
+  // This uses the same method as iSS to calculate the momentum integral
+  double FermiDiracDistributionMomentumIntegral(double T, double m);
+
+  // Fermi-Dirac distribution without normalization factors
+  double FermiDiracDistribution(double p, double m, double T);
+
+  // Cumulative Distribution Function (CDF) generator in thermal rest frame
+  // (quark=1: light, quark=2 strange)
+  void CDFGenerator(double T, double m, int quark);
+
+  // Samples parton momentum in rest frame
+  // Input temperature is assumed to be in fm^-1
+  std::tuple<double, double, double, double> MomentumSampler(
+      double T, int quark,
+      r123::MicroURNG<RNG> rng_engine_part =
+          r123::MicroURNG<RNG>(RNG::ctr_type(), RNG::key_type()));
+
+  // Set up the Lorentz boost matrix and the (gamma, v) vector
+  void LorentzBoostMatrix(std::vector<double>& v,
+                          std::vector<std::vector<double>>& BoostMatrix,
+                          bool brick);
+
+  // Perform Lorentz boost on vector
+  std::vector<double> LorentzBoost(
+      std::vector<double>& x, std::vector<std::vector<double>>& BoostMatrix);
+
+  // Sample partons and fill Plist
+  void SamplePartons(int Npartons, int quark, double T, bool brick,
+                     std::vector<double>& CPos,
+                     std::vector<std::vector<double>>& BoostMatrix,
+                     bool slice_boost, double eta_slice, double CellDZ_local,
+                     uint64_t adjust_seed = 0, int iS_iter = 0);
+
+  // Function to get the closest cached temperature to the target temperature -
+  // CDF tabulated
+  double getClosestCachedTemp(
+      const std::unordered_map<double, std::vector<std::vector<double>>>& cache,
+      double targetTemp) const;
+  // Function to create the CDF cache within a certain temperature range of five
+  // percent using 20 temperature points in that range
+  void createCDFCacheEntry(
+      double& TRead, double xmq, int quarkType,
+      std::unordered_map<double, std::vector<std::vector<double>>>& cache,
+      std::vector<std::vector<double>>& CDFTab);
+  // Function to get the closest cached temperature to the target temperature -
+  // Fermi-Dirac integral tabulated
+  double getClosestCachedTempFermiDiracIntegral(
+      const std::unordered_map<double, double>& cache, double targetTemp) const;
+
+  // Constants
+  double degeneracy_ud;     // Degeneracy of UD quarks
+  double degeneracy_s;      // Degeneracy of S quarks
+  double CDFcacheAccuracy;  // Accuracy range for cached temperature
+  double xmq;               // use pythia values here
+  double xms;               // use pythia values here
+  int NUMSTEP;  // 2^12+1, for steps of CDF Table, changes coarseness of
+                // momentum sampling
+
+  int num_ud, num_s;  // Number of light and strange quarks sampled
+
+  // Adjustable params for 3+1d
+  // these are the values used in SurfaceFinder.cc
+  double CellDX;
+  double CellDY;
+  double CellDZ;
+  double CellDT;
+
+  // Flags
+  bool SetNum, SetNumLight, SetNumStrange, ShuffleList;
+
+  std::vector<std::vector<double>>
+      CDFTabLight;  // Cumulative distribution for thermal light quarks
+  std::vector<std::vector<double>>
+      CDFTabStrange;  // Cumulative distribution for s quarks
+
+  // precompute CDFs and store them in a cache
+  std::unordered_map<double, std::vector<std::vector<double>>> CacheCDFLight;
+  std::unordered_map<double, std::vector<std::vector<double>>> CacheCDFStrange;
+
+  // precompute part of the integral over the Fermi-Dirac distribution
+  std::unordered_map<double, double> CacheFermiDiracIntegralLight;
+  std::unordered_map<double, double> CacheFermiDiracIntegralStrange;
+
+  // Brick parameters
+  // L is the length of the brick sampled for thermal partons
+  // W is the width of the face of the brick - should be scaled somewhat against
+  // L Vx,Vy,Vz is a flow given to the brick
+  double L, W, Time, Vx, Vy, Vz;
+  double hydroTc;  // converted from GeV into fm^-1
+};
+
+#endif  // THERMPTNSAMPLER_H
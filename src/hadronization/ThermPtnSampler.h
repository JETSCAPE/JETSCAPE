#ifndef THERMPTNSAMPLER_H
#define THERMPTNSAMPLER_H

#include <omp.h>
#include <random>
#include <vector>

#include "JetScapeLogger.h"
// clang-format off
#include "threefry.h"
#include "MicroURNG.hpp"
// clang-format on

using namespace Jetscape;

class ThermalPartonSampler {
 public:
<<<<<<< HEAD
	/**
     * @brief Constructor that initializes the random number generator 
	 * and thermal freeze-out temperature.
     * 
     * @param ran_seed Random seed for the random number generator.
     * @param hydro_Tc Critical temperature for hydrodynamic evolution (in GeV).
     */
	ThermalPartonSampler(unsigned int ran_seed, double hydro_Tc);

	/**
	 * @brief Samples partons within a brick-like hydrodynamics setup.
	 * 
	 * Generates partons according to the specified parameters within a brick-shaped 
	 * hypersurface defined by the length (L) and width (W) parameters. Partons are 
	 * sampled according to Fermi-Dirac distributions for light (u, d) and strange 
	 * quarks.
	 * 
	 * @details
	 * - Checks and corrects negative length and width parameters.
	 * - Defines the hypersurface vectors in the lab frame and boosts them to the 
	 *   rest frame.
	 * - Calculates the number of quarks (light and strange) using Fermi-Dirac 
	 *   distributions and volume.
	 * - Generates partons for light (u, d) and strange quarks based on Poisson 
	 *   distributions of expected numbers.
	 * - Adjusts the number of generated particles if overridden by `SetNumLight` 
	 *   and `SetNumStrange`.
	 * - Shuffles the generated `Plist` if `ShuffleList` is true.
	 */
	void sample_brick();
	
	/**
	 * @brief Samples partons on a freeze-out hypersurface in 2+1D setup.
	 * 
	 * Samples light (u, d, u-bar, d-bar) and strange (s, s-bar) quarks based on 
	 * local temperature and velocity. CDFs are precomputed and cached to optimize 
	 * sampling.
	 * 
	 * @param eta_max Maximum pseudorapidity to sample over.
	 */
	void sample_2p1d(double eta_max);

	/**
	 * @brief Samples partons on a freeze-out hypersurface in 3+1D setup.
	 * 
	 * Samples light (u, d, u-bar, d-bar) and strange (s, s-bar) quarks based on 
	 * local temperature and velocity. CDFs are precomputed and cached to optimize 
	 * sampling.
	 * 
	 * @param Cartesian_hydro Boolean indicating whether Cartesian hydrodynamic 
	 * coordinates are used. If false, uses Milne coordinates.
	 */
	void sample_3p1d(bool Cartesian_hydro=false);

	/**
     * @brief Sets the hypersurface data.
     * 
     * @param surf_in 2D vector representing the hypersurface data.
     */
	void set_hypersurface(std::vector<std::vector<double>> surf_in){surface = surf_in;}

	/**
     * @brief Sets the brick dimensions.
     * 
     * @param len_bri Length of the brick in fm.
     * @param wid_bri Width of the brick in fm.
     */
	void brick_length_width(double len_bri, double wid_bri){L = 2.*len_bri + 4.; W = 2.*wid_bri + 4.; Time = len_bri;} // +4 gives 2fm additional brick in each direction
	
	/**
     * @brief Sets the flow velocity of the brick.
     * 
     * @param vx_in Flow velocity component in the x-direction.
     * @param vy_in Flow velocity component in the y-direction.
     * @param vz_in Flow velocity component in the z-direction.
     */
	void brick_flow(double vx_in, double vy_in, double vz_in){Vx = vx_in; Vy = vy_in; Vz = vz_in;}

	//getters for thermal partons
	int nTot(         ){return Plist.size();}
	int th_Evnum(int i){return (int)Plist[i][0];}
	int th_pid(  int i){return (int)Plist[i][1];}
	int th_orig( int i){return (int)Plist[i][2];}
	int th_stat( int i){return (int)Plist[i][11];}
	double th_px(int i){return      Plist[i][3];}
	double th_py(int i){return      Plist[i][4];}
	double th_pz(int i){return      Plist[i][5];}
	double th_e( int i){return      Plist[i][6];}
	double th_x( int i){return      Plist[i][7];}
	double th_y( int i){return      Plist[i][8];}
	double th_z( int i){return      Plist[i][9];}
	double th_t( int i){return      Plist[i][10];}
	int th_nL(){return num_ud;}
	int th_nS(){return num_s;}

	// getter functions for the brick parameters
	double getL(){return L;}
	double getW(){return W;}
	double getTime(){return Time;}
	double getVx(){return Vx;}
	double getVy(){return Vy;}
	double getVz(){return Vz;}

	// getter functions for the cached CDFs for testing
	std::unordered_map<double, std::vector<std::vector<double>>>& getCacheCDFLight(){return CacheCDFLight;}
	std::unordered_map<double, std::vector<std::vector<double>>>& getCacheCDFStrange(){return CacheCDFStrange;}

	/**
	 * @brief Computes the modified Bessel function of the second kind, K2(x), 
	 * using a lookup table for efficiency.
	 * 
	 * This function returns the value of the modified Bessel function K2(x) for a 
	 * given argument. If the argument is within the precomputed range, it uses 
	 * linear interpolation between the nearest values in the lookup table to 
	 * provide a fast approximation. If the argument is outside the precomputed 
	 * range, it directly computes the value using the GSL library.
	 * 
	 * @param arg The argument for which the Bessel function value is to be 
	 * computed.
	 * @return The value of K2(arg).
	 */
	double BesselK2function(double arg);

 private:

	// List of thermal partons sampled
	std::vector<std::vector<double>> Plist;	
	// List of particles ( [0]->event number; [1]->particle ID; [2]->origin; 
	// [3-6]->Px,Py,Pz,E; [7-10]->x,y,z,t; [11]->Particle Status )
	// Same format as in shower data, event number is always 1, 
	// origin is always 0, particle status is always 0 (indicates a thermal quark)

	// random number handling
	std::mt19937_64 rng_engine; //RNG - Mersenne Twist - 64 bit
	std::uniform_real_distribution<double> distribution{0.0, 1.0}; // Uniform distribution between 0 and 1
	
	/**
     * @brief Generates a random number between 0 and 1.
     * 
     * @return A random double in the range [0.0, 1.0].
     */
    double ran() {return distribution(rng_engine);}
	
	/**
     * @brief Gets the random number generator.
     * 
     * @return A reference to the Mersenne Twister random number generator.
     */
    std::mt19937_64& getRandomGenerator() {return rng_engine;}

	
	// HyperSurface
	std::vector<std::vector<double>> surface;

	// Vector to pre-tabulate the Bessel function K2
	std::vector<double> BesselK2;

	/**
	 * @brief Initializes the lookup table for the modified Bessel function of the 
	 * second kind, K2(x).
	 * 
	 * This function calculates K2(x) for x values from 0.001 to 400.0 with an 
	 * increment of 0.001, and stores the results in the BesselK2 vector for 
	 * efficient lookup.
	 */
	void InitializeBesselK2();

	/**
	 * @brief Computes the integral of the Fermi-Dirac distribution over momentum.
	 * 
	 * This function calculates the integral of the Fermi-Dirac distribution, which 
	 * is used to determine the equilibrium number density of fermions at a given 
	 * temperature (T) and mass (m). The calculation is performed using a truncated 
	 * series expansion.
	 * 
	 * @param T The temperature.
	 * @param m The mass of the fermion.
	 * @return The computed equilibrium number density, N_eq.
	 */
	double FermiDiracDistributionMomentumIntegral(double T, double m);
	
	/**
	 * @brief Computes the Fermi-Dirac distribution function.
	 * 
	 * This function calculates the value of the Fermi-Dirac distribution for a 
	 * given momentum (p), mass (m), and temperature (T).
	 * The Fermi-Dirac distribution describes the probability of occupancy of a 
	 * quantum state by a fermion at thermal equilibrium.
	 * 
	 * @param p The momentum of the fermion.
	 * @param m The mass of the fermion.
	 * @param T The temperature.
	 * @return The value of the Fermi-Dirac distribution function.
	 */
	double FermiDiracDistribution(double p, double m, double T);

	/**
	 * @brief Generates a cumulative distribution function (CDF) table for a given 
	 * temperature, mass, and quark type.
	 * 
	 * This function computes the cumulative distribution function (CDF) for the 
	 * Fermi-Dirac distribution at a specified temperature (T) and mass (m) for 
	 * either light or strange quarks. The CDF values are stored in the appropriate 
	 * table (CDFTabLight or CDFTabStrange).
	 * 
	 * @param T The temperature.
	 * @param m The mass of the quark.
	 * @param quark An integer indicating the type of quark (1 for light quark, 
	 * 2 for strange quark).
	 */
	void CDFGenerator(double T, double m, int quark);
	
	/**
	 * @brief Samples a momentum vector from the thermal distribution for a 
	 * specified quark type.
	 * 
	 * This function generates a random momentum vector for a quark (light or 
	 * strange) using the cumulative distribution function (CDF) table. The sampling 
	 * is performed by generating a random probability and finding the corresponding 
	 * momentum magnitude using binary search. The momentum vector is then generated
	 * with a random direction.
	 * 
	 * @param T The temperature in fm^{-1}.
	 * @param quark An integer indicating the type of quark (1 for light quark, 
	 * otherwise for strange quark).
	 * @return A tuple containing the components of the momentum vector 
	 * (NewX, NewY, NewZ) and the magnitude (NewP).
	 */
	std::tuple<double, double, double, double> MomentumSampler(double T, int quark);

	/**
	 * @brief Computes the Lorentz boost matrix corresponding to a given velocity 
	 * vector.
	 * 
	 * This function calculates the Lorentz boost matrix for transforming from the 
	 * laboratory frame to the rest frame with a specified flow velocity vector. 
	 * 
	 * @param v A vector containing the components of the velocity (v0, vx, vy, vz).
	 * @param BoostMatrix A 4x4 matrix that will be filled with the Lorentz boost 
	 * matrix.
	 * @param brick A boolean flag indicating whether the velocity vector is for 
	 * a "brick" flow (true) or a general case (false).
	 */
    void LorentzBoostMatrix(std::vector<double>& v, std::vector<std::vector<double>>& BoostMatrix, bool brick);

    /**
	 * @brief Applies a Lorentz boost transformation to a 4-vector using a given
	 * boost matrix.
	 * 
	 * This function performs a Lorentz boost transformation on a 4-vector `x` 
	 * using the specified 4x4 boost matrix `BoostMatrix`. 
	 * 
	 * @param x A 4-element vector representing the original 4-vector to be boosted.
	 * @param BoostMatrix A 4x4 matrix representing the Lorentz boost matrix.
	 * @return A 4-element vector containing the components of the boosted 4-vector.
	 */
    std::vector<double> LorentzBoost(std::vector<double>& x, std::vector<std::vector<double>>& BoostMatrix);

    /**
	 * @brief Samples partons according to specified parameters.
	 * 
	 * Generates a specified number of partons (`Npartons`) with properties 
	 * determined by the temperature (`T`), quark type (`quark`), and configuration 
	 * (`brick`). Positions and momenta are stored in the member variable `Plist`, 
	 * which is a vector of vectors representing each parton's properties.
	 * 
	 * @param Npartons Number of partons to sample.
	 * @param quark Type of quark to sample (1 for U/D quarks, 2 for S quarks).
	 * @param T Temperature of the system.
	 * @param brick Flag indicating whether to use a brick configuration.
	 * @param CPos Center position in spatial coordinates.
	 * @param BoostMatrix Lorentz boost matrix for momentum transformation.
	 * @param slice_boost Flag indicating 2+1D boost configuration.
	 * @param eta_slice Pseudo-rapidity for 2+1D boost.
	 */
    void SamplePartons(int Npartons, int quark, double T, bool brick, std::vector<double>& CPos, std::vector<std::vector<double>>& BoostMatrix, bool slice_boost, double eta_slice);

	/**
	 * @brief Creates an entry of the cumulative distribution function (CDF) data 
	 * in a cache.
	 * 
	 * @param TRead Input temperature to read or update in the cache.
	 * @param mq Quark mass associated with the CDF data.
	 * @param quarkType Type of quark (1 for light, 2 for strange).
	 * @param cache Reference to the cache storing CDF data for different 
	 * temperatures.
	 * @param CDFTab Reference to the vector storing the CDF table for the current 
	 * temperature.
	 */
	void createCDFCacheEntry(double& TRead, double xmq, int quarkType, 
                        std::unordered_map<double,
						std::vector<std::vector<double>>>& cache, 
                        std::vector<std::vector<double>>& CDFTab);

	// Constants
	double degeneracy_ud; // Degeneracy of UD quarks
	double degeneracy_s; // Degeneracy of S quarks
	double CDFcacheAccuracy;	// Accuracy range for cached temperature
	double xmq; // use pythia values here
	double xms; // use pythia values here
	int NUMSTEP; // 2^12+1, for steps of CDF Table, changes coarseness of momentum sampling

	int num_ud, num_s;	// Number of light and strange quarks sampled

	// Adjustable params for 3+1d
	// these are the values used in SurfaceFinder.cc
	double CellDX;
	double CellDY;
	double CellDZ;
	double CellDT;

	// Flags
	bool SetNum, SetNumLight, SetNumStrange, ShuffleList;

	std::vector<std::vector<double>> CDFTabLight; // Cumulative distribution for thermal light quarks
	std::vector<std::vector<double>> CDFTabStrange; // Cumulative distribution for s quarks

	// precompute CDFs and store them in a cache
	std::unordered_map<double, std::vector<std::vector<double>>> CacheCDFLight;
	std::unordered_map<double, std::vector<std::vector<double>>> CacheCDFStrange;

	// precompute part of the integral over the Fermi-Dirac distribution
	std::unordered_map<double, double> CacheFermiDiracIntegralLight;
	std::unordered_map<double, double> CacheFermiDiracIntegralStrange;

	// Brick parameters
	// L is the length of the brick sampled for thermal partons
	// W is the width of the face of the brick - should be scaled somewhat against L
	// Vx,Vy,Vz is a flow given to the brick
	double L, W, Time, Vx, Vy, Vz;
	double hydroTc; // converted from GeV into fm^-1
};

/**
 * @brief Finds the temperature closest to a target temperature in a cached map
 * for the CDF tables.
 * 
 * Searches through the provided cache of temperatures (`cache`) to determine
 * the temperature that is closest to the specified `targetTemp`.
 * 
 * @param cache A map where keys are cached temperatures and values are 
 * associated data.
 * @param targetTemp The target temperature for which the closest cached 
 * temperature is sought.
 * @return The cached temperature that is closest to `targetTemp`, or -1.0 if 
 * the cache is empty.
 */
template<typename Cache>
double getClosestCachedTemp(const Cache& cache, double targetTemp) {
    double closestTemp = -1.0;
    double minDistance = std::numeric_limits<double>::max();
    for (const auto& entry : cache) {
        double cachedTemp = entry.first;
        double distance = std::fabs(targetTemp - cachedTemp);
        if (distance < minDistance) {
            minDistance = distance;
            closestTemp = cachedTemp;
        }
    }
    return closestTemp;
}


#endif // THERMPTNSAMPLER_H
=======
  // constructor - initializes variables and random number generator
  ThermalPartonSampler(unsigned int ran_seed, double hydro_Tc);

  // sampler - samples thermal partons (u,d,s) from brick or 2+1d / 3+1d hydro
  void sample_brick();
  void sample_2p1d(double eta_max);
  void sample_3p1d(bool Cartesian_hydro = false);

  // to load a hypersurface
  void set_hypersurface(std::vector<std::vector<double>> surf_in) {
    surface = surf_in;
  }

  // setters for params
  void brick_length_width(double len_bri, double wid_bri) {
    L = 2. * len_bri + 4.;
    W = 2. * wid_bri + 4.;
    Time = len_bri;
  }  // +4 gives 2fm additional brick in each direction
  void brick_flow(double vx_in, double vy_in, double vz_in) {
    Vx = vx_in;
    Vy = vy_in;
    Vz = vz_in;
  }

  // getters for thermal partons
  int nTot() { return Plist.size(); }
  int th_Evnum(int i) { return (int)Plist[i][0]; }
  int th_pid(int i) { return (int)Plist[i][1]; }
  int th_orig(int i) { return (int)Plist[i][2]; }
  int th_stat(int i) { return (int)Plist[i][11]; }
  double th_px(int i) { return Plist[i][3]; }
  double th_py(int i) { return Plist[i][4]; }
  double th_pz(int i) { return Plist[i][5]; }
  double th_e(int i) { return Plist[i][6]; }
  double th_x(int i) { return Plist[i][7]; }
  double th_y(int i) { return Plist[i][8]; }
  double th_z(int i) { return Plist[i][9]; }
  double th_t(int i) { return Plist[i][10]; }
  int th_nL() { return num_ud; }
  int th_nS() { return num_s; }

 private:
  // List of thermal partons sampled
  std::vector<std::vector<double>> Plist;
  // List of particles ( [0]->event number; [1]->particle ID; [2]->origin;
  // [3-6]->Px,Py,Pz,E; [7-10]->x,y,z,t; [11]->Particle Status )
  // Same format as in shower data, event number is always 1,
  // origin is always 0, particle status is always 0 (indicates a thermal quark)

  // 3D local PList where each threaded iteration writes to a unique location
  std::vector<std::vector<std::vector<double>>> Plocal;

  // random number handling
  std::mt19937_64 rng_engine;  // RNG - Mersenne Twist - 64 bit
  std::uniform_real_distribution<double> distribution{
      0.0, 1.0};  // Uniform distribution between 0 and 1
                  // Function to generate a random number between 0 and 1
  double ran() { return distribution(rng_engine); }
  // Function to get the random number generator
  std::mt19937_64& getRandomGenerator() { return rng_engine; }

  std::vector<uint64_t>
      seeds;  // to hold seeds for multiple generators in threads

  typedef r123::Threefry4x64 RNG;  // Random number generator type

  // HyperSurface
  std::vector<std::vector<double>> surface;

  // Vector to pre-tabulate the Bessel function K2
  std::vector<double> BesselK2;
  void InitializeBesselK2();
  // Bessel function K2
  double BesselK2function(double arg);

  // Fermi-Dirac distribution momentum integral
  // This uses the same method as iSS to calculate the momentum integral
  double FermiDiracDistributionMomentumIntegral(double T, double m);

  // Fermi-Dirac distribution without normalization factors
  double FermiDiracDistribution(double p, double m, double T);

  // Cumulative Distribution Function (CDF) generator in thermal rest frame
  // (quark=1: light, quark=2 strange)
  void CDFGenerator(double T, double m, int quark);

  // Samples parton momentum in rest frame
  // Input temperature is assumed to be in fm^-1
  std::tuple<double, double, double, double> MomentumSampler(
      double T, int quark,
      r123::MicroURNG<RNG> rng_engine_part =
          r123::MicroURNG<RNG>(RNG::ctr_type(), RNG::key_type()));

  // Set up the Lorentz boost matrix and the (gamma, v) vector
  void LorentzBoostMatrix(std::vector<double>& v,
                          std::vector<std::vector<double>>& BoostMatrix,
                          bool brick);

  // Perform Lorentz boost on vector
  std::vector<double> LorentzBoost(
      std::vector<double>& x, std::vector<std::vector<double>>& BoostMatrix);

  // Sample partons and fill Plist
  void SamplePartons(int Npartons, int quark, double T, bool brick,
                     std::vector<double>& CPos,
                     std::vector<std::vector<double>>& BoostMatrix,
                     bool slice_boost, double eta_slice, double CellDZ_local,
                     uint64_t adjust_seed = 0, int iS_iter = 0);

  // Function to get the closest cached temperature to the target temperature -
  // CDF tabulated
  double getClosestCachedTemp(
      const std::unordered_map<double, std::vector<std::vector<double>>>& cache,
      double targetTemp) const;
  // Function to create the CDF cache within a certain temperature range of five
  // percent using 20 temperature points in that range
  void createCDFCacheEntry(
      double& TRead, double xmq, int quarkType,
      std::unordered_map<double, std::vector<std::vector<double>>>& cache,
      std::vector<std::vector<double>>& CDFTab);
  // Function to get the closest cached temperature to the target temperature -
  // Fermi-Dirac integral tabulated
  double getClosestCachedTempFermiDiracIntegral(
      const std::unordered_map<double, double>& cache, double targetTemp) const;

  // Constants
  double degeneracy_ud;     // Degeneracy of UD quarks
  double degeneracy_s;      // Degeneracy of S quarks
  double CDFcacheAccuracy;  // Accuracy range for cached temperature
  double xmq;               // use pythia values here
  double xms;               // use pythia values here
  int NUMSTEP;  // 2^12+1, for steps of CDF Table, changes coarseness of
                // momentum sampling

  int num_ud, num_s;  // Number of light and strange quarks sampled

  // Adjustable params for 3+1d
  // these are the values used in SurfaceFinder.cc
  double CellDX;
  double CellDY;
  double CellDZ;
  double CellDT;

  // Flags
  bool SetNum, SetNumLight, SetNumStrange, ShuffleList;

  std::vector<std::vector<double>>
      CDFTabLight;  // Cumulative distribution for thermal light quarks
  std::vector<std::vector<double>>
      CDFTabStrange;  // Cumulative distribution for s quarks

  // precompute CDFs and store them in a cache
  std::unordered_map<double, std::vector<std::vector<double>>> CacheCDFLight;
  std::unordered_map<double, std::vector<std::vector<double>>> CacheCDFStrange;

  // precompute part of the integral over the Fermi-Dirac distribution
  std::unordered_map<double, double> CacheFermiDiracIntegralLight;
  std::unordered_map<double, double> CacheFermiDiracIntegralStrange;

  // Brick parameters
  // L is the length of the brick sampled for thermal partons
  // W is the width of the face of the brick - should be scaled somewhat against
  // L Vx,Vy,Vz is a flow given to the brick
  double L, W, Time, Vx, Vy, Vz;
  double hydroTc;  // converted from GeV into fm^-1
};

#endif  // THERMPTNSAMPLER_H

>>>>>>> 6c41ba17
<|MERGE_RESOLUTION|>--- conflicted
+++ resolved
@@ -1,554 +1,392 @@
-#ifndef THERMPTNSAMPLER_H
-#define THERMPTNSAMPLER_H
-
-#include <omp.h>
-#include <random>
-#include <vector>
-
-#include "JetScapeLogger.h"
-// clang-format off
-#include "threefry.h"
-#include "MicroURNG.hpp"
-// clang-format on
-
-using namespace Jetscape;
-
-class ThermalPartonSampler {
- public:
-<<<<<<< HEAD
-	/**
-     * @brief Constructor that initializes the random number generator 
-	 * and thermal freeze-out temperature.
-     * 
-     * @param ran_seed Random seed for the random number generator.
-     * @param hydro_Tc Critical temperature for hydrodynamic evolution (in GeV).
-     */
-	ThermalPartonSampler(unsigned int ran_seed, double hydro_Tc);
-
-	/**
-	 * @brief Samples partons within a brick-like hydrodynamics setup.
-	 * 
-	 * Generates partons according to the specified parameters within a brick-shaped 
-	 * hypersurface defined by the length (L) and width (W) parameters. Partons are 
-	 * sampled according to Fermi-Dirac distributions for light (u, d) and strange 
-	 * quarks.
-	 * 
-	 * @details
-	 * - Checks and corrects negative length and width parameters.
-	 * - Defines the hypersurface vectors in the lab frame and boosts them to the 
-	 *   rest frame.
-	 * - Calculates the number of quarks (light and strange) using Fermi-Dirac 
-	 *   distributions and volume.
-	 * - Generates partons for light (u, d) and strange quarks based on Poisson 
-	 *   distributions of expected numbers.
-	 * - Adjusts the number of generated particles if overridden by `SetNumLight` 
-	 *   and `SetNumStrange`.
-	 * - Shuffles the generated `Plist` if `ShuffleList` is true.
-	 */
-	void sample_brick();
-	
-	/**
-	 * @brief Samples partons on a freeze-out hypersurface in 2+1D setup.
-	 * 
-	 * Samples light (u, d, u-bar, d-bar) and strange (s, s-bar) quarks based on 
-	 * local temperature and velocity. CDFs are precomputed and cached to optimize 
-	 * sampling.
-	 * 
-	 * @param eta_max Maximum pseudorapidity to sample over.
-	 */
-	void sample_2p1d(double eta_max);
-
-	/**
-	 * @brief Samples partons on a freeze-out hypersurface in 3+1D setup.
-	 * 
-	 * Samples light (u, d, u-bar, d-bar) and strange (s, s-bar) quarks based on 
-	 * local temperature and velocity. CDFs are precomputed and cached to optimize 
-	 * sampling.
-	 * 
-	 * @param Cartesian_hydro Boolean indicating whether Cartesian hydrodynamic 
-	 * coordinates are used. If false, uses Milne coordinates.
-	 */
-	void sample_3p1d(bool Cartesian_hydro=false);
-
-	/**
-     * @brief Sets the hypersurface data.
-     * 
-     * @param surf_in 2D vector representing the hypersurface data.
-     */
-	void set_hypersurface(std::vector<std::vector<double>> surf_in){surface = surf_in;}
-
-	/**
-     * @brief Sets the brick dimensions.
-     * 
-     * @param len_bri Length of the brick in fm.
-     * @param wid_bri Width of the brick in fm.
-     */
-	void brick_length_width(double len_bri, double wid_bri){L = 2.*len_bri + 4.; W = 2.*wid_bri + 4.; Time = len_bri;} // +4 gives 2fm additional brick in each direction
-	
-	/**
-     * @brief Sets the flow velocity of the brick.
-     * 
-     * @param vx_in Flow velocity component in the x-direction.
-     * @param vy_in Flow velocity component in the y-direction.
-     * @param vz_in Flow velocity component in the z-direction.
-     */
-	void brick_flow(double vx_in, double vy_in, double vz_in){Vx = vx_in; Vy = vy_in; Vz = vz_in;}
-
-	//getters for thermal partons
-	int nTot(         ){return Plist.size();}
-	int th_Evnum(int i){return (int)Plist[i][0];}
-	int th_pid(  int i){return (int)Plist[i][1];}
-	int th_orig( int i){return (int)Plist[i][2];}
-	int th_stat( int i){return (int)Plist[i][11];}
-	double th_px(int i){return      Plist[i][3];}
-	double th_py(int i){return      Plist[i][4];}
-	double th_pz(int i){return      Plist[i][5];}
-	double th_e( int i){return      Plist[i][6];}
-	double th_x( int i){return      Plist[i][7];}
-	double th_y( int i){return      Plist[i][8];}
-	double th_z( int i){return      Plist[i][9];}
-	double th_t( int i){return      Plist[i][10];}
-	int th_nL(){return num_ud;}
-	int th_nS(){return num_s;}
-
-	// getter functions for the brick parameters
-	double getL(){return L;}
-	double getW(){return W;}
-	double getTime(){return Time;}
-	double getVx(){return Vx;}
-	double getVy(){return Vy;}
-	double getVz(){return Vz;}
-
-	// getter functions for the cached CDFs for testing
-	std::unordered_map<double, std::vector<std::vector<double>>>& getCacheCDFLight(){return CacheCDFLight;}
-	std::unordered_map<double, std::vector<std::vector<double>>>& getCacheCDFStrange(){return CacheCDFStrange;}
-
-	/**
-	 * @brief Computes the modified Bessel function of the second kind, K2(x), 
-	 * using a lookup table for efficiency.
-	 * 
-	 * This function returns the value of the modified Bessel function K2(x) for a 
-	 * given argument. If the argument is within the precomputed range, it uses 
-	 * linear interpolation between the nearest values in the lookup table to 
-	 * provide a fast approximation. If the argument is outside the precomputed 
-	 * range, it directly computes the value using the GSL library.
-	 * 
-	 * @param arg The argument for which the Bessel function value is to be 
-	 * computed.
-	 * @return The value of K2(arg).
-	 */
-	double BesselK2function(double arg);
-
- private:
-
-	// List of thermal partons sampled
-	std::vector<std::vector<double>> Plist;	
-	// List of particles ( [0]->event number; [1]->particle ID; [2]->origin; 
-	// [3-6]->Px,Py,Pz,E; [7-10]->x,y,z,t; [11]->Particle Status )
-	// Same format as in shower data, event number is always 1, 
-	// origin is always 0, particle status is always 0 (indicates a thermal quark)
-
-	// random number handling
-	std::mt19937_64 rng_engine; //RNG - Mersenne Twist - 64 bit
-	std::uniform_real_distribution<double> distribution{0.0, 1.0}; // Uniform distribution between 0 and 1
-	
-	/**
-     * @brief Generates a random number between 0 and 1.
-     * 
-     * @return A random double in the range [0.0, 1.0].
-     */
-    double ran() {return distribution(rng_engine);}
-	
-	/**
-     * @brief Gets the random number generator.
-     * 
-     * @return A reference to the Mersenne Twister random number generator.
-     */
-    std::mt19937_64& getRandomGenerator() {return rng_engine;}
-
-	
-	// HyperSurface
-	std::vector<std::vector<double>> surface;
-
-	// Vector to pre-tabulate the Bessel function K2
-	std::vector<double> BesselK2;
-
-	/**
-	 * @brief Initializes the lookup table for the modified Bessel function of the 
-	 * second kind, K2(x).
-	 * 
-	 * This function calculates K2(x) for x values from 0.001 to 400.0 with an 
-	 * increment of 0.001, and stores the results in the BesselK2 vector for 
-	 * efficient lookup.
-	 */
-	void InitializeBesselK2();
-
-	/**
-	 * @brief Computes the integral of the Fermi-Dirac distribution over momentum.
-	 * 
-	 * This function calculates the integral of the Fermi-Dirac distribution, which 
-	 * is used to determine the equilibrium number density of fermions at a given 
-	 * temperature (T) and mass (m). The calculation is performed using a truncated 
-	 * series expansion.
-	 * 
-	 * @param T The temperature.
-	 * @param m The mass of the fermion.
-	 * @return The computed equilibrium number density, N_eq.
-	 */
-	double FermiDiracDistributionMomentumIntegral(double T, double m);
-	
-	/**
-	 * @brief Computes the Fermi-Dirac distribution function.
-	 * 
-	 * This function calculates the value of the Fermi-Dirac distribution for a 
-	 * given momentum (p), mass (m), and temperature (T).
-	 * The Fermi-Dirac distribution describes the probability of occupancy of a 
-	 * quantum state by a fermion at thermal equilibrium.
-	 * 
-	 * @param p The momentum of the fermion.
-	 * @param m The mass of the fermion.
-	 * @param T The temperature.
-	 * @return The value of the Fermi-Dirac distribution function.
-	 */
-	double FermiDiracDistribution(double p, double m, double T);
-
-	/**
-	 * @brief Generates a cumulative distribution function (CDF) table for a given 
-	 * temperature, mass, and quark type.
-	 * 
-	 * This function computes the cumulative distribution function (CDF) for the 
-	 * Fermi-Dirac distribution at a specified temperature (T) and mass (m) for 
-	 * either light or strange quarks. The CDF values are stored in the appropriate 
-	 * table (CDFTabLight or CDFTabStrange).
-	 * 
-	 * @param T The temperature.
-	 * @param m The mass of the quark.
-	 * @param quark An integer indicating the type of quark (1 for light quark, 
-	 * 2 for strange quark).
-	 */
-	void CDFGenerator(double T, double m, int quark);
-	
-	/**
-	 * @brief Samples a momentum vector from the thermal distribution for a 
-	 * specified quark type.
-	 * 
-	 * This function generates a random momentum vector for a quark (light or 
-	 * strange) using the cumulative distribution function (CDF) table. The sampling 
-	 * is performed by generating a random probability and finding the corresponding 
-	 * momentum magnitude using binary search. The momentum vector is then generated
-	 * with a random direction.
-	 * 
-	 * @param T The temperature in fm^{-1}.
-	 * @param quark An integer indicating the type of quark (1 for light quark, 
-	 * otherwise for strange quark).
-	 * @return A tuple containing the components of the momentum vector 
-	 * (NewX, NewY, NewZ) and the magnitude (NewP).
-	 */
-	std::tuple<double, double, double, double> MomentumSampler(double T, int quark);
-
-	/**
-	 * @brief Computes the Lorentz boost matrix corresponding to a given velocity 
-	 * vector.
-	 * 
-	 * This function calculates the Lorentz boost matrix for transforming from the 
-	 * laboratory frame to the rest frame with a specified flow velocity vector. 
-	 * 
-	 * @param v A vector containing the components of the velocity (v0, vx, vy, vz).
-	 * @param BoostMatrix A 4x4 matrix that will be filled with the Lorentz boost 
-	 * matrix.
-	 * @param brick A boolean flag indicating whether the velocity vector is for 
-	 * a "brick" flow (true) or a general case (false).
-	 */
-    void LorentzBoostMatrix(std::vector<double>& v, std::vector<std::vector<double>>& BoostMatrix, bool brick);
-
-    /**
-	 * @brief Applies a Lorentz boost transformation to a 4-vector using a given
-	 * boost matrix.
-	 * 
-	 * This function performs a Lorentz boost transformation on a 4-vector `x` 
-	 * using the specified 4x4 boost matrix `BoostMatrix`. 
-	 * 
-	 * @param x A 4-element vector representing the original 4-vector to be boosted.
-	 * @param BoostMatrix A 4x4 matrix representing the Lorentz boost matrix.
-	 * @return A 4-element vector containing the components of the boosted 4-vector.
-	 */
-    std::vector<double> LorentzBoost(std::vector<double>& x, std::vector<std::vector<double>>& BoostMatrix);
-
-    /**
-	 * @brief Samples partons according to specified parameters.
-	 * 
-	 * Generates a specified number of partons (`Npartons`) with properties 
-	 * determined by the temperature (`T`), quark type (`quark`), and configuration 
-	 * (`brick`). Positions and momenta are stored in the member variable `Plist`, 
-	 * which is a vector of vectors representing each parton's properties.
-	 * 
-	 * @param Npartons Number of partons to sample.
-	 * @param quark Type of quark to sample (1 for U/D quarks, 2 for S quarks).
-	 * @param T Temperature of the system.
-	 * @param brick Flag indicating whether to use a brick configuration.
-	 * @param CPos Center position in spatial coordinates.
-	 * @param BoostMatrix Lorentz boost matrix for momentum transformation.
-	 * @param slice_boost Flag indicating 2+1D boost configuration.
-	 * @param eta_slice Pseudo-rapidity for 2+1D boost.
-	 */
-    void SamplePartons(int Npartons, int quark, double T, bool brick, std::vector<double>& CPos, std::vector<std::vector<double>>& BoostMatrix, bool slice_boost, double eta_slice);
-
-	/**
-	 * @brief Creates an entry of the cumulative distribution function (CDF) data 
-	 * in a cache.
-	 * 
-	 * @param TRead Input temperature to read or update in the cache.
-	 * @param mq Quark mass associated with the CDF data.
-	 * @param quarkType Type of quark (1 for light, 2 for strange).
-	 * @param cache Reference to the cache storing CDF data for different 
-	 * temperatures.
-	 * @param CDFTab Reference to the vector storing the CDF table for the current 
-	 * temperature.
-	 */
-	void createCDFCacheEntry(double& TRead, double xmq, int quarkType, 
-                        std::unordered_map<double,
-						std::vector<std::vector<double>>>& cache, 
-                        std::vector<std::vector<double>>& CDFTab);
-
-	// Constants
-	double degeneracy_ud; // Degeneracy of UD quarks
-	double degeneracy_s; // Degeneracy of S quarks
-	double CDFcacheAccuracy;	// Accuracy range for cached temperature
-	double xmq; // use pythia values here
-	double xms; // use pythia values here
-	int NUMSTEP; // 2^12+1, for steps of CDF Table, changes coarseness of momentum sampling
-
-	int num_ud, num_s;	// Number of light and strange quarks sampled
-
-	// Adjustable params for 3+1d
-	// these are the values used in SurfaceFinder.cc
-	double CellDX;
-	double CellDY;
-	double CellDZ;
-	double CellDT;
-
-	// Flags
-	bool SetNum, SetNumLight, SetNumStrange, ShuffleList;
-
-	std::vector<std::vector<double>> CDFTabLight; // Cumulative distribution for thermal light quarks
-	std::vector<std::vector<double>> CDFTabStrange; // Cumulative distribution for s quarks
-
-	// precompute CDFs and store them in a cache
-	std::unordered_map<double, std::vector<std::vector<double>>> CacheCDFLight;
-	std::unordered_map<double, std::vector<std::vector<double>>> CacheCDFStrange;
-
-	// precompute part of the integral over the Fermi-Dirac distribution
-	std::unordered_map<double, double> CacheFermiDiracIntegralLight;
-	std::unordered_map<double, double> CacheFermiDiracIntegralStrange;
-
-	// Brick parameters
-	// L is the length of the brick sampled for thermal partons
-	// W is the width of the face of the brick - should be scaled somewhat against L
-	// Vx,Vy,Vz is a flow given to the brick
-	double L, W, Time, Vx, Vy, Vz;
-	double hydroTc; // converted from GeV into fm^-1
-};
-
-/**
- * @brief Finds the temperature closest to a target temperature in a cached map
- * for the CDF tables.
- * 
- * Searches through the provided cache of temperatures (`cache`) to determine
- * the temperature that is closest to the specified `targetTemp`.
- * 
- * @param cache A map where keys are cached temperatures and values are 
- * associated data.
- * @param targetTemp The target temperature for which the closest cached 
- * temperature is sought.
- * @return The cached temperature that is closest to `targetTemp`, or -1.0 if 
- * the cache is empty.
- */
-template<typename Cache>
-double getClosestCachedTemp(const Cache& cache, double targetTemp) {
-    double closestTemp = -1.0;
-    double minDistance = std::numeric_limits<double>::max();
-    for (const auto& entry : cache) {
-        double cachedTemp = entry.first;
-        double distance = std::fabs(targetTemp - cachedTemp);
-        if (distance < minDistance) {
-            minDistance = distance;
-            closestTemp = cachedTemp;
-        }
-    }
-    return closestTemp;
-}
-
-
-#endif // THERMPTNSAMPLER_H
-=======
-  // constructor - initializes variables and random number generator
-  ThermalPartonSampler(unsigned int ran_seed, double hydro_Tc);
-
-  // sampler - samples thermal partons (u,d,s) from brick or 2+1d / 3+1d hydro
-  void sample_brick();
-  void sample_2p1d(double eta_max);
-  void sample_3p1d(bool Cartesian_hydro = false);
-
-  // to load a hypersurface
-  void set_hypersurface(std::vector<std::vector<double>> surf_in) {
-    surface = surf_in;
-  }
-
-  // setters for params
-  void brick_length_width(double len_bri, double wid_bri) {
-    L = 2. * len_bri + 4.;
-    W = 2. * wid_bri + 4.;
-    Time = len_bri;
-  }  // +4 gives 2fm additional brick in each direction
-  void brick_flow(double vx_in, double vy_in, double vz_in) {
-    Vx = vx_in;
-    Vy = vy_in;
-    Vz = vz_in;
-  }
-
-  // getters for thermal partons
-  int nTot() { return Plist.size(); }
-  int th_Evnum(int i) { return (int)Plist[i][0]; }
-  int th_pid(int i) { return (int)Plist[i][1]; }
-  int th_orig(int i) { return (int)Plist[i][2]; }
-  int th_stat(int i) { return (int)Plist[i][11]; }
-  double th_px(int i) { return Plist[i][3]; }
-  double th_py(int i) { return Plist[i][4]; }
-  double th_pz(int i) { return Plist[i][5]; }
-  double th_e(int i) { return Plist[i][6]; }
-  double th_x(int i) { return Plist[i][7]; }
-  double th_y(int i) { return Plist[i][8]; }
-  double th_z(int i) { return Plist[i][9]; }
-  double th_t(int i) { return Plist[i][10]; }
-  int th_nL() { return num_ud; }
-  int th_nS() { return num_s; }
-
- private:
-  // List of thermal partons sampled
-  std::vector<std::vector<double>> Plist;
-  // List of particles ( [0]->event number; [1]->particle ID; [2]->origin;
-  // [3-6]->Px,Py,Pz,E; [7-10]->x,y,z,t; [11]->Particle Status )
-  // Same format as in shower data, event number is always 1,
-  // origin is always 0, particle status is always 0 (indicates a thermal quark)
-
-  // 3D local PList where each threaded iteration writes to a unique location
-  std::vector<std::vector<std::vector<double>>> Plocal;
-
-  // random number handling
-  std::mt19937_64 rng_engine;  // RNG - Mersenne Twist - 64 bit
-  std::uniform_real_distribution<double> distribution{
-      0.0, 1.0};  // Uniform distribution between 0 and 1
-                  // Function to generate a random number between 0 and 1
-  double ran() { return distribution(rng_engine); }
-  // Function to get the random number generator
-  std::mt19937_64& getRandomGenerator() { return rng_engine; }
-
-  std::vector<uint64_t>
-      seeds;  // to hold seeds for multiple generators in threads
-
-  typedef r123::Threefry4x64 RNG;  // Random number generator type
-
-  // HyperSurface
-  std::vector<std::vector<double>> surface;
-
-  // Vector to pre-tabulate the Bessel function K2
-  std::vector<double> BesselK2;
-  void InitializeBesselK2();
-  // Bessel function K2
-  double BesselK2function(double arg);
-
-  // Fermi-Dirac distribution momentum integral
-  // This uses the same method as iSS to calculate the momentum integral
-  double FermiDiracDistributionMomentumIntegral(double T, double m);
-
-  // Fermi-Dirac distribution without normalization factors
-  double FermiDiracDistribution(double p, double m, double T);
-
-  // Cumulative Distribution Function (CDF) generator in thermal rest frame
-  // (quark=1: light, quark=2 strange)
-  void CDFGenerator(double T, double m, int quark);
-
-  // Samples parton momentum in rest frame
-  // Input temperature is assumed to be in fm^-1
-  std::tuple<double, double, double, double> MomentumSampler(
-      double T, int quark,
-      r123::MicroURNG<RNG> rng_engine_part =
-          r123::MicroURNG<RNG>(RNG::ctr_type(), RNG::key_type()));
-
-  // Set up the Lorentz boost matrix and the (gamma, v) vector
-  void LorentzBoostMatrix(std::vector<double>& v,
-                          std::vector<std::vector<double>>& BoostMatrix,
-                          bool brick);
-
-  // Perform Lorentz boost on vector
-  std::vector<double> LorentzBoost(
-      std::vector<double>& x, std::vector<std::vector<double>>& BoostMatrix);
-
-  // Sample partons and fill Plist
-  void SamplePartons(int Npartons, int quark, double T, bool brick,
-                     std::vector<double>& CPos,
-                     std::vector<std::vector<double>>& BoostMatrix,
-                     bool slice_boost, double eta_slice, double CellDZ_local,
-                     uint64_t adjust_seed = 0, int iS_iter = 0);
-
-  // Function to get the closest cached temperature to the target temperature -
-  // CDF tabulated
-  double getClosestCachedTemp(
-      const std::unordered_map<double, std::vector<std::vector<double>>>& cache,
-      double targetTemp) const;
-  // Function to create the CDF cache within a certain temperature range of five
-  // percent using 20 temperature points in that range
-  void createCDFCacheEntry(
-      double& TRead, double xmq, int quarkType,
-      std::unordered_map<double, std::vector<std::vector<double>>>& cache,
-      std::vector<std::vector<double>>& CDFTab);
-  // Function to get the closest cached temperature to the target temperature -
-  // Fermi-Dirac integral tabulated
-  double getClosestCachedTempFermiDiracIntegral(
-      const std::unordered_map<double, double>& cache, double targetTemp) const;
-
-  // Constants
-  double degeneracy_ud;     // Degeneracy of UD quarks
-  double degeneracy_s;      // Degeneracy of S quarks
-  double CDFcacheAccuracy;  // Accuracy range for cached temperature
-  double xmq;               // use pythia values here
-  double xms;               // use pythia values here
-  int NUMSTEP;  // 2^12+1, for steps of CDF Table, changes coarseness of
-                // momentum sampling
-
-  int num_ud, num_s;  // Number of light and strange quarks sampled
-
-  // Adjustable params for 3+1d
-  // these are the values used in SurfaceFinder.cc
-  double CellDX;
-  double CellDY;
-  double CellDZ;
-  double CellDT;
-
-  // Flags
-  bool SetNum, SetNumLight, SetNumStrange, ShuffleList;
-
-  std::vector<std::vector<double>>
-      CDFTabLight;  // Cumulative distribution for thermal light quarks
-  std::vector<std::vector<double>>
-      CDFTabStrange;  // Cumulative distribution for s quarks
-
-  // precompute CDFs and store them in a cache
-  std::unordered_map<double, std::vector<std::vector<double>>> CacheCDFLight;
-  std::unordered_map<double, std::vector<std::vector<double>>> CacheCDFStrange;
-
-  // precompute part of the integral over the Fermi-Dirac distribution
-  std::unordered_map<double, double> CacheFermiDiracIntegralLight;
-  std::unordered_map<double, double> CacheFermiDiracIntegralStrange;
-
-  // Brick parameters
-  // L is the length of the brick sampled for thermal partons
-  // W is the width of the face of the brick - should be scaled somewhat against
-  // L Vx,Vy,Vz is a flow given to the brick
-  double L, W, Time, Vx, Vy, Vz;
-  double hydroTc;  // converted from GeV into fm^-1
-};
-
-#endif  // THERMPTNSAMPLER_H
-
->>>>>>> 6c41ba17
+#ifndef THERMPTNSAMPLER_H
+#define THERMPTNSAMPLER_H
+
+#include <omp.h>
+#include <random>
+#include <vector>
+
+#include "JetScapeLogger.h"
+// clang-format off
+#include "threefry.h"
+#include "MicroURNG.hpp"
+// clang-format on
+
+using namespace Jetscape;
+
+class ThermalPartonSampler {
+ public:
+	/**
+     * @brief Constructor that initializes the random number generator 
+	 * and thermal freeze-out temperature.
+     * 
+     * @param ran_seed Random seed for the random number generator.
+     * @param hydro_Tc Critical temperature for hydrodynamic evolution (in GeV).
+     */
+	ThermalPartonSampler(unsigned int ran_seed, double hydro_Tc);
+
+	/**
+	 * @brief Samples partons within a brick-like hydrodynamics setup.
+	 * 
+	 * Generates partons according to the specified parameters within a brick-shaped 
+	 * hypersurface defined by the length (L) and width (W) parameters. Partons are 
+	 * sampled according to Fermi-Dirac distributions for light (u, d) and strange 
+	 * quarks.
+	 * 
+	 * @details
+	 * - Checks and corrects negative length and width parameters.
+	 * - Defines the hypersurface vectors in the lab frame and boosts them to the 
+	 *   rest frame.
+	 * - Calculates the number of quarks (light and strange) using Fermi-Dirac 
+	 *   distributions and volume.
+	 * - Generates partons for light (u, d) and strange quarks based on Poisson 
+	 *   distributions of expected numbers.
+	 * - Adjusts the number of generated particles if overridden by `SetNumLight` 
+	 *   and `SetNumStrange`.
+	 * - Shuffles the generated `Plist` if `ShuffleList` is true.
+	 */
+	void sample_brick();
+	
+	/**
+	 * @brief Samples partons on a freeze-out hypersurface in 2+1D setup.
+	 * 
+	 * Samples light (u, d, u-bar, d-bar) and strange (s, s-bar) quarks based on 
+	 * local temperature and velocity. CDFs are precomputed and cached to optimize 
+	 * sampling.
+	 * 
+	 * @param eta_max Maximum pseudorapidity to sample over.
+	 */
+	void sample_2p1d(double eta_max);
+
+	/**
+	 * @brief Samples partons on a freeze-out hypersurface in 3+1D setup.
+	 * 
+	 * Samples light (u, d, u-bar, d-bar) and strange (s, s-bar) quarks based on 
+	 * local temperature and velocity. CDFs are precomputed and cached to optimize 
+	 * sampling.
+	 * 
+	 * @param Cartesian_hydro Boolean indicating whether Cartesian hydrodynamic 
+	 * coordinates are used. If false, uses Milne coordinates.
+	 */
+	void sample_3p1d(bool Cartesian_hydro=false);
+
+	/**
+     * @brief Sets the hypersurface data.
+     * 
+     * @param surf_in 2D vector representing the hypersurface data.
+     */
+	void set_hypersurface(std::vector<std::vector<double>> surf_in){surface = surf_in;}
+
+	/**
+     * @brief Sets the brick dimensions.
+     * 
+     * @param len_bri Length of the brick in fm.
+     * @param wid_bri Width of the brick in fm.
+     */
+	void brick_length_width(double len_bri, double wid_bri){L = 2.*len_bri + 4.; W = 2.*wid_bri + 4.; Time = len_bri;} // +4 gives 2fm additional brick in each direction
+	
+	/**
+     * @brief Sets the flow velocity of the brick.
+     * 
+     * @param vx_in Flow velocity component in the x-direction.
+     * @param vy_in Flow velocity component in the y-direction.
+     * @param vz_in Flow velocity component in the z-direction.
+     */
+	void brick_flow(double vx_in, double vy_in, double vz_in){Vx = vx_in; Vy = vy_in; Vz = vz_in;}
+
+	//getters for thermal partons
+	int nTot(         ){return Plist.size();}
+	int th_Evnum(int i){return (int)Plist[i][0];}
+	int th_pid(  int i){return (int)Plist[i][1];}
+	int th_orig( int i){return (int)Plist[i][2];}
+	int th_stat( int i){return (int)Plist[i][11];}
+	double th_px(int i){return      Plist[i][3];}
+	double th_py(int i){return      Plist[i][4];}
+	double th_pz(int i){return      Plist[i][5];}
+	double th_e( int i){return      Plist[i][6];}
+	double th_x( int i){return      Plist[i][7];}
+	double th_y( int i){return      Plist[i][8];}
+	double th_z( int i){return      Plist[i][9];}
+	double th_t( int i){return      Plist[i][10];}
+	int th_nL(){return num_ud;}
+	int th_nS(){return num_s;}
+
+	// getter functions for the brick parameters
+	double getL(){return L;}
+	double getW(){return W;}
+	double getTime(){return Time;}
+	double getVx(){return Vx;}
+	double getVy(){return Vy;}
+	double getVz(){return Vz;}
+
+	// getter functions for the cached CDFs for testing
+	std::unordered_map<double, std::vector<std::vector<double>>>& getCacheCDFLight(){return CacheCDFLight;}
+	std::unordered_map<double, std::vector<std::vector<double>>>& getCacheCDFStrange(){return CacheCDFStrange;}
+
+	/**
+	 * @brief Computes the modified Bessel function of the second kind, K2(x), 
+	 * using a lookup table for efficiency.
+	 * 
+	 * This function returns the value of the modified Bessel function K2(x) for a 
+	 * given argument. If the argument is within the precomputed range, it uses 
+	 * linear interpolation between the nearest values in the lookup table to 
+	 * provide a fast approximation. If the argument is outside the precomputed 
+	 * range, it directly computes the value using the GSL library.
+	 * 
+	 * @param arg The argument for which the Bessel function value is to be 
+	 * computed.
+	 * @return The value of K2(arg).
+	 */
+	double BesselK2function(double arg);
+
+ private:
+
+	// List of thermal partons sampled
+	std::vector<std::vector<double>> Plist;	
+	// List of particles ( [0]->event number; [1]->particle ID; [2]->origin; 
+	// [3-6]->Px,Py,Pz,E; [7-10]->x,y,z,t; [11]->Particle Status )
+	// Same format as in shower data, event number is always 1, 
+	// origin is always 0, particle status is always 0 (indicates a thermal quark)
+
+	// random number handling
+	std::mt19937_64 rng_engine; //RNG - Mersenne Twist - 64 bit
+	std::uniform_real_distribution<double> distribution{0.0, 1.0}; // Uniform distribution between 0 and 1
+	
+	/**
+     * @brief Generates a random number between 0 and 1.
+     * 
+     * @return A random double in the range [0.0, 1.0].
+     */
+    double ran() {return distribution(rng_engine);}
+	
+	/**
+     * @brief Gets the random number generator.
+     * 
+     * @return A reference to the Mersenne Twister random number generator.
+     */
+    std::mt19937_64& getRandomGenerator() {return rng_engine;}
+  
+  std::vector<uint64_t> seeds;  // to hold seeds for multiple generators in threads
+
+  typedef r123::Threefry4x64 RNG;  // Random number generator type
+
+	
+	// HyperSurface
+	std::vector<std::vector<double>> surface;
+
+	// Vector to pre-tabulate the Bessel function K2
+	std::vector<double> BesselK2;
+
+	/**
+	 * @brief Initializes the lookup table for the modified Bessel function of the 
+	 * second kind, K2(x).
+	 * 
+	 * This function calculates K2(x) for x values from 0.001 to 400.0 with an 
+	 * increment of 0.001, and stores the results in the BesselK2 vector for 
+	 * efficient lookup.
+	 */
+	void InitializeBesselK2();
+
+	/**
+	 * @brief Computes the integral of the Fermi-Dirac distribution over momentum.
+	 * 
+	 * This function calculates the integral of the Fermi-Dirac distribution, which 
+	 * is used to determine the equilibrium number density of fermions at a given 
+	 * temperature (T) and mass (m). The calculation is performed using a truncated 
+	 * series expansion.
+	 * 
+	 * @param T The temperature.
+	 * @param m The mass of the fermion.
+	 * @return The computed equilibrium number density, N_eq.
+	 */
+	double FermiDiracDistributionMomentumIntegral(double T, double m);
+	
+	/**
+	 * @brief Computes the Fermi-Dirac distribution function.
+	 * 
+	 * This function calculates the value of the Fermi-Dirac distribution for a 
+	 * given momentum (p), mass (m), and temperature (T).
+	 * The Fermi-Dirac distribution describes the probability of occupancy of a 
+	 * quantum state by a fermion at thermal equilibrium.
+	 * 
+	 * @param p The momentum of the fermion.
+	 * @param m The mass of the fermion.
+	 * @param T The temperature.
+	 * @return The value of the Fermi-Dirac distribution function.
+	 */
+	double FermiDiracDistribution(double p, double m, double T);
+
+	/**
+	 * @brief Generates a cumulative distribution function (CDF) table for a given 
+	 * temperature, mass, and quark type.
+	 * 
+	 * This function computes the cumulative distribution function (CDF) for the 
+	 * Fermi-Dirac distribution at a specified temperature (T) and mass (m) for 
+	 * either light or strange quarks. The CDF values are stored in the appropriate 
+	 * table (CDFTabLight or CDFTabStrange).
+	 * 
+	 * @param T The temperature.
+	 * @param m The mass of the quark.
+	 * @param quark An integer indicating the type of quark (1 for light quark, 
+	 * 2 for strange quark).
+	 */
+	void CDFGenerator(double T, double m, int quark);
+	
+	/**
+	 * @brief Samples a momentum vector from the thermal distribution for a 
+	 * specified quark type.
+	 * 
+	 * This function generates a random momentum vector for a quark (light or 
+	 * strange) using the cumulative distribution function (CDF) table. The sampling 
+	 * is performed by generating a random probability and finding the corresponding 
+	 * momentum magnitude using binary search. The momentum vector is then generated
+	 * with a random direction.
+	 * 
+	 * @param T The temperature in fm^{-1}.
+	 * @param quark An integer indicating the type of quark (1 for light quark, 
+	 * otherwise for strange quark).
+	 * @return A tuple containing the components of the momentum vector 
+	 * (NewX, NewY, NewZ) and the magnitude (NewP).
+	 */
+  std::tuple<double, double, double, double> MomentumSampler(
+      double T, int quark,
+      r123::MicroURNG<RNG> rng_engine_part =
+          r123::MicroURNG<RNG>(RNG::ctr_type(), RNG::key_type()));
+
+	/**
+	 * @brief Computes the Lorentz boost matrix corresponding to a given velocity 
+	 * vector.
+	 * 
+	 * This function calculates the Lorentz boost matrix for transforming from the 
+	 * laboratory frame to the rest frame with a specified flow velocity vector. 
+	 * 
+	 * @param v A vector containing the components of the velocity (v0, vx, vy, vz).
+	 * @param BoostMatrix A 4x4 matrix that will be filled with the Lorentz boost 
+	 * matrix.
+	 * @param brick A boolean flag indicating whether the velocity vector is for 
+	 * a "brick" flow (true) or a general case (false).
+	 */
+    void LorentzBoostMatrix(std::vector<double>& v, std::vector<std::vector<double>>& BoostMatrix, bool brick);
+
+    /**
+	 * @brief Applies a Lorentz boost transformation to a 4-vector using a given
+	 * boost matrix.
+	 * 
+	 * This function performs a Lorentz boost transformation on a 4-vector `x` 
+	 * using the specified 4x4 boost matrix `BoostMatrix`. 
+	 * 
+	 * @param x A 4-element vector representing the original 4-vector to be boosted.
+	 * @param BoostMatrix A 4x4 matrix representing the Lorentz boost matrix.
+	 * @return A 4-element vector containing the components of the boosted 4-vector.
+	 */
+    std::vector<double> LorentzBoost(std::vector<double>& x, std::vector<std::vector<double>>& BoostMatrix);
+
+    /**
+	 * @brief Samples partons according to specified parameters.
+	 * 
+	 * Generates a specified number of partons (`Npartons`) with properties 
+	 * determined by the temperature (`T`), quark type (`quark`), and configuration 
+	 * (`brick`). Positions and momenta are stored in the member variable `Plist`, 
+	 * which is a vector of vectors representing each parton's properties.
+	 * 
+	 * @param Npartons Number of partons to sample.
+	 * @param quark Type of quark to sample (1 for U/D quarks, 2 for S quarks).
+	 * @param T Temperature of the system.
+	 * @param brick Flag indicating whether to use a brick configuration.
+	 * @param CPos Center position in spatial coordinates.
+	 * @param BoostMatrix Lorentz boost matrix for momentum transformation.
+	 * @param slice_boost Flag indicating 2+1D boost configuration.
+	 * @param eta_slice Pseudo-rapidity for 2+1D boost.
+	 */
+    void SamplePartons(int Npartons, int quark, double T, bool brick,
+                     std::vector<double>& CPos,
+                     std::vector<std::vector<double>>& BoostMatrix,
+                     bool slice_boost, double eta_slice, double CellDZ_local,
+                     uint64_t adjust_seed = 0, int iS_iter = 0);
+  
+	/**
+	 * @brief Creates an entry of the cumulative distribution function (CDF) data 
+	 * in a cache.
+	 * 
+	 * @param TRead Input temperature to read or update in the cache.
+	 * @param mq Quark mass associated with the CDF data.
+	 * @param quarkType Type of quark (1 for light, 2 for strange).
+	 * @param cache Reference to the cache storing CDF data for different 
+	 * temperatures.
+	 * @param CDFTab Reference to the vector storing the CDF table for the current 
+	 * temperature.
+	 */
+	void createCDFCacheEntry(double& TRead, double xmq, int quarkType, 
+                        std::unordered_map<double,
+						std::vector<std::vector<double>>>& cache, 
+                        std::vector<std::vector<double>>& CDFTab);
+
+	// Constants
+	double degeneracy_ud; // Degeneracy of UD quarks
+	double degeneracy_s; // Degeneracy of S quarks
+	double CDFcacheAccuracy;	// Accuracy range for cached temperature
+	double xmq; // use pythia values here
+	double xms; // use pythia values here
+	int NUMSTEP; // 2^12+1, for steps of CDF Table, changes coarseness of momentum sampling
+
+	int num_ud, num_s;	// Number of light and strange quarks sampled
+
+	// Adjustable params for 3+1d
+	// these are the values used in SurfaceFinder.cc
+	double CellDX;
+	double CellDY;
+	double CellDZ;
+	double CellDT;
+
+	// Flags
+	bool SetNum, SetNumLight, SetNumStrange, ShuffleList;
+
+	std::vector<std::vector<double>> CDFTabLight; // Cumulative distribution for thermal light quarks
+	std::vector<std::vector<double>> CDFTabStrange; // Cumulative distribution for s quarks
+
+	// precompute CDFs and store them in a cache
+	std::unordered_map<double, std::vector<std::vector<double>>> CacheCDFLight;
+	std::unordered_map<double, std::vector<std::vector<double>>> CacheCDFStrange;
+
+	// precompute part of the integral over the Fermi-Dirac distribution
+	std::unordered_map<double, double> CacheFermiDiracIntegralLight;
+	std::unordered_map<double, double> CacheFermiDiracIntegralStrange;
+
+	// Brick parameters
+	// L is the length of the brick sampled for thermal partons
+	// W is the width of the face of the brick - should be scaled somewhat against L
+	// Vx,Vy,Vz is a flow given to the brick
+	double L, W, Time, Vx, Vy, Vz;
+	double hydroTc; // converted from GeV into fm^-1
+};
+
+/**
+ * @brief Finds the temperature closest to a target temperature in a cached map
+ * for the CDF tables.
+ * 
+ * Searches through the provided cache of temperatures (`cache`) to determine
+ * the temperature that is closest to the specified `targetTemp`.
+ * 
+ * @param cache A map where keys are cached temperatures and values are 
+ * associated data.
+ * @param targetTemp The target temperature for which the closest cached 
+ * temperature is sought.
+ * @return The cached temperature that is closest to `targetTemp`, or -1.0 if 
+ * the cache is empty.
+ */
+template<typename Cache>
+double getClosestCachedTemp(const Cache& cache, double targetTemp) {
+    double closestTemp = -1.0;
+    double minDistance = std::numeric_limits<double>::max();
+    for (const auto& entry : cache) {
+        double cachedTemp = entry.first;
+        double distance = std::fabs(targetTemp - cachedTemp);
+        if (distance < minDistance) {
+            minDistance = distance;
+            closestTemp = cachedTemp;
+        }
+    }
+    return closestTemp;
+}
+
+
+#endif // THERMPTNSAMPLER_H
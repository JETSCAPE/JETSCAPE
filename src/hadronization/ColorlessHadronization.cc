--- conflicted
+++ resolved
@@ -30,6 +30,9 @@
 // Hadrons output file
 //ofstream hadfile;
 
+// Register the module with the base class
+RegisterJetScapeModule<ColorlessHadronization> ColorlessHadronization::reg("ColorlessHadronization");
+
 // Initialize static helper here
 Pythia8::Pythia ColorlessHadronization::pythia ("IntentionallyEmpty",false);
 
@@ -49,60 +52,41 @@
 {
   // Open output file
   //hadfile.open("CH_myhad.dat");
-
-  tinyxml2::XMLElement *hadronization= JetScapeXML::Instance()->GetXMLRoot()->FirstChildElement("JetHadronization" );
-
-  if ( !hadronization ) {
-    JSWARN << "Couldn't find tag Jet Hadronization";
-    throw std::runtime_error ("Couldn't find tag Jet Hadronization");
-  }
-  if (hadronization) {
-    string s = hadronization->FirstChildElement( "name" )->GetText();
-    JSDEBUG << s << " to be initializied ...";
-
-    // Read sqrts to know remnants energies
-    double p_read_xml = 10000 ;
-    int flagInt=1;
-    hadronization->FirstChildElement("eCMforHadronization")->QueryDoubleText(&p_read_xml);
-    p_fake = p_read_xml;
-    hadronization->FirstChildElement("take_recoil")->QueryIntText(&flagInt);
-    take_recoil=flagInt;
-
-    JSDEBUG<<"Initialize ColorlessHadronization";
-    VERBOSE(8);
-
-    // No event record printout.
-    pythia.readString("Next:numberShowInfo = 0");
-    pythia.readString("Next:numberShowProcess = 0");
-    pythia.readString("Next:numberShowEvent = 0");
-
-    // Standard settings
-    pythia.readString("ProcessLevel:all = off");
-  
-    // Don't let pi0 decay
-    //pythia.readString("111:mayDecay = off");
-
-<<<<<<< HEAD
+  
+  std::string s = GetXMLElementText({"JetHadronization", "name"});
+  JSDEBUG << s << " to be initializied ...";
+
+  // Read sqrts to know remnants energies
+  double p_read_xml = GetXMLElementDouble({"JetHadronization", "eCMforHadronization"});
+  p_fake = p_read_xml;
+  
+  take_recoil = GetXMLElementInt({"JetHadronization", "take_recoil"});
+  
+  JSDEBUG<<"Initialize ColorlessHadronization";
+  VERBOSE(8);
+  
+  // No event record printout.
+  pythia.readString("Next:numberShowInfo = 0");
+  pythia.readString("Next:numberShowProcess = 0");
+  pythia.readString("Next:numberShowEvent = 0");
+
+  // Standard settings
+  pythia.readString("ProcessLevel:all = off");
+
   // Don't let pi0 decay
   //pythia.readString("111:mayDecay = off");
 
   // Don't let any hadron decay
   //pythia.readString("HadronLevel:Decay = off");
+
+  pythia.readString("PartonLevel:FSR=off");
+  pythia.readString("HadronLevel:Decay = on");
   pythia.readString("ParticleDecays:limitTau0 = on");
   pythia.readString("ParticleDecays:tau0Max = 10.0");
-=======
-    // Don't let any hadron decay
-    //pythia.readString("HadronLevel:Decay = off");
-
-    pythia.readString("PartonLevel:FSR=off");
-    pythia.readString("HadronLevel:Decay = on");
-    pythia.readString("ParticleDecays:limitTau0=on");
-    pythia.readString("ParticleDecays:tau0Max = 10");
->>>>>>> bcaf3cdd
-
-    // And initialize
-    pythia.init();
-  }
+
+  // And initialize
+  pythia.init();
+  
 }
 
 void ColorlessHadronization::WriteTask(weak_ptr<JetScapeWriter> w)

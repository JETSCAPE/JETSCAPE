--- conflicted
+++ resolved
@@ -703,40 +703,6 @@
             << ". Number of (neg) partons to hadronize: " << neg_ptns.num();
   }
 
-<<<<<<< HEAD
-  //sample thermal partons, brick or hydro hypersurface
-	//checking to see if we need to sample thermal partons, if either in brick or hydro
-	bool runsampler = (((inhydro || inbrick) && HH_thermal.num()==0) || (GetCurrentEvent()%nreusehydro==0)) ? true : false;
-
-  if(runsampler && inbrick){
-    HH_thermal.clear(); //emptying the thermal partons if we're resampling
-    ThermalPartonSampler brick(rand_seed, hydro_Tc); //creating a thermal brick
-	  brick.brick_length_width(brickL,brickL);
-	  brick.brick_flow(0., 0., 0.);
-	  brick.sample_brick();
-
-	  JSINFO << "A " << brickL << " fm brick was sampled, generating " << brick.nTot() << " partons (" << brick.th_nL() << " light, " << brick.th_nS() << " strange).";
-
-	  for(int ith=0; ith<brick.nTot(); ++ith){
-	  	HHparton thparton;
-	  	thparton.is_thermal(true); thparton.id(brick.th_pid(ith)); thparton.orig(1); //sh_parton.string_id(str)
-      thparton.col(0); thparton.acol(0);
-	  	thparton.px(brick.th_px(ith)); thparton.py(brick.th_py(ith)); thparton.pz(brick.th_pz(ith)); thparton.e(  brick.th_e(ith));
-	  	thparton.x( brick.th_x(ith) ); thparton.y( brick.th_y(ith) ); thparton.z( brick.th_z(ith) ); thparton.x_t(brick.th_t(ith));
-	  	thparton.mass( thparton.e()*thparton.e() - thparton.px()*thparton.px() - thparton.py()*thparton.py() - thparton.pz()*thparton.pz() );
-	  	thparton.mass( (thparton.mass() >= 0.) ? sqrt(thparton.mass()) : sqrt(-thparton.mass()) );
-	  	thparton.pos_str(1);
-	  	HH_thermal.add(thparton); //adding this parton to thermal collection
-	  }
-	  //read in thermal partons, THEN do sibling setup...
-	  for(int i=0;i<HH_thermal.num();++i){
-	  	HH_thermal[i].sibling(i); HH_thermal[i].string_id(-i);
-	  	HH_thermal[i].is_used(true); HH_thermal[i].sibling( findthermalsibling(i, HH_thermal) ); HH_thermal[i].is_used(false);
-	  }
-  } else if(runsampler && inhydro){
-    HH_thermal.clear(); //emptying the thermal partons if we're resampling
-		std::vector<SurfaceCellInfo> surface_cells;
-=======
   // sample thermal partons, brick or hydro hypersurface
   // checking to see if we need to sample thermal partons, if either in brick or
   // hydro
@@ -747,11 +713,11 @@
 
   if (runsampler && inbrick) {
     HH_thermal.clear();  // emptying the thermal partons if we're resampling
-    ThermalPartonSampler brick(rand_seed);  // creating a thermal brick
+    ThermalPartonSampler brick(rand_seed, hydro_Tc);  // creating a thermal
+                                                      // brick
     brick.brick_length_width(brickL, brickL);
     brick.brick_flow(0., 0., 0.);
-    brick.brick_Tc(hydro_Tc);
-    brick.samplebrick();
+    brick.sample_brick();
 
     JSINFO << "A " << brickL << " fm brick was sampled, generating "
            << brick.nTot() << " partons (" << brick.th_nL() << " light, "
@@ -791,7 +757,6 @@
   } else if (runsampler && inhydro) {
     HH_thermal.clear();  // emptying the thermal partons if we're resampling
     std::vector<SurfaceCellInfo> surface_cells;
->>>>>>> 3018e108
     GetHydroHyperSurface(hydro_Tc, surface_cells);
     /*std::cout << "\n\n     Surface Cells\n";
     for(int icel=0; icel<surface_cells.size(); ++icel){
@@ -805,67 +770,40 @@
     }
     std::cout << "\n\n";*/
 
-<<<<<<< HEAD
     // Preallocate memory for surface
     std::vector<std::vector<double>> surface;
     surface.reserve(surface_cells.size());
     for (const auto& cell_info : surface_cells) {
       std::vector<double> cell = {
-        cell_info.tau,
-        cell_info.x,
-        cell_info.y,
-        cell_info.eta,
-        cell_info.d3sigma_mu[0],
-        cell_info.d3sigma_mu[1],
-        cell_info.d3sigma_mu[2],
-        cell_info.d3sigma_mu[3],
-        cell_info.temperature,
-        cell_info.umu[1] / cell_info.umu[0], // vx
-        cell_info.umu[2] / cell_info.umu[0], // vy
-        cell_info.umu[3] / cell_info.umu[0]  // vz
+          cell_info.tau,
+          cell_info.x,
+          cell_info.y,
+          cell_info.eta,
+          cell_info.d3sigma_mu[0],
+          cell_info.d3sigma_mu[1],
+          cell_info.d3sigma_mu[2],
+          cell_info.d3sigma_mu[3],
+          cell_info.temperature,
+          cell_info.umu[1] / cell_info.umu[0],  // vx
+          cell_info.umu[2] / cell_info.umu[0],  // vy
+          cell_info.umu[3] / cell_info.umu[0]   // vz
       };
       surface.emplace_back(std::move(cell));
     }
 
     auto start = std::chrono::high_resolution_clock::now();
-		ThermalPartonSampler part_samp(rand_seed, hydro_Tc); //initializing sampler with random seed
-		part_samp.set_hypersurface(surface);
-    if(boost_invariant){
-=======
-    // not happy about having to do this, this way, but it is what it is.
-    std::vector<std::vector<double>> surface;
-    for (int icel = 0; icel < surface_cells.size(); ++icel) {
-      std::vector<double> cell;
-      cell.push_back(surface_cells[icel].tau);
-      cell.push_back(surface_cells[icel].x);
-      cell.push_back(surface_cells[icel].y);
-      cell.push_back(surface_cells[icel].eta);
-      cell.push_back(surface_cells[icel].d3sigma_mu[0]);
-      cell.push_back(surface_cells[icel].d3sigma_mu[1]);
-      cell.push_back(surface_cells[icel].d3sigma_mu[2]);
-      cell.push_back(surface_cells[icel].d3sigma_mu[3]);
-      cell.push_back(surface_cells[icel].temperature);
-      double vx = surface_cells[icel].umu[1] / surface_cells[icel].umu[0];
-      double vy = surface_cells[icel].umu[2] / surface_cells[icel].umu[0];
-      double vz = surface_cells[icel].umu[3] / surface_cells[icel].umu[0];
-      cell.push_back(vx);
-      cell.push_back(vy);
-      cell.push_back(vz);
-      surface.push_back(cell);
-    }
-
     ThermalPartonSampler part_samp(
-        rand_seed);  // initializing sampler with random seed
+        rand_seed, hydro_Tc);  // initializing sampler with random seed
     part_samp.set_hypersurface(surface);
     if (boost_invariant) {
->>>>>>> 3018e108
       part_samp.sample_2p1d(eta_max_boost_inv);
     } else {
       part_samp.sample_3p1d(Cartesian_hydro);
     }
     auto end = std::chrono::high_resolution_clock::now();
     std::chrono::duration<double> elapsed_seconds = end - start;
-    JSINFO << "Hydro hypersurface was sampled in " << elapsed_seconds.count() << " seconds.";
+    JSINFO << "Hydro hypersurface was sampled in " << elapsed_seconds.count()
+           << " seconds.";
 
     JSINFO << "Hydro was sampled, generating " << part_samp.nTot()
            << " partons (" << part_samp.th_nL() << " light, "

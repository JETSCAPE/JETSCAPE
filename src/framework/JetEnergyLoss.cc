--- conflicted
+++ resolved
@@ -99,7 +99,6 @@
   if (pShower)
     pShower->clear();
 
- 
   this->final_Partons.clear(); 
 
   //inP=nullptr;pShower=nullptr; // kind of defeating the porpose of shared pointers somehow ...
@@ -111,53 +110,31 @@
 
   JSINFO<<"Intialize JetEnergyLoss ..."; 
 
-  tinyxml2::XMLElement *eloss= JetScapeXML::Instance()->GetXMLRoot()->FirstChildElement("Eloss" );
-  if ( !eloss ) {
-    JSWARN << "Couldn't find tag Eloss";
-    throw std::runtime_error ("Couldn't find tag Eloss");
-  }
-  tinyxml2::XMLElement *mutex=eloss->FirstChildElement("mutex");
-  if ( !mutex ) {
-    JSWARN << "Couldn't find tag Eloss -> mutex";
-    throw std::runtime_error ("Couldn't find tag Eloss -> mutex");
-  }
-
-  if (mutex)
+  deltaT = GetXMLElementDouble({"Eloss", "deltaT"});
+  
+  maxT = GetXMLElementDouble({"Eloss", "maxT"});
+  JSINFO<<"Eloss shower with deltaT = "<<deltaT<<" and maxT = "<<maxT;
+
+  std::string mutexOnString = GetXMLElementText({"Eloss", "mutex"}, false);
+  if(!mutexOnString.compare("ON"))
+  //Check mutual exclusion of Eloss Modules
   {
-    string mutexOnString = mutex->GetText();
-    if(!mutexOnString.compare("ON"))
-    //Check mutual exclusion of Eloss Modules
+    if (GetNumberOfTasks()>1)
     {
-      if (GetNumberOfTasks()>1)
+      for(auto elossModule : GetTaskList())
       {
-        for(auto elossModule : GetTaskList())
+        shared_ptr<JetScapeModuleMutex> mutex_ptr = elossModule->GetMutex();
+        if(mutex_ptr)
         {
-          shared_ptr<JetScapeModuleMutex> mutex_ptr = elossModule->GetMutex();  
-          if(mutex_ptr)
+          if(!(mutex_ptr->CheckMutex(GetTaskList())))
           {
-            if(!(mutex_ptr->CheckMutex(GetTaskList())))
-            {
-          JSWARN<<"Mutual exclusive Energy-Loss modules attached together!";
-              throw std::runtime_error("Fix it by attaching one of them.");
+            JSWARN<<"Mutual exclusive Energy-Loss modules attached together!";
+            throw std::runtime_error("Fix it by attaching one of them.");
+          }
         }
-          }
-        } 
       }
     }
   }
-  //tinyxml2::XMLElement *eloss= JetScapeXML::Instance()->GetXMLRoot()->FirstChildElement("Eloss" );  
-
-  if (!eloss)
-    {
-      JSWARN << " : Not a valid JetScape Energy Loss XML section in file!";
-      exit(-1);
-    }
-  else
-    {
-      eloss->FirstChildElement("deltaT")->QueryDoubleText(&deltaT);
-      eloss->FirstChildElement("maxT")->QueryDoubleText(&maxT);
-      JSINFO<<"Eloss shower with deltaT = "<<deltaT<<" and maxT = "<<maxT;
-    }
   
   if (GetNumberOfTasks()<1)
     {
@@ -168,10 +145,11 @@
   inP=nullptr;pShower=nullptr;
   
   JSINFO<<"Found "<<GetNumberOfTasks()<<" Eloss Tasks/Modules Initialize them ... ";
+  
   JetScapeTask::InitTasks();
 }
 
-<<<<<<< HEAD
+
 void JetEnergyLoss::DoShower() {
     double tStart = 0;
     double currentTime = 0;
@@ -180,37 +158,6 @@
     VERBOSEPARTON(6, *GetShowerInitiatingParton());
 
     // consider pointers for speed up ... 
-    vector<Parton> pIn; vector<Parton> pOut;
-    vector<Parton> pInTemp; vector<Parton> pOutTemp;
-    vector<Parton> pInTempModule;
-  
-    vector<node> vStartVec; vector<node> vStartVecOut;
-    vector<node> vStartVecTemp;
-
-    // DEBUG this guy isn't linked to anything - put in test particle for now
-    pIn.push_back(*GetShowerInitiatingParton());
-
-    // Add here the Hard Shower emitting parton ...
-    vStart = pShower->new_vertex(make_shared<Vertex>());
-    vEnd   = pShower->new_vertex(make_shared<Vertex>());
-    // Add original parton later, after it had a chance to acquire virtuality
-    // pShower->new_parton(vStart,vEnd,make_shared<Parton>(*GetShowerInitiatingParton()));
-
-    // start then the recursive shower ...
-    vStartVec.push_back(vEnd);
-    //vStartVecTemp.push_back(vEnd);
-  
-    // --------------------------------------------
-=======
-
-void JetEnergyLoss::DoShower() {
-    double tStart = 0;
-    double currentTime = 0;
-    
-    VERBOSESHOWER(8) << "Hard Parton from Initial Hard Process ...";
-    VERBOSEPARTON(6, *GetShowerInitiatingParton());
-
-    // consider pointers for speed up ... 
     vector<Parton> pIn;
     // DEBUG this guy isn't linked to anything - put in test particle for now
     pIn.push_back(*GetShowerInitiatingParton());
@@ -224,36 +171,10 @@
 
     // start then the recursive shower ...
     vStartVec.push_back(vEnd);
->>>>>>> bcaf3cdd
 
     // cerr << " ---------------------------------------------- " << endl;
     // cerr << "Start with " << *GetShowerInitiatingParton()
     //      << "  -> " << GetShowerInitiatingParton()->t() << endl;
-<<<<<<< HEAD
-    bool foundchangedorig=false;
-    do {
-        VERBOSESHOWER(7) << "Current time = " << currentTime
-                         << " with #Input " << pIn.size();     
-        currentTime += deltaT;
-
-        for (int i = 0; i < pIn.size(); i++) {
-	        // JSINFO << pIn.at(i).edgeid();
-	        pInTempModule.push_back(pIn[i]);
-	        SentInPartons(deltaT, currentTime, pIn[i].pt(),
-                          pInTempModule, pOutTemp);
-	        if (!foundchangedorig) {
-	            // cerr << " End with "<< pInTempModule.at(0) << "  -> "
-                //      << pInTempModule.at(0).t() << endl;
-	            // cerr << " ---------------------------------------------- "
-                //      << endl;
-	            pShower->new_parton(vStart, vEnd, 
-                                    make_shared<Parton>(pInTempModule.at(0)));
-	            foundchangedorig=true;
-	        }
-            pInTemp.push_back(pInTempModule[0]);
-            if (!weak_ptr_is_uninitialized(liquefier_ptr)
-                and currentTime > 0.1) {
-=======
     bool foundchangedorig = false;
     int droplet_stat = -11;
     int miss_stat    = -13;
@@ -284,72 +205,10 @@
             
             // apply liquefier
             if (!weak_ptr_is_uninitialized(liquefier_ptr)) {
->>>>>>> bcaf3cdd
                 liquefier_ptr.lock()->add_hydro_sources(pInTempModule,
                                                         pOutTemp);
             }
 
-<<<<<<< HEAD
-	        vStart = vStartVec[i];
-	        vStartVecTemp.push_back(vStart);
-
-	        for (int k = 0; k < pOutTemp.size(); k++) { 
-	            vEnd = pShower->new_vertex(
-                                    make_shared<Vertex>(0, 0, 0, currentTime));	
-	            int edgeid = pShower->new_parton(
-                            vStart, vEnd, make_shared<Parton>(pOutTemp[k]));
-	            pOutTemp[k].set_shower(pShower);
-	            pOutTemp[k].set_edgeid(edgeid);
-		      
-	            vStartVecOut.push_back(vEnd);
-	            pOut.push_back(pOutTemp[k]);
-
-	            Parton& particle = pOut.back();
-	            // Parton& particle = pOut[iout];
-	            // Parton& particle = pIn.at(i);
-	            // if ( particle.parents().size() )
-	            // 	cout << particle << "  " << particle.parents().at(0)<< endl;
-
-	            // --------------------------------------------
-	            // Add new roots from ElossModules ...
-	            // (maybe add for clarity a new vector in the signal!???)
-	            // Otherwise keep track of input size (so far always 1
-	            // and check if size > 1 and create additional root nodes to that vertex ...
-	            // Simple Test here below:
-	            // DEBUG:
-	            //cout<<"In JetEnergyloss : "<<pInTempModule.size()<<end;
-	      
-	            if (pInTempModule.size() > 1) {
-		            VERBOSESHOWER(7) << pInTempModule.size()-1
-                                     << " new root node(s) to be added ...";
-		            //cout << pInTempModule.size()-1
-                    //     << " new root node(s) to be added ..." << endl;
-		  
-		            for (int l = 1; l < pInTempModule.size(); l++) {
-		                node vNewRootNode = pShower->new_vertex(
-                                make_shared<Vertex>(0,0,0,currentTime-deltaT));
-		                pShower->new_parton(vNewRootNode, vEnd,
-                                        make_shared<Parton>(pInTempModule[l]));
-		            }
-		        }
-	            if (k == 0) {
-		            pInTemp.pop_back();       		  
-		            vStartVecTemp.pop_back();		 
-		        }	  
-	        }
-	        pOutTemp.clear();
-	        pInTempModule.clear();
-	    }
-
-        pIn.clear();
-        
-        pIn.insert(pIn.end(), pInTemp.begin(), pInTemp.end());
-        pIn.insert(pIn.end(), pOut.begin(), pOut.end());
-      
-        pOut.clear();
-        pInTemp.clear();
-          
-=======
             // stuffs related to vertex
             if (!foundchangedorig) {
                 // cerr << " End with "<< pInTempModule.at(0) << "  -> "
@@ -479,27 +338,14 @@
         pIn.insert(pIn.end(), pOut.begin(), pOut.end());
           
         // update vertex vector
->>>>>>> bcaf3cdd
         vStartVec.clear();
         vStartVec.insert(vStartVec.end(), vStartVecTemp.begin(),
                          vStartVecTemp.end());
         vStartVec.insert(vStartVec.end(), vStartVecOut.begin(),
                          vStartVecOut.end());
-<<<<<<< HEAD
-        vStartVecOut.clear();
-        vStartVecTemp.clear();
-    } while (currentTime<maxT); //other criteria (how to include; TBD)
+    } while (currentTime<maxT);  // other criteria (how to include; TBD)
 
     pIn.clear();
-    pOut.clear();
-    pInTemp.clear();
-    pInTempModule.clear();
-    pOutTemp.clear();
-=======
-    } while (currentTime<maxT);  // other criteria (how to include; TBD)
-
-    pIn.clear();
->>>>>>> bcaf3cdd
     vStartVec.clear();
 }
 

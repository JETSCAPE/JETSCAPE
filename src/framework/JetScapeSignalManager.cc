/*******************************************************************************
 * Copyright (c) The JETSCAPE Collaboration, 2018
 *
 * Modular, task-based framework for simulating all aspects of heavy-ion collisions
 * 
 * For the list of contributors see AUTHORS.
 *
 * Report issues at https://github.com/JETSCAPE/JETSCAPE/issues
 *
 * or via email to bugs.jetscape@gmail.com
 *
 * Distributed under the GNU General Public License 3.0 (GPLv3 or later).
 * See COPYING for details.
 ******************************************************************************/

#include "JetScapeSignalManager.h"
#include "JetScapeLogger.h"
#include <stdlib.h>

using namespace std;

namespace Jetscape {

JetScapeSignalManager *JetScapeSignalManager::m_pInstance = NULL;

JetScapeSignalManager *JetScapeSignalManager::Instance() {
  if (!m_pInstance) {
    JSINFO << "Created JetScapeSignalManager Instance";
    m_pInstance = new JetScapeSignalManager();
  }

  return m_pInstance;
}

void JetScapeSignalManager::ConnectGetHardPartonListSignal(
    shared_ptr<JetEnergyLossManager> jm) {
  if (!jm->GetGetHardPartonListConnected()) {
    auto hpp = GetHardProcessPointer().lock();
    if (hpp) {
      jm->GetHardPartonList.connect(hpp.get(), &HardProcess::GetHardPartonList);
      jm->SetGetHardPartonListConnected(true);
    }
  }
}

void JetScapeSignalManager::ConnectGetFinalPartonListSignal(
    shared_ptr<HadronizationManager> hm) {
  if (!hm->GetGetFinalPartonListConnected()) {

    auto elp = GetEnergyLossPointer().lock();
    if (elp) {
      hm->GetFinalPartonList.connect(elp.get(),
                                     &JetEnergyLoss::SendFinalStatePartons);
      hm->SetGetFinalPartonListConnected(true);
    }
  }

  if (!hm->GetGetHadronListConnected()) {
    auto hpp = GetHardProcessPointer().lock();
    if (hpp) {
      hm->GetHadronList.connect(hpp.get(), &HardProcess::GetHadronList);
      hm->SetGetHadronListConnected(true);
    }
  }
}

void JetScapeSignalManager::ConnectJetSignal(shared_ptr<JetEnergyLoss> j) {
  if (!j->GetJetSignalConnected()) {
    auto hp = GetHydroPointer().lock();
    if (hp) {
      j->jetSignal.connect(hp.get(), &FluidDynamics::UpdateEnergyDeposit);
      j->SetJetSignalConnected(true);
      jet_signal_map.emplace(num_jet_signals, (weak_ptr<JetEnergyLoss>)j);
      num_jet_signals++;
    }
  }
}

void JetScapeSignalManager::ConnectEdensitySignal(shared_ptr<JetEnergyLoss> j) {
  if (!j->GetEdensitySignalConnected()) {
    auto hp = GetHydroPointer().lock();
    if (hp) {
      j->edensitySignal.connect(hp.get(), &FluidDynamics::GetEnergyDensity);
      j->SetEdensitySignalConnected(true);
      edensity_signal_map.emplace(num_edensity_signals,
                                  (weak_ptr<JetEnergyLoss>)j);
      num_edensity_signals++;
    }
  }
}

void JetScapeSignalManager::ConnectGetHydroTau0Signal(
    shared_ptr<JetEnergyLoss> j) {
  if (!j->GetGetHydroTau0SignalConnected()) {
    auto hp = GetHydroPointer().lock();
    if (hp) {
      j->GetHydroTau0Signal.connect(hp.get(), &FluidDynamics::GetHydroStartTime);
      j->SetGetHydroTau0SignalConnected(true);
    }
  }
}

void JetScapeSignalManager::ConnectGetHydroCellSignal(
    shared_ptr<JetEnergyLoss> j) {
  if (!j->GetGetHydroCellSignalConnected()) {
    auto hp = GetHydroPointer().lock();
    if (hp) {
      j->GetHydroCellSignal.connect(hp.get(), &FluidDynamics::GetHydroCell);
      j->SetGetHydroCellSignalConnected(true);
      GetHydroCellSignal_map.emplace(num_GetHydroCellSignals,
                                     (weak_ptr<JetEnergyLoss>)j);
      num_GetHydroCellSignals++;
    }
  }
}

void JetScapeSignalManager::ConnectGetHydroCellSignal(
    shared_ptr<LiquefierBase> l) {
  if (!l->get_GetHydroCellSignalConnected()) {
    auto hp = GetHydroPointer().lock();
    if (hp) {
      l->GetHydroCellSignal.connect(hp.get(), &FluidDynamics::GetHydroCell);
      l->set_GetHydroCellSignalConnected(true);
    }
  }
}

void JetScapeSignalManager::ConnectGetHydroCellSignal(
    shared_ptr<Hadronization> h) {
  if (!h->GetGetHydroCellSignalConnected()) {
    auto hp = GetHydroPointer().lock();
    if (hp) {
      h->GetHydroCellSignal.connect(hp.get(), &FluidDynamics::GetHydroCell);
      h->SetGetHydroCellSignalConnected(true);
    }
  }
}

void JetScapeSignalManager::ConnectSentInPartonsSignal(
    shared_ptr<JetEnergyLoss> j, shared_ptr<JetEnergyLoss> j2) {
  if (!j2->GetSentInPartonsConnected()) {
    j->SentInPartons.connect(j2.get(), &JetEnergyLoss::DoEnergyLoss);
    j2->SetSentInPartonsConnected(true);
    SentInPartons_map.emplace(num_SentInPartons, (weak_ptr<JetEnergyLoss>)j2);

    num_SentInPartons++;
  }
}

void JetScapeSignalManager::ConnectTransformPartonsSignal(
    shared_ptr<Hadronization> h, shared_ptr<Hadronization> h2) {
  if (!h2->GetTransformPartonsConnected()) {
    h->TransformPartons.connect(h2.get(), &Hadronization::DoHadronization);
    h2->SetTransformPartonsConnected(true);
    TransformPartons_map.emplace(num_TransformPartons,
                                 (weak_ptr<Hadronization>)h2);

    num_TransformPartons++;
  }
}

<<<<<<< HEAD

void JetScapeSignalManager::ConnectGetFinalHadronListSignal(
                                                shared_ptr<HadronPrinter> h){
    auto hadroMgrShared = GetHadronizationManagerPointer().lock();
    //hadronPrinter->GetFinalHadronList.connect(hadro.get(), &Hadronization::GetHadrons);
    h->GetFinalHadronList.connect(hadroMgrShared.get(),
                                  &HadronizationManager::GetHadrons);
}


void JetScapeSignalManager::ConnectGetHydroHyperSurfaceSignal(
    shared_ptr<Hadronization> h) {
    if (!h->GetGetHydroHyperSurfaceConnected()) {
        auto hp = GetHydroPointer().lock();
        if (hp) {
            h->GetHydroHyperSurface.connect(
                hp.get(), &FluidDynamics::FindAConstantTemperatureSurface);
            h->SetGetHydroHyperSurfaceConnected(true);
        }
    }
=======
void JetScapeSignalManager::ConnectGetFinalHadronListSignal(
	shared_ptr<HadronPrinter> h){
		auto hadroMgrShared = GetHadronizationManagerPointer().lock();
  //hadronPrinter->GetFinalHadronList.connect(hadro.get(), &Hadronization::GetHadrons);
  h->GetFinalHadronList.connect(hadroMgrShared.get(), 
			&HadronizationManager::GetHadrons);
>>>>>>> c150809e
}

void JetScapeSignalManager::CleanUp() {
  VERBOSE(8);

  // hmmm wrong caintainer .. should have used vectore with struct instead of map!!!!

  auto loss = jloss.lock();
  if (loss) {
    int nEnd = SentInPartons_map.size();
    int nStart = loss->GetTaskAt(0)->GetNumberOfTasks();

    for (int i = nStart; i < nEnd; i++) {
      jet_signal_map.erase(i);
      num_jet_signals--;

      edensity_signal_map.erase(i);
      num_edensity_signals--;

      GetHydroCellSignal_map.erase(i);
      num_GetHydroCellSignals--;

      SentInPartons_map.erase(i);
      num_SentInPartons--;

      TransformPartons_map.erase(i);
      num_TransformPartons--;
    }
  } else {
    jet_signal_map.clear();
    edensity_signal_map.clear();
    GetHydroCellSignal_map.clear(), SentInPartons_map.clear();
    TransformPartons_map.clear();
    // think better here how to handle the clean of when the instance goes out of scope ...!???
  }

  PrintGetHydroCellSignalMap();
  PrintSentInPartonsSignalMap();
  PrintTransformPartonsSignalMap();

  VERBOSE(8) << "Done ...";
}

void JetScapeSignalManager::PrintJetSignalMap() {
  for (auto &x : jet_signal_map) {
    auto xs = x.second.lock();
    if (xs) {
      VERBOSE(8) << "[" << x.first << ':' << xs.get() << ']' << " "
                 << xs->GetId();
    }
  }
}

void JetScapeSignalManager::PrintEdensitySignalMap() {
  for (auto &x : edensity_signal_map) {
    auto xs = x.second.lock();
    if (xs) {
      VERBOSE(8) << "[" << x.first << ':' << xs.get() << ']' << " "
                 << xs->GetId();
    }
  }
}

void JetScapeSignalManager::PrintGetHydroCellSignalMap() {
  for (auto &x : GetHydroCellSignal_map) {
    auto xs = x.second.lock();
    if (xs) {
      VERBOSE(8) << "[" << x.first << ':' << xs.get() << ']' << " "
                 << xs->GetId();
    }
  }
}

void JetScapeSignalManager::PrintSentInPartonsSignalMap() {
  for (auto &x : SentInPartons_map) {
    auto xs = x.second.lock();
    if (xs) {
      VERBOSE(8) << "[" << x.first << ':' << xs.get() << ']' << " "
                 << xs->GetId();
    }
  }
}

void JetScapeSignalManager::PrintTransformPartonsSignalMap() {
  for (auto &x : TransformPartons_map) {
    auto xs = x.second.lock();
    if (xs) {
      VERBOSE(8) << "[" << x.first << ':' << xs.get() << ']' << " "
                 << xs->GetId();
    }
  }
}

/*
void JetScapeSignalManager::Clear()
{
  // if use of shared pointers ...
  //hydro=nullptr;
  //jloss=nullptr;
  // ...
}
*/

} // end namespace Jetscape<|MERGE_RESOLUTION|>--- conflicted
+++ resolved
@@ -159,7 +159,7 @@
   }
 }
 
-<<<<<<< HEAD
+
 
 void JetScapeSignalManager::ConnectGetFinalHadronListSignal(
                                                 shared_ptr<HadronPrinter> h){
@@ -180,14 +180,7 @@
             h->SetGetHydroHyperSurfaceConnected(true);
         }
     }
-=======
-void JetScapeSignalManager::ConnectGetFinalHadronListSignal(
-	shared_ptr<HadronPrinter> h){
-		auto hadroMgrShared = GetHadronizationManagerPointer().lock();
-  //hadronPrinter->GetFinalHadronList.connect(hadro.get(), &Hadronization::GetHadrons);
-  h->GetFinalHadronList.connect(hadroMgrShared.get(), 
-			&HadronizationManager::GetHadrons);
->>>>>>> c150809e
+
 }
 
 void JetScapeSignalManager::CleanUp() {

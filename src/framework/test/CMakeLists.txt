--- conflicted
+++ resolved
@@ -24,15 +24,13 @@
     set (SOURCES ${SOURCES} music_jetscape.cc)
 endif (music)
 
-<<<<<<< HEAD
 if (iSS)
     set (SOURCES ${SOURCES} iSS_jetscape.cc)
 endif (iSS)
-=======
+
 if (freestream)
     set (SOURCES ${SOURCES} freestream-milne_jetscape.cc)
 endif (freestream)
->>>>>>> 2ff01ce9
 
 if(${PYTHIA8_FOUND})
 	set (SOURCES ${SOURCES} PythiaGun.cpp)
@@ -63,12 +61,10 @@
     target_link_libraries(JetScapeTest JetScape JetScapeHydro hydroFromFile iSS_lib music_lib)
 endif (music)
 
-<<<<<<< HEAD
 if (iSS)
     target_link_libraries(JetScapeTest JetScape JetScapeHydro hydroFromFile iSS_lib)
 endif (iSS)
-=======
+
 if (freestream)
     target_link_libraries(JetScapeTest JetScape JetScapeHydro hydroFromFile freestream_lib)
-endif (freestream)
->>>>>>> 2ff01ce9
+endif (freestream)
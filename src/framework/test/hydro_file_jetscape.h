// Copyright @ Chun Shen
#ifndef TEST_HYDRO_FILE_JETSCAPE_H_
#define TEST_HYDRO_FILE_JETSCAPE_H_

#include "FluidDynamics.h"
#include "Hydroinfo_MUSIC.h"

#include <string>

#ifdef USE_HDF5
#include "Hydroinfo_h5.h"
#endif

using namespace Jetscape;

class HydroFile: public FluidDynamics {
    // this is wrapper class for MUSIC so that it can be used as a external
    // library for the JETSCAPE integrated framework
 private:
    tinyxml2::XMLElement *para_;

    int flag_read_in_multiple_hydro_;
    int hydro_event_idx_;

    int load_viscous_;
    int hydro_type_;

    int nskip_tau_;
    double T_c_;

#ifdef USE_HDF5
    HydroinfoH5 *hydroinfo_h5_ptr;
#endif
    Hydroinfo_MUSIC *hydroinfo_MUSIC_ptr;

 public:
     HydroFile();
     ~HydroFile();

     //! clean up hydro event
     void clean_hydro_event();

     //! This function initials hydro parameters and read in a hydro event
     void initialize_hydro(Parameter parameter_list);


     //! This function load a VISHNew hydro event
     void read_in_hydro_event(string VISH_filename, int buffer_size,
                              int load_viscous);

     //! This function load a MUSIC hydro event
     void read_in_hydro_event(string input_file, string hydro_ideal_file,
                              int nskip_tau);

     //! This function is a dummy function
     void evolve_hydro();

     //! This function provide fluid cell information at a given
     //! space-time point
<<<<<<< HEAD
     void get_hydro_info(Jetscape::real t, Jetscape::real x,
                         Jetscape::real y, Jetscape::real z,
                         std::unique_ptr<FluidCellInfo>& fluid_cell_info_ptr);

     void get_hypersurface(real T_cut, SurfaceCellInfo* surface_list_ptr) {};

     void set_hydro_event_idx(int idx_in) {hydro_event_idx_ = idx_in;};
     int get_hydro_event_idx() {return(hydro_event_idx_);};
=======
     void get_hydro_info(Jetscape::real t, Jetscape::real x, Jetscape::real y, Jetscape::real z,
                         std::unique_ptr<FluidCellInfo>& fluid_cell_info_ptr);

     void get_hypersurface(Jetscape::real T_cut, SurfaceCellInfo* surface_list_ptr) {};
>>>>>>> 5ddc32ea
};

#endif  // TEST_HYDRO_FILE_JETSCAPE_H_<|MERGE_RESOLUTION|>--- conflicted
+++ resolved
@@ -57,21 +57,13 @@
 
      //! This function provide fluid cell information at a given
      //! space-time point
-<<<<<<< HEAD
      void get_hydro_info(Jetscape::real t, Jetscape::real x,
                          Jetscape::real y, Jetscape::real z,
                          std::unique_ptr<FluidCellInfo>& fluid_cell_info_ptr);
 
-     void get_hypersurface(real T_cut, SurfaceCellInfo* surface_list_ptr) {};
-
      void set_hydro_event_idx(int idx_in) {hydro_event_idx_ = idx_in;};
      int get_hydro_event_idx() {return(hydro_event_idx_);};
-=======
-     void get_hydro_info(Jetscape::real t, Jetscape::real x, Jetscape::real y, Jetscape::real z,
-                         std::unique_ptr<FluidCellInfo>& fluid_cell_info_ptr);
-
      void get_hypersurface(Jetscape::real T_cut, SurfaceCellInfo* surface_list_ptr) {};
->>>>>>> 5ddc32ea
 };
 
 #endif  // TEST_HYDRO_FILE_JETSCAPE_H_
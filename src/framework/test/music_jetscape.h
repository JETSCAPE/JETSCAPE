--- conflicted
+++ resolved
@@ -23,15 +23,11 @@
      void initialize_hydro(Parameter parameter_list);
 
      void evolve_hydro();
-<<<<<<< HEAD
-     void get_hydro_info(real t, real x, real y, real z,
-                         std::unique_ptr<FluidCellInfo>& fluid_cell_info_ptr);
-     void get_hypersurface(real T_cut, SurfaceCellInfo* surface_list_ptr) {};
-=======
-     void get_hydro_info(Jetscape::real t, Jetscape::real x, Jetscape::real y, Jetscape::real z,
-			 std::unique_ptr<FluidCellInfo>& fluid_cell_info_ptr);
-     void get_hypersurface(Jetscape::real T_cut, SurfaceCellInfo* surface_list_ptr) {};
->>>>>>> bc11888d
+     void get_hydro_info(
+        Jetscape::real t, Jetscape::real x, Jetscape::real y, Jetscape::real z,
+		std::unique_ptr<FluidCellInfo>& fluid_cell_info_ptr);
+     void get_hypersurface(Jetscape::real T_cut,
+                           SurfaceCellInfo* surface_list_ptr) {};
 };
 
 #endif  // TEST_MUSIC_JETSCAPE_H_
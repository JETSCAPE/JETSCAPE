--- conflicted
+++ resolved
@@ -76,9 +76,8 @@
 }
 
 
-<<<<<<< HEAD
 void MPI_MUSIC::get_hydro_info(
-        real t, real x, real y, real z,
+        Jetscape::real t, Jetscape::real x, Jetscape::real y, Jetscape::real z,
         std::unique_ptr<FluidCellInfo>& fluid_cell_info_ptr) {
     fluid_cell_info_ptr = std::make_unique<FluidCellInfo>();
     fluidCell *fluidCell_ptr = new fluidCell;
@@ -99,32 +98,6 @@
         for (int j = 0; j < 4; j++) {
             fluid_cell_info_ptr->pi[i][j] = fluidCell_ptr->pi[i][j];
         }
-=======
-void MPI_MUSIC::get_hydro_info(Jetscape::real t, Jetscape::real x, Jetscape::real y, Jetscape::real z,
-			   std::unique_ptr<FluidCellInfo>& fluid_cell_info_ptr){
-  
-  fluidCell *fluidCell_ptr = new fluidCell;
-  
-  // create the unique FluidCellInfo here
-  fluid_cell_info_ptr=std::make_unique<FluidCellInfo>();
-  
-  music_hydro_ptr->get_hydro_info(x, y, z, t, fluidCell_ptr);
-  fluid_cell_info_ptr->energy_density = fluidCell_ptr->ed;
-  fluid_cell_info_ptr->entropy_density = fluidCell_ptr->sd;
-  fluid_cell_info_ptr->temperature = fluidCell_ptr->temperature;
-  fluid_cell_info_ptr->pressure = fluidCell_ptr->pressure;
-  fluid_cell_info_ptr->vx = fluidCell_ptr->vx;
-  fluid_cell_info_ptr->vy = fluidCell_ptr->vy;
-  fluid_cell_info_ptr->vz = fluidCell_ptr->vz;
-  fluid_cell_info_ptr->mu_B = 0.0;
-  fluid_cell_info_ptr->mu_C = 0.0;
-  fluid_cell_info_ptr->mu_S = 0.0;
-  fluid_cell_info_ptr->qgp_fraction = 0.0;
-  
-  for (int i = 0; i < 4; i++) {
-    for (int j = 0; j < 4; j++) {
-      fluid_cell_info_ptr->pi[i][j] = fluidCell_ptr->pi[i][j];
->>>>>>> bc11888d
     }
     fluid_cell_info_ptr->bulk_Pi = fluidCell_ptr->bulkPi;
   

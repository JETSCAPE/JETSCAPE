--- conflicted
+++ resolved
@@ -60,7 +60,6 @@
     throw std::runtime_error ("Couldn't find tag Eloss -> Matter");    
   }
  
-<<<<<<< HEAD
   if (matter) {   
     string s = matter->FirstChildElement( "name" )->GetText();
     JSDEBUG << s << " to be initializied ...";
@@ -151,95 +150,7 @@
     INFO << "in_vac: " << in_vac << "  brick_med: " << brick_med;
     INFO << "Q00: " << Q00 << " vir_factor: " << vir_factor << "  qhat0: " << qhat0 << " alphas: " << alphas << " hydro_Tc: " << hydro_Tc << " brick_length: " << brick_length;
 
-=======
-  string s = matter->FirstChildElement( "name" )->GetText();
-  JSDEBUG << s << " to be initializied ...";
-  
-  in_vac = false;
-  brick_med = true;
-  
-  qhat = 0.0;
-  Q00 = 1.0; // virtuality separation scale
-  qhat0 = 2.0; // GeV^2/fm for gluon at s = 96 fm^-3
-  alphas = 0.3; // only useful when qhat0 is a negative number
-  hydro_Tc = 0.16;
-  brick_length = 4.0;
-  vir_factor = 1.0;
-  
-  double m_qhat=-99.99;
-  if ( !matter->FirstChildElement("qhat0")) {
-    WARN << "Couldn't find sub-tag Eloss -> Matter -> qhat0";
-    throw std::runtime_error ("Couldn't find sub-tag Eloss -> Matter -> qhat0");
->>>>>>> f952af69
-  }
-  matter->FirstChildElement("qhat0")->QueryDoubleText(&m_qhat);
-  SetQhat(m_qhat);
-  //qhat = GetQhat()/fmToGeVinv ;
-  qhat0 = GetQhat()/fmToGeVinv ;
-  JSDEBUG  << s << " with qhat0 = "<<GetQhat();
-  
-  int flagInt=-100;
-  double inputDouble=-99.99;
-  
-  if ( !matter->FirstChildElement("in_vac") ) {
-    WARN << "Couldn't find sub-tag Eloss -> Matter -> in_vac";
-    throw std::runtime_error ("Couldn't find sub-tag Eloss -> Matter -> in_vac");
-  }
-  matter->FirstChildElement("in_vac")->QueryIntText(&flagInt);
-  in_vac = flagInt;
-  
-  if ( !matter->FirstChildElement("brick_med") ) {
-    WARN << "Couldn't find sub-tag Eloss -> Matter -> brick_med";
-    throw std::runtime_error ("Couldn't find sub-tag Eloss -> Matter -> brick_med");
-  }
-  matter->FirstChildElement("brick_med")->QueryIntText(&flagInt);
-  brick_med = flagInt;
-  
-  if ( !matter->FirstChildElement("Q0") ) {
-    WARN << "Couldn't find sub-tag Eloss -> Matter -> Q0";
-    throw std::runtime_error ("Couldn't find sub-tag Eloss -> Matter -> Q0");
-  }
-  matter->FirstChildElement("Q0")->QueryDoubleText(&inputDouble);
-  Q00 = inputDouble;
-  
-  if ( !matter->FirstChildElement("alphas") ) {
-    WARN << "Couldn't find sub-tag Eloss -> Matter -> alphas";
-    throw std::runtime_error ("Couldn't find sub-tag Eloss -> Matter -> alphas");
-  }
-  matter->FirstChildElement("alphas")->QueryDoubleText(&inputDouble);
-  alphas = inputDouble;
-  
-  if ( !matter->FirstChildElement("hydro_Tc") ) {
-    WARN << "Couldn't find sub-tag Eloss -> Matter -> hydro_Tc";
-    throw std::runtime_error ("Couldn't find sub-tag Eloss -> Matter -> hydro_Tc");
-  }
-  matter->FirstChildElement("hydro_Tc")->QueryDoubleText(&inputDouble);
-  hydro_Tc = inputDouble;
-  
-  if ( !matter->FirstChildElement("brick_length") ) {
-    WARN << "Couldn't find sub-tag Eloss -> Matter -> brick_length";
-    throw std::runtime_error ("Couldn't find sub-tag Eloss -> Matter -> brick_length");
-  }
-  matter->FirstChildElement("brick_length")->QueryDoubleText(&inputDouble);
-  brick_length = inputDouble;
-  
-  if ( !matter->FirstChildElement("vir_factor") ) {
-    WARN << "Couldn't find sub-tag Eloss -> Matter -> vir_factor";
-    throw std::runtime_error ("Couldn't find sub-tag Eloss -> Matter -> vir_factor");
-  }
-  matter->FirstChildElement("vir_factor")->QueryDoubleText(&inputDouble);
-  vir_factor = inputDouble;
-  
-  if(vir_factor<0.0) {
-    cout << "Error: vir_factor < 0, reset to 1.0" << endl;
-    vir_factor=1.0;
-  }
-  
-  VERBOSE(7)<< MAGENTA << "MATTER input parameter";
-  VERBOSE(7)<< MAGENTA << "Q00:" << Q00;
-  INFO << "in_vac: " << in_vac << "  brick_med: " << brick_med;
-  INFO << "Q00: " << Q00 << " vir_factor: " << vir_factor << "  qhat0: " << qhat0*fmToGeVinv << " alphas: " << alphas << " hydro_Tc: " << hydro_Tc << " brick_length: " << brick_length;
-
+    
   // Initialize random number distribution
   ZeroOneDistribution = uniform_real_distribution<double> { 0.0, 1.0 };
 
@@ -318,17 +229,12 @@
       initVx = velocity[1]/velocityMod;
       initVy = velocity[2]/velocityMod;
       initVz = velocity[3]/velocityMod;
-<<<<<<< HEAD
       initRdotV = ( initRx*pIn[i].jet_v().x() + initRy*pIn[i].jet_v().y() + initRz*pIn[i].jet_v().z() )/mod_jet_v;
-=======
-      initRdotV = initRx*initVx + initRy*initVy + initRz*initVz;
->>>>>>> f952af69
       initEner = pIn[i].e();
       if(!in_vac) length = fillQhatTab();
       if(brick_med) length = brick_length*fmToGeVinv; /// length in GeV-1 will have to changed for hydro
       //if(brick_med) length = 5.0*fmToGeVinv; /// length in GeV-1 will have to changed for hydro
 
-<<<<<<< HEAD
       // SC
       zeta = ( xStart[0] + initRdotV )/std::sqrt(2)*fmToGeVinv;
 
@@ -342,14 +248,7 @@
       VERBOSE(8)<<MAGENTA<<"Temperature from medium = "<<check_fluid_info_ptr->temperature;
       now_temp = check_fluid_info_ptr->temperature;
                	 	
-=======
-
-      //zeta = ( xStart[0] + std::sqrt( xStart[1]*xStart[1] + xStart[2]*xStart[2] + xStart[3]*xStart[3] )  )/std::sqrt(2);
-      // SC
-      zeta = ( xStart[0] + initRdotV )/std::sqrt(2)*fmToGeVinv;
-
-
->>>>>>> f952af69
+
       int pid = pIn[i].pid();
           
       if (pIn[i].form_time()<0.0) /// A parton without a virtuality or formation time, must set...
@@ -364,41 +263,27 @@
           {
               JSDEBUG << " parton is a quark ";
           }
-<<<<<<< HEAD
 	  
           //tQ2 = generate_vac_t(pIn[i].pid(), pIn[i].nu(), QS/2.0, pIn[i].e()*pIn[i].e() ,zeta , iSplit);
 
 	  // SC:  
           double pT2 = pIn[i].p(1)*pIn[i].p(1)+pIn[i].p(2)*pIn[i].p(2);
-	  double max_vir;
-	  if(vir_factor<0.0) max_vir = pIn[i].e()*pIn[i].e();
-	  else max_vir = pT2 * vir_factor;
+	        double max_vir;
+	        if(vir_factor<0.0) max_vir = pIn[i].e()*pIn[i].e();
+	        else max_vir = pT2 * vir_factor;
 
           if(max_vir<=QS) {
-	      tQ2 = 0.0;
+	            tQ2 = 0.0;
           } else {
-    	      tQ2 = generate_vac_t(pIn[i].pid(), pIn[i].nu(), QS/2.0, max_vir, zeta, iSplit);
-    	  }
-
-=======
-
-	  
-	  // SC:  
-          double pT2 = pIn[i].p(1)*pIn[i].p(1)+pIn[i].p(2)*pIn[i].p(2);
-          //tQ2 = generate_vac_t(pIn[i].pid(), pIn[i].nu(), QS/2.0, pIn[i].e()*pIn[i].e() ,zeta , iSplit);
-          tQ2 = generate_vac_t(pIn[i].pid(), pIn[i].nu(), QS/2.0, pT2*vir_factor ,zeta , iSplit);
-
-            	    
->>>>>>> f952af69
+    	        tQ2 = generate_vac_t(pIn[i].pid(), pIn[i].nu(), QS/2.0, max_vir, zeta, iSplit);
+    	    }
+
+        
           // KK:
           //pIn[i].set_jet_v(velocity); // SC: take out to the front
           pIn[i].set_t(tQ2); // Also resets momentum!
           pIn[i].set_mean_form_time();
-<<<<<<< HEAD
           double ft = generate_L(pIn[i].mean_form_time());
-=======
-          double ft = generate_L(pIn[i].mean_form_time()) ;
->>>>>>> f952af69
           pIn[i].set_form_time(ft);
           
           unsigned int color=0, anti_color=0;
@@ -447,26 +332,25 @@
           
       }
 
-<<<<<<< HEAD
+
       //if(pIn[i].color()==0 && pIn[i].anti_color()==0) cout << "complain 0 0 color." << endl;
 
-=======
->>>>>>> f952af69
+
       // SC: Q0 can be changed based on different setups
       if(in_vac) { // for vaccuum
-	  qhat = 0.0;
-	  if(Q00 < 0.0) Q0 = 1.0; // set Q0 = 1 if Q00 < 0
-	  else Q0 = Q00;
+	        qhat = 0.0;
+	        if(Q00 < 0.0) Q0 = 1.0; // set Q0 = 1 if Q00 < 0
+	        else Q0 = Q00;
       } else { // for medium    
-	  double tempEner = initEner;
+	        double tempEner = initEner;
           qhat = fncQhat(zeta);
 
-	  if(Q00 < 0.0) { // use dynamical Q0 if Q00 < 0
-	      if(pid==gid) Q0 = sqrt(sqrt(2.0*tempEner*qhat*sqrt(2.0)));
-	      else Q0 = sqrt(sqrt(2.0*tempEner*qhat*sqrt(2.0)/Ca*Cf));
-	      if(Q0 < 1.0) Q0 = 1.0;
-	      if(zeta > length) Q0 = 1.0;
-	  } else {
+	        if(Q00 < 0.0) { // use dynamical Q0 if Q00 < 0
+	            if(pid==gid) Q0 = sqrt(sqrt(2.0*tempEner*qhat*sqrt(2.0)));
+	            else Q0 = sqrt(sqrt(2.0*tempEner*qhat*sqrt(2.0)/Ca*Cf));
+	            if(Q0 < 1.0) Q0 = 1.0;
+	        if(zeta > length) Q0 = 1.0;
+	    } else {
               Q0 = Q00;
           }
       }
@@ -474,11 +358,9 @@
       if(Q0<1.0) Q0=1.0;
 
       //if (pIn[i].t() > QS + rounding_error)
-<<<<<<< HEAD
+
       if (pIn[i].t() > Q0*Q0 + rounding_error || (now_temp<=T0 && pIn[i].t()>QS*QS))
-=======
-      if (pIn[i].t() > Q0*Q0 + rounding_error)
->>>>>>> f952af69
+
       { //
           double decayTime = pIn[i].mean_form_time()  ;
 	    
@@ -834,15 +716,11 @@
                   // use pIn information to sample z above, but use new_parent to calculate daughter partons below            
                   if (z*z*new_parent_t>QS)
                   {
-<<<<<<< HEAD
+
                       tQd1 = generate_vac_t(pid_a, z*new_parent_nu, QS/2.0, z*z*new_parent_t, zeta+std::sqrt(2)*pIn[i].form_time(), iSplit_a);
                   } else { // SC
                       tQd1 = z*z*new_parent_t;
-=======
-                      tQd1 = generate_vac_t(pid_a, z*pIn[i].nu(), QS/2.0, z*z*pIn[i].t() ,zeta+std::sqrt(2)*pIn[i].form_time() , iSplit_a);
-                  } else { // SC
-                      tQd1 = z*z*pIn[i].t();
->>>>>>> f952af69
+
                   }
         
 
@@ -851,15 +729,10 @@
         
                   if ((1.0-z)*(1.0-z)*new_parent_t>QS)
                   {
-<<<<<<< HEAD
                       tQd2 = generate_vac_t(pid_b, (1.0-z)*new_parent_nu, QS/2.0, (1.0-z)*(1.0-z)*new_parent_t, zeta+std::sqrt(2)*pIn[i].form_time(),iSplit_b);
                   } else { // SC
                       tQd2 = (1.0-z)*(1.0-z)*new_parent_t;
-=======
-                      tQd2 = generate_vac_t(pid_b, (1.0-z)*pIn[i].nu(), QS/2.0, (1.0-z)*(1.0-z)*pIn[i].t() ,zeta+std::sqrt(2)*pIn[i].form_time(),iSplit_b);
-                  } else { // SC
-                      tQd2 = (1.0-z)*(1.0-z)*pIn[i].t();
->>>>>>> f952af69
+
                   }
 		
                   l_perp2 = new_parent_t*z*(1.0 - z) - tQd2*z - tQd1*(1.0-z) ; ///< the transverse momentum squared
@@ -1944,11 +1817,7 @@
 //        }
 
 	GetHydroCellSignal(tLoc, xLoc, yLoc, zLoc, check_fluid_info_ptr);
-<<<<<<< HEAD
-	VERBOSE(8)<< MAGENTA<<"Temperature from medium = "<<check_fluid_info_ptr->temperature;
-=======
 	VERBOSE(7)<< MAGENTA<<"Temperature from Brick (Signal) = "<<check_fluid_info_ptr->temperature;
->>>>>>> f952af69
 	
 	tempLoc = check_fluid_info_ptr->temperature;
 	sdLoc = check_fluid_info_ptr->entropy_density;
@@ -1974,13 +1843,8 @@
                 qhatLoc = qhatLoc*flowFactor;
                 if(qhatLoc<0.0) qhatLoc=0.0;
             } else { // use input qhat
-<<<<<<< HEAD
-                if(brick_med) qhatLoc = qhat0*0.1973*flowFactor; 
-		else qhatLoc = qhat0/96.0*sdLoc*0.1973*flowFactor;  // qhat0 at s = 96fm^-3
-=======
                 if(brick_med) qhatLoc = qhat0*0.1973*flowFactor;  
 		else qhatLoc = qhat0/96.0*sdLoc*0.1973*flowFactor;  // qhat_over_T3 here is actually qhat0 at s = 96fm^-3
->>>>>>> f952af69
             }
         //    cout << "check qhat --  ener, T, qhat: " << initEner << "  " << tempLoc << "  " << qhatLoc << endl;
 
@@ -2046,9 +1910,9 @@
 
 }
 
+
 //////////////////////////////////////////////////////////////////////////////////////
 
-<<<<<<< HEAD
 void Matter::flavor(int &CT,int &KATT0,int &KATT2,int &KATT3, unsigned int &max_color, unsigned int &color0, unsigned int &anti_color0, unsigned int &color2, unsigned int &anti_color2, unsigned int &color3, unsigned int &anti_color3){  
 
   int vb[7]={0};
@@ -2700,6 +2564,4 @@
     double preFactor=42.0*Ca*zeta3/pi;
     return(preFactor*pow(var_temp,3)*(2.0*var_alphas*log(5.7*max(var_ener,2.0*pi*var_temp)/24/pi/var_alphas/var_temp)-var_alphas));
 
-}
-=======
->>>>>>> f952af69
+}
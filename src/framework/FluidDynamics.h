--- conflicted
+++ resolved
@@ -35,275 +35,8 @@
 
 namespace Jetscape {
 
-<<<<<<< HEAD
-  /// Flags for hydrodynamics status.  
-  enum HydroStatus {NOT_START, INITIALIZED, EVOLVING, FINISHED, ERROR};
-
-  /// placeholder for the future
-  class JetSource {
-  public:
-    JetSource() {}
-    // JetSource():j0(0.), j1(0.), j2(0.), j3(0.) {}
-  private:
-    // Jetscape::real j0, j1, j2, j3;
-  };
-
-  enum EntryName {ENTRY_ENERGY_DENSITY, ENTRY_ENTROPY_DENSITY, ENTRY_TEMPERATURE,
-      ENTRY_PRESSURE, ENTRY_QGP_FRACTION, ENTRY_MU_B, ENTRY_MU_C, ENTRY_MU_S,
-      ENTRY_VX, ENTRY_VY, ENTRY_VZ,
-      ENTRY_PI00, ENTRY_PI01, ENTRY_PI02, ENTRY_PI03,
-      ENTRY_PI11, ENTRY_PI12, ENTRY_PI13, 
-      ENTRY_PI22, ENTRY_PI23, ENTRY_PI33, ENTRY_BULK_PI, ENTRY_INVALID
-  };
-
-  EntryName ResolveEntryName(std::string input);
-
-  //overload +-*/ for easier linear interpolation
-  class FluidCellInfo {
-  public:
-    // data structure for outputing fluid cell information
-    Jetscape::real energy_density;    //!< Local energy density [GeV/fm^3].
-    Jetscape::real entropy_density;   //!< Local entropy density [1/fm^3].
-    Jetscape::real temperature;       //!< Local temperature [GeV].
-    Jetscape::real pressure;          //!< Thermal pressure [GeV/fm^3].
-    Jetscape::real qgp_fraction;      //!< Fraction of quark gluon plasma assuming medium is in QGP+HRG phase.
-    Jetscape::real mu_B;              //!< Net baryon chemical potential [GeV].
-    Jetscape::real mu_C;              //!< Net charge chemical potential [GeV]
-    Jetscape::real mu_S;              //!< Net strangeness chemical potential [GeV].
-    Jetscape::real vx, vy, vz;        //!< Flow velocity.
-    Jetscape::real pi[4][4];          //!< Shear stress tensor [GeV/fm^3].
-    Jetscape::real bulk_Pi;           //!< Bulk viscous pressure [GeV/fm^3].
-    /** Default constructor.*/
-    FluidCellInfo() = default;    
-
-    /** @param b Multiply the fluid cell by scalar factor b. */ 
-    FluidCellInfo inline operator*=(Jetscape::real b);
-
-    /** Prints fluid cell properties to the screen. */
-    void Print();
-  };
-
-  /// adds \f$ c = a + b \f$
-  inline FluidCellInfo operator+(FluidCellInfo a, const FluidCellInfo & b) {
-    a.energy_density += b.energy_density;
-    a.entropy_density += b.entropy_density;
-    a.temperature += b.temperature;
-    a.pressure += b.pressure;
-    a.qgp_fraction += b.qgp_fraction;
-    a.mu_B += b.mu_B;
-    a.mu_C += b.mu_C;
-    a.mu_S += b.mu_S;
-    a.vx += b.vx;
-    a.vy += b.vy;
-    a.vz += b.vz;
-    for (int i = 0; i < 4; i++) {
-      for (int j = 0; j < 4; j++) {
-	a.pi[i][j] += b.pi[i][j];
-      }
-    }
-    a.bulk_Pi += b.bulk_Pi;
-    return a;
-  }
-
-  // Multiply the fluid cell with a scalar factor
-  FluidCellInfo inline FluidCellInfo::operator*=(Jetscape::real b){
-    this->energy_density *= b;
-    this->entropy_density *= b;
-    this->temperature *= b;
-    this->pressure *= b;
-    this->qgp_fraction *= b;
-    this->mu_B *= b;
-    this->mu_C *= b;
-    this->mu_S *= b;
-    this->vx *= b;
-    this->vy *= b;
-    this->vz *= b;
-    for (int i = 0; i < 4; i++) {
-      for (int j = 0; j < 4; j++) {
-	this->pi[i][j] *= b;
-      }
-    }
-    this->bulk_Pi *= b;
-    return *this;
-  }
-
-  /// multiply \f$ c = a * b \f$
-  inline FluidCellInfo operator*(Jetscape::real a, FluidCellInfo b){
-    b *= a;
-    return b;
-  }
-
-  /// multiply \f$ c = a * b \f$
-  inline FluidCellInfo operator*(FluidCellInfo a, Jetscape::real b){
-    a *= b;
-    return a;
-  }
-
-  /// division \f$ c = a / b \f$
-  inline FluidCellInfo operator/(FluidCellInfo a, Jetscape::real b){
-    a *= 1.0/b;
-    return a;
-  }
-
-  // print the fluid cell information for debuging
-  // this function has bugs
-  //std::ostream &operator<<(std::ostream &os, const FluidCellInfo &cell) {
-  //    os << "energy_density=" << cell.energy_density << std::endl; 
-  //    os << "entropy_density=" << cell.entropy_density << std::endl; 
-  //    os << "temperature=" << cell.temperature << std::endl; 
-  //    os << "pressure=" << cell.pressure << std::endl;
-  //    os << "qgp_fraction=" << cell.qgp_fraction << std::endl;
-  //    os << "mu_B=" << cell.mu_B << std::endl;
-  //    os << "mu_C=" << cell.mu_C << std::endl;
-  //    os << "mu_S=" << cell.mu_S << std::endl;
-  //    os << "vx=" << cell.vx << std::endl;
-  //    os << "vy=" << cell.vy << std::endl;
-  //    os << "vz=" << cell.vz << std::endl;
-  //    os << "pi[mu][nu]=" << std::endl;
-  //    for (int i = 0; i < 4; i++) {
-  //        for (int j = 0; j < 4; j++) {
-  //            os << cell.pi[i][j] << ' ';
-  //        }
-  //        os << std::endl;
-  //    }
-  //    os << "bulk_Pi=" << cell.bulk_Pi;
-  //    return os << std::endl;
-  //}
-
-  class SurfaceCellInfo {
-  public:
-    // data structure for outputing hyper-surface information
-    Jetscape::real d3sigma_mu[4];     //!< Surface vector.
-    Jetscape::real energy_density;    //!< Local energy density [GeV/fm^3].
-    Jetscape::real entropy_density;   //!< Local entropy density [1/fm^3].
-    Jetscape::real temperature;       //!< Local temperature [GeV].
-    Jetscape::real pressure;          //!< Thermal pressure [GeV/fm^3].
-    Jetscape::real qgp_fraction;      //!< Fraction of quark gluon plasma assuming medium is in QGP+HRG phase.
-    Jetscape::real mu_B;              //!< Net baryon chemical potential [GeV].
-    Jetscape::real mu_C;              //!< Net charge chemical potential [GeV].
-    Jetscape::real mu_S;              //!< Net strangeness chemical potential [GeV].
-    Jetscape::real vx, vy, vz;        //!< Flow velocity.
-    Jetscape::real pi[4][4];          //!< Shear stress tensor [GeV/fm^3].
-    Jetscape::real bulk_Pi;           //!< Bulk viscous pressure [GeV/fm^3].
-
-    /** Default constructor. */
-    SurfaceCellInfo() {};
-
-    /** Destructor. */
-    ~SurfaceCellInfo() {};
-  };
-
-
-  class Parameter{
-  public:
-    /** Hydro dynamics parameters file name.*/
-    char* hydro_input_filename;
-  };
-
-  class InvalidSpaceTimeRange : public std::invalid_argument {
-    using std::invalid_argument::invalid_argument;
-  };
-
-  class EvolutionHistory{
-  public:
-    /** @param tau_min Minimum value of tau.*/
-    Jetscape::real tau_min, dtau; //!< @param dtau Step-size for tau.
-    /** @param x_min Minimum value of x. */
-    Jetscape::real x_min, dx;     //!< @param dx Step-size for x. 
-    /** @param y_min Minimum value of y. */
-    Jetscape::real y_min, dy;     //!< @param dy Step-size for y.
-    /** @param eta_min Minimum value of eta. */
-    Jetscape::real eta_min, deta; //!< @param deta Step-size for eta. 
-    int ntau;   //!< @param ntau Number of grid points in tau-axis.
-    int nx;    //!< @param nx Number of grid points in x-axis. 
-    int ny;   //!< @param ny Number of grid points in y-axis.
-    int neta;  //!< @param neta Number of grid points in eta-axis.   
-
-    /** Default is set to false. Set flag tau_eta_is_tz to true if hydro dynamics is setup in (t,x,y,z) coordinate. */
-    bool tau_eta_is_tz;   
-
-    /** The bulk information of hydro dynamics.
-     * It is easiest to pass vector of float from 3rd party hydro module
-     * to Jetscape Evolution History, where bulk info should be stored
-     * in orders of ed0, sd0, temp0, ..., ed1, sd1, temp1, ..., edn, sdn, tempn.
-     * The order and data entry is given by data_info */
-    std::vector<float> data;
-
-    /** Store the entry names of one record in the data array*/
-    std::vector<std::string> data_info;
-
-    /** Default constructor. */
-    EvolutionHistory() {};
-
-    void Construct(const std::vector<float> & data_,
-                   const std::vector<std::string> & data_info_,
-                   float tau_min, float dtau,
-                   float x_min, float dx, int nx,
-                   float y_min, float dy, int ny,
-                   float eta_min, float deta, int neta,
-                   bool tau_eta_is_tz);
-
-    /** Default destructor. */
-    ~EvolutionHistory() {}
-
-    /** Maximum value of tau. */
-    inline bool DataSizeMatch() {return data.size() == (ntau * nx * ny * neta * data_info.size());}
-
-    /** Maximum value of tau. */
-    inline Jetscape::real TauMax() {return tau_min + (ntau - 1) * dtau;}
-
-    /** Maximum value of x. */
-    inline Jetscape::real XMax() {return x_min + (nx - 1) * dx;}
-
-    /** Maximum value of y. */
-    inline Jetscape::real YMax() {return y_min + (ny - 1) * dy;}
-
-    /** Maximum value of eta. */
-    inline Jetscape::real EtaMax() {return eta_min + (neta - 1) * deta;}
-
-    /** It checks whether a space-time point (tau, x, y, eta) is inside evolution history or outside.
-	@param tau Light-cone coordinate.
-	@param x  Space coordinate.   
-	@param y  Space coordinate.
-	@param eta Light-cone coordinate.
-    */
-    void CheckInRange(Jetscape::real tau, Jetscape::real x, Jetscape::real y,
-                      Jetscape::real eta)
-    {
-      if (tau < tau_min || tau > TauMax()) {
-        throw InvalidSpaceTimeRange("tau=" + std::to_string(tau)
-				    + " is not in range [" + std::to_string(tau_min) + "," 
-				    + std::to_string(TauMax()) + "]");
-      }
-      if (x < x_min || x > XMax()) {
-        throw InvalidSpaceTimeRange("x=" + std::to_string(x)
-				    + " is not in range [" + std::to_string(x_min) + "," 
-				    + std::to_string(XMax()) + "]");
-      }
-      if (y < y_min || y > YMax()) {
-        throw InvalidSpaceTimeRange("y=" + std::to_string(y)
-				    + " is not in range [" + std::to_string(y_min) + "," 
-				    + std::to_string(YMax()) + "]");
-      }
-      if (eta < eta_min || eta > EtaMax()) {
-        if (neta == 0 || neta == 1) return;
-        throw InvalidSpaceTimeRange("eta=" + std::to_string(eta)
-				    + " is not in range [" + std::to_string(eta_min) + "," 
-				    + std::to_string(EtaMax()) + "]");
-      }
-    }
-
-    // get the lower bound of the fluid cell along tau
-    /** @return Fluid cell number along the tau-grid.
-	@param tau Light-cone coordinate.
-    */
-    inline int GetIdTau(Jetscape::real tau){
-      return(static_cast<int>((tau - tau_min)/dtau));
-    }
-=======
 /// Flags for hydrodynamics status.  
 enum HydroStatus {NOT_START, INITIALIZED, EVOLVING, FINISHED, ERROR};
->>>>>>> f7339aa3
 
 /** A helper class for hydro parameters file name.*/
 class Parameter {
@@ -311,37 +44,6 @@
     char* hydro_input_filename;
 };
 
-<<<<<<< HEAD
-    // get the FluidCellInfo at space point given time step
-    /** @return FluidCellInfo at a point (id_tau, id_x, id_y, id_etas)
-	@param id_tau tau-step number.
-	@param x Space coordinate.
-	@param y Space coordinate.
-	@param eta Light-cone coordinate.
-    */
-    FluidCellInfo GetFluidCell(int id_tau, int id_x, int id_y, int id_etas);
-
-
-    // get the FluidCellInfo at space point given time step
-    /** @return FluidCellInfo at a point (x,y,eta) and time-step id_tau.
-	@param id_tau tau-step number.
-	@param x Space coordinate.
-	@param y Space coordinate.
-	@param eta Light-cone coordinate.
-    */
-    FluidCellInfo GetAtTimeStep(int id_tau, Jetscape::real x, Jetscape::real y, Jetscape::real etas);
-
-    // get the FluidCellInfo at given space time point
-    /** @return FluidCellInfo at a point (tau, x, y, eta).
-        @param tau Light-cone coordinate.
-        @param x Space coordinate.
-        @param y Space coordinate.
-        @param eta Light-cone coordinate. 
-    */
-    FluidCellInfo Get(Jetscape::real tau, Jetscape::real x, Jetscape::real y, Jetscape::real etas);
-  };
-=======
->>>>>>> f7339aa3
 
 class FluidDynamics : public JetScapeModuleBase {
  protected:
@@ -469,24 +171,6 @@
      @param z Space or eta coordinate.
      @param fluid_cell_info_ptr A pointer to the FluidCellInfo class.
     */
-<<<<<<< HEAD
-    virtual void GetHydroInfo(Jetscape::real t, Jetscape::real x, Jetscape::real y, Jetscape::real z,
-                                std::unique_ptr<FluidCellInfo>& fluid_cell_info_ptr){
-      if (hydro_status != FINISHED || !bulk_info.DataSizeMatch()) {
-        throw std::runtime_error("Hydro evolution is not finished "
-				 "or EvolutionHistory data size does no match description");
-      }
-      // judge whether to use 2D interpolation or 3D interpolation
-      if (!bulk_info.tau_eta_is_tz) {
-        Jetscape::real tau = std::sqrt(t * t - z * z);
-        Jetscape::real eta = 0.5 * (std::log(t + z) - std::log(t - z));
-        bulk_info.CheckInRange(tau, x, y, eta);
-        *fluid_cell_info_ptr = bulk_info.Get(tau, x, y, eta);
-      } else {
-        bulk_info.CheckInRange(t, x, y, z);
-        *fluid_cell_info_ptr = bulk_info.Get(t, x, y, z);
-      }
-=======
     virtual void GetHydroInfo(
         Jetscape::real t, Jetscape::real x, Jetscape::real y, Jetscape::real z,
         std::unique_ptr<FluidCellInfo>& fluid_cell_info_ptr) {
@@ -504,14 +188,13 @@
 	        bulk_info.CheckInRange(t, x, y, z);
 	        //return bulk_info.get(t, x, y, z);
         }
->>>>>>> f7339aa3
     }
 
     // this function print out the information of the fluid cell to the screen
     /** It prints out the information of the fluid cell.
 	@param fluid_cell_info_ptr A pointer to FluidCellInfor class.
     */
-    void PrintFluidCellInformation(const std::unique_ptr<FluidCellInfo> & fluid_cell_info_ptr);
+    void PrintFluidCellInformation(FluidCellInfo* fluid_cell_info_ptr);
 
     // this function returns hypersurface for Cooper-Frye or recombination
     // the detailed implementation is left to the hydro developper
@@ -596,40 +279,11 @@
     // 	@param z Space or eta coordinate.
     // */
     // virtual Jetscape::real GetNetChargeDensity(Jetscape::real time, Jetscape::real x, Jetscape::real y, Jetscape::real z);
-<<<<<<< HEAD
-    
-    // How to store this data? In memory or hard disk?
-    // 3D hydro may eat out the memory,
-    // for large dataset, std::deque is better than std::vector.
-    /** Stores the evolution history. */
-    EvolutionHistory bulk_info;
-
-  protected:
-    // record hydro start and end proper time [fm/c]
-    Jetscape::real hydro_tau_0, hydro_tau_max;
-    // record hydro freeze out temperature [GeV]
-    Jetscape::real hydro_freeze_out_temperature;
-    // record hydro running status
-    HydroStatus hydro_status;
-
-    // add initial state shared pointer
-    /** A pointer of type InitialState class.
-     */
-    std::shared_ptr<InitialState> ini;
-    std::shared_ptr<PreequilibriumDynamics> pre_eq_ptr;
-
-    double eta;
-    Parameter parameter_list;
-    tinyxml2::XMLElement *fd;
-    
-  }; // end class FluidDynamics
-=======
 
     /// slots for "jet" signals (future)
     virtual void UpdateEnergyDeposit(int t, double edop);
     /// slots for "jet" signals (future)
     virtual void GetEnergyDensity(int t,double& edensity);
->>>>>>> f7339aa3
 
 }; // end class FluidDynamics
   

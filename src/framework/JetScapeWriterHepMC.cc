/*******************************************************************************
 * Copyright (c) The JETSCAPE Collaboration, 2018
 *
 * Modular, task-based framework for simulating all aspects of heavy-ion collisions
 * 
 * For the list of contributors see AUTHORS.
 *
 * Report issues at https://github.com/JETSCAPE/JETSCAPE/issues
 *
 * or via email to bugs.jetscape@gmail.com
 *
 * Distributed under the GNU General Public License 3.0 (GPLv3 or later).
 * See COPYING for details.
 ******************************************************************************/

#include "JetScapeWriterHepMC.h"
#include "JetScapeLogger.h"
#include "HardProcess.h"
#include "JetScapeSignalManager.h"
#include "GTL/node.h"
#include <GTL/topsort.h>

using HepMC::Units;

namespace Jetscape {
  
  JetScapeWriterHepMC::~JetScapeWriterHepMC(){
    if (GetActive())      Close();
  }
    
  void JetScapeWriterHepMC::WriteHeaderToFile() {
    // Create event here - not actually writing
    // TODO: GeV seems right, but I don't think we actually measure in mm
    // Should multiply all lengths by 1e-12 probably
    evt = GenEvent(Units::GEV,Units::MM);
    
    // Expects pb, pythia delivers mb
    auto xsec = make_shared<HepMC::GenCrossSection>();
    xsec->set_cross_section( GetHeader().GetSigmaGen() * 1e9, 0);
    xsec->set_cross_section( GetHeader().GetSigmaGen() * 1e9, GetHeader().GetSigmaErr() * 1e9);
    evt.set_cross_section( xsec );
    evt.weights().push_back( GetHeader().GetEventWeight() );

    auto heavyion = make_shared<HepMC::GenHeavyIon>();
    // see https://gitlab.cern.ch/hepmc/HepMC3/blob/master/include/HepMC/GenHeavyIon.h
    if ( GetHeader().GetNpart() > -1 ){
      // Not clear what the difference is...
      heavyion->Ncoll_hard = GetHeader().GetNcoll();
      heavyion->Ncoll = GetHeader().GetNcoll();
    }
    if ( GetHeader().GetNcoll() > -1 ){
      // Hepmc separates into target and projectile.
      // Set one? Which? Both? half to each? setting projectile for now.
      // setting both might lead to weird problems when they get added up
      heavyion->Npart_proj = GetHeader().GetNpart();
    }
    if ( GetHeader().GetTotalEntropy() > -1 ){
      // nothing good in the HepMC standard. Something related to mulitplicity would work
    }

    if ( GetHeader().GetEventPlaneAngle() > -999 ){
      heavyion->event_plane_angle = GetHeader().GetEventPlaneAngle();
    }

    evt.set_heavy_ion( heavyion );  
  }
  
  void JetScapeWriterHepMC::WriteEvent() {    
    VERBOSE(1)<<"Run JetScapeWriterHepMC: Write event # "<<GetCurrentEvent();

    // Have collected all vertices now, add them to the event
    for( auto v : vertices )      evt.add_vertex( v );
<<<<<<< HEAD
    JSINFO << " found " << vertices.size() << " vertices in the list";
    
=======
    INFO << " found " << vertices.size() << " vertices in the list";
    evt.set_event_number(GetCurrentEvent());
>>>>>>> 50d3886e
    write_event(evt);
    vertices.clear();
    hadronizationvertex=0;
  }
  
  //This function dumps the particles in a specific parton shower to the event
  void JetScapeWriterHepMC::Write(weak_ptr<PartonShower> ps){
    shared_ptr<PartonShower> pShower = ps.lock();
    if ( !pShower ) return;
    
    // Need topological order, see
    // https://hepmc.web.cern.ch/hepmc/differences.html
    // That means if parton p1 comes into vertex v, and p2 goes out of v,
    // then p1 has to be created (bestowed an id) before p2
    // Take inspiration from hepmc3.0.0/interfaces/pythia8/src/Pythia8ToHepMC3.cc
    // But pythia showers are different from our existing graph structure,
    // So instead try to modify the first attempt to respect top. order
    // and don't create vertices and particles more than once

    // Using GTL's topsort
    // 1. Check that our graph is sane
    if ( !pShower->is_acyclic() ) throw std::runtime_error("PROBLEM in JetScapeWriterHepMC: Graph is not acyclic.");

    // 2.
    topsort topsortsearch;
    topsortsearch.scan_whole_graph(true);
    topsortsearch.start_node(); // defaults to first node
    topsortsearch.run(*pShower);
    auto nEnd = topsortsearch.top_order_end(); // this is a topsort::topsort_iterator

    // Need to keep track of already created ones
    map< int , GenParticlePtr > CreatedPartons;
      
    // probably unnecessary, used for consistency checks
    map< int , bool > vused;
    bool foundRoot=false;
    for ( auto nIt = topsortsearch.top_order_begin(); nIt != nEnd; ++nIt){
      // cout << *nIt << "  " << nIt->indeg() << "  " << nIt->outdeg() << endl;

      // Should be the only time we see this node.
      if ( vused.find ( nIt->id() ) != vused.end() ) throw std::runtime_error("PROBLEM in JetScapeWriterHepMC: Reusing a vertex.");
      vused[ nIt->id() ]=true;

      // 1. Create a new vertex.
      // --------------------------------------------
      auto v = castVtxToHepMC( pShower->GetVertex( *nIt ) );

      // 2. Incoming edges?
      // --------------------------------------------
      // 2.1: No. Need to create one (thanks, HepMC)
      if ( nIt->indeg() == 0 ){
	if (foundRoot){ // Should only happen once unless we merged showers
	  JSWARN << "Found a second root! Should only happen if we merged showers. "
	       << " If that's the case, please comment out the following throw and recompile";
	  throw std::runtime_error("PROBLEM in JetScapeWriterHepMC: Found a second root.");
	}
	foundRoot=true;
	
	// Some choices here. In general, could just attach to a dummy.
	// Maybe better: The root should only have exactly one daughter, let's check and clone
	if ( nIt->outdeg() != 1 ){
	  throw std::runtime_error("PROBLEM in JetScapeWriterHepMC: Root has illegal number of daughters");
	}
	auto out   = pShower->GetParton( *(nIt->out_edges_begin()) );
	auto hepin = castPartonToHepMC( out );
	v->add_particle_in( hepin );
      }	      

      // 2.2: Have incoming edges.
      if ( nIt->indeg() > 0 ){
	//  In the current framework, it should only be one.
	//  So we will catch anything more but provide a mechanism that should work anyway.
	if (nIt->indeg() > 1 ){
	  JSWARN << "Found more than one mother parton! Should only happen if we added medium particles. "
	       << "The code should work, but proceed with caution";
	}

	auto inIt  = nIt->in_edges_begin();
	auto inEnd = nIt->in_edges_end();
	for ( /* nop */; inIt != inEnd; ++inIt ){
	  auto phepin = CreatedPartons.find ( inIt->id() );
	  if ( phepin != CreatedPartons.end() ){
	    // We should already have one!
	    v->add_particle_in( phepin->second );
	  } else {
	    JSWARN << "Incoming particle out of nowhere. This could maybe happen if we pick up medium particles "
		 << " but is probably a topsort problem. Try using the code after this throw() but be very careful.";
	    throw std::runtime_error("PROBLEM in JetScapeWriterHepMC: Incoming particle out of nowhere.");

	    auto in   = pShower->GetParton( *inIt );
	    auto hepin = castPartonToHepMC( in );
	    CreatedPartons [ inIt->id() ] = hepin;
	    v->add_particle_in( hepin );	    
	  }
	}
      }	      

      // 3. Outgoing edges?
      // --------------------------------------------
      // 3.1: No. Need to create one (thanks, HepMC)
      if ( nIt->outdeg() == 0 ){
      	// Some choices here. In general, could just attach to a dummy.
	// That may be the best option, but it is hard to imagine a physics scenario
	// where a final vertex should have more than one parent
	// So let's clone the incoming guy
      	if ( nIt->indeg() != 1 ){
      	  throw std::runtime_error("PROBLEM in JetScapeWriterHepMC: Need exactly one parent to clone final state partons.");
      	}
      	auto in     = pShower->GetParton( *(nIt->in_edges_begin()) );
      	auto hepout = castPartonToHepMC( in );
      	v->add_particle_out( hepout );
	// Note that we do not register this particle. Since it's pointing nowhere it can never be reused.
      }	      

      // 3.2: Otherwise use it and register it
      if ( nIt->outdeg() > 0 ){
	auto outIt  = nIt->out_edges_begin();
	auto outEnd = nIt->out_edges_end();
	for ( /* nop */; outIt != outEnd; ++outIt ){
	  if ( CreatedPartons.find ( outIt->id() ) != CreatedPartons.end() ){
	    throw std::runtime_error("PROBLEM in JetScapeWriterHepMC: Trying to recreate a preexisting GenParticle.");
	  }
	  auto out = pShower->GetParton( *outIt );
	  auto hepout = castPartonToHepMC( out );
	  CreatedPartons [ outIt->id() ] = hepout;
	  v->add_particle_out( hepout );
	}
      }	      
      
      vertices.push_back ( v );      
    }
  }

  void JetScapeWriterHepMC::Write(weak_ptr<Hadron> h)
  {
    auto hadron = h.lock();
    if ( !hadron ) return;

    // No clear source for most hadrons
    // Also, a graph with e.g. recombination hadrons would have loops,
    // (though the direction should still make it acyclic?)
    // Not sure how this is supposed to be done in HepMC3
    // Our solution: Attach all hadrons to one dedicated hadronization vertex.
    // Future option: Have separate shower and bulk vertices?

    // Create if it doesn't exist yet
    if ( !hadronizationvertex ) {
      // dummy position
      HepMC::FourVector vtxPosition( 0,0,0, 100 ); // set it to a late time...
      hadronizationvertex =  make_shared<GenVertex>(vtxPosition);

      // dummy mother -- could also maybe use the first/hardest shower initiator
      HepMC::FourVector pmom(0, 0, 0, 0);
      make_shared<GenParticle> (pmom, 0, 0);
      hadronizationvertex->add_particle_in( make_shared<GenParticle> (pmom, 0, 0) );

      vertices.push_back ( hadronizationvertex );
    }

    // now attach
    hadronizationvertex->add_particle_out( castHadronToHepMC( hadron ) );
  }

  void JetScapeWriterHepMC::Init()
  {
    if (GetActive()) {
      JSINFO<<"JetScape HepMC Writer initialized with output file = "<<GetOutputFileName();
    }
  }
  
  void JetScapeWriterHepMC::Exec(){
    // Nothing to do
  }

  // // NEVER use this!
  // // Can work with only one writer, but with a second one it gets called twice
  // void JetScapeWriterHepMC::WriteTask(weak_ptr<JetScapeWriter> w){
  //   //redirect - do the writing in WriteEvent, not in exec...
  //   cerr << "GETTING CALLED"<<endl;
  //   // WriteEvent();
  // }


} // end namespace Jetscape<|MERGE_RESOLUTION|>--- conflicted
+++ resolved
@@ -70,13 +70,8 @@
 
     // Have collected all vertices now, add them to the event
     for( auto v : vertices )      evt.add_vertex( v );
-<<<<<<< HEAD
     JSINFO << " found " << vertices.size() << " vertices in the list";
-    
-=======
-    INFO << " found " << vertices.size() << " vertices in the list";
     evt.set_event_number(GetCurrentEvent());
->>>>>>> 50d3886e
     write_event(evt);
     vertices.clear();
     hadronizationvertex=0;

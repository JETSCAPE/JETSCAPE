--- conflicted
+++ resolved
@@ -172,11 +172,8 @@
    */
   inline int GetZSize() {
       int nz = 1;
-<<<<<<< HEAD
       if (grid_step_z_ != 0) {  
-=======
-      if (grid_step_z_ != 0) {
->>>>>>> 05c803bb
+
           nz = int(std::ceil(2 * grid_max_z_ / grid_step_z_));
           // for 2d case, user may set grid_max_z_ = 0,
           if (nz == 0) nz = 1;

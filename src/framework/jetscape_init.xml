<?xml version="1.0"?>
<!-- Just for test purposes! -->
<!-- More details and final format to be determined ... -->
<jetscape>

  <debug> on </debug>
  <remark> off </remark>
  <vlevel> 0 </vlevel>

  <!--  If for example one wants to run JetScape purely via xml ... -->
   <Tasks>
     <task>Matter</task>
     <task>Hydro1</task>
   </Tasks>

   <!--  Random Settings. For now, just a global  seed. -->
   <!--  Note: It's each modules responsibility to adopt it -->
   <!--  Note: Most if not all modules should understand 0 to mean a random value -->
   <!--  Note: Both 0 and non-zero values require careful treatment in case of multi-threading -->
   <!--           An example implementation is (will be) in JetEnergyLossManager.cc -->
   <Random>
     <seed>1</seed>
   </Random>

   <!-- Inital State Module ... -->
   <IS>
     <!-- x range [-grid_max_x, grid_max_x] -->
     <!-- y range [-grid_max_y, grid_max_y]-->
     <!-- longitudinal range [-grid_max_z, grid_max_z]-->
     <!-- in units of [fm] -->
     <grid_max_x> 10 </grid_max_x>
     <grid_max_y> 10 </grid_max_y>
     <grid_max_z> 0 </grid_max_z>
     <grid_step_x> 0.2 </grid_step_x>
     <grid_step_y> 0.2 </grid_step_y>
     <grid_step_z> 0.2 </grid_step_z>

     <Trento use_module="pre_defined">
         <!-- pre-defined system: default collisions have auau200, pbpb2760, pbpb5020, more in the future -->
         <pre_defined collision_system="auau200" centrality_min="30" centrality_max="40" />
         <!-- user-defined system: to get one event in 0-100% centrality range -->
         <user_defined projectile="Au" target="Au" sqrts="200" cross_section="4.2" />
     </Trento>

     <!-- Options to read initial conditions from saved file ... -->
     <initial_profile_path>../test/test_hydro_files/ic.hdf5</initial_profile_path>
   </IS>

   <!-- Hard Process/Pythia to be included -->

   <Hard>

     <!-- Parton Gun test with fixed pT and fixed IS pos = 0 ... -->
     <PGun>
       <name>PGun</name>
       <pT>100</pT>
     </PGun>

   </Hard>


   <!--Eloss Module ... -->
   <Eloss>

     <deltaT>0.1</deltaT>
     <maxT>3</maxT>

     <!-- Individual Eloss Modules run Eloss and Eloss Manager ... -->
     <!-- Just a test here (no physics implemented in Matter and Martini ... -->
     <Matter>
       <name>Matter</name>
       <Q0> 1.0 </Q0>
       <vir_factor> 1.0 </vir_factor>
       <in_vac> 1 </in_vac>
       <brick_med> 1 </brick_med>
       <brick_length> 5.0 </brick_length>
       <hydro_Tc> 0.15 </hydro_Tc>
       <qhat0> 1.0 </qhat0>
       <alphas> 0.25 </alphas>
     </Matter>

<<<<<<< HEAD
     <Lbt>
       <name> Lbt </name>
       <Q0> 1.0 </Q0>
       <in_vac> 0 </in_vac>
       <only_leading> 0 </only_leading>
       <hydro_Tc> 0.15 </hydro_Tc>
       <alphas> 0.2 </alphas>
     </Lbt>
     
=======
>>>>>>> 7e9f5192
     <Martini>
       <name > Martini </name>
       <alpha_s> 0.3 </alpha_s>
       <pcut> 2.0 </pcut>
     </Martini>

     <AdSCFT>
       <name> AdSCFT </name>
       <kappa> 0.36 </kappa>
     </AdSCFT>

   </Eloss>

   <!--Preequilibrium Dynamics Module ... -->
   <Preequilibrium>

     <!-- starting long. proper time for Preequilibrium dynamics ... -->
     <tau0>0.1</tau0>
     <!-- switching long. proper time from Preequilibrium dynamics to Hydrodynamics (Landau Matching)... -->
     <taus>0.2</taus>

     <!-- Individual Preequilibrium Dynamics models  ... -->
     <FreestreamMilne>
         <name>FreestreamMilne</name>
         <freestream_input_file>freestream_input</freestream_input_file>
     </FreestreamMilne>

   </Preequilibrium>

   <!-- Hydro  Module ... -->
   <Hydro>

     <Hydro1>
       <name>Hydro1</name>
       <eta> 0.2 </eta>
     </Hydro1>

     <!-- Test Brick if bjorken_expansion_on="true", T(t) = T * (start_time[fm]/t)^{1/3} -->
     <Brick bjorken_expansion_on="false" start_time="0.6">
       <name>Brick</name>
       <T>0.2</T>
     </Brick>

     <!-- Test Gubser ... -->
     <Gubser>
     </Gubser>
<<<<<<< HEAD
     
        <!-- hydro from a file ... -->
        <hydro_from_file>
            <name> hydro from a file </name>
            <read_in_multiple_hydro>1</read_in_multiple_hydro>
            <hydro_files_folder>../test/test_hydro_files</hydro_files_folder>
            <!-- read in file type ... -->
            <!-- hydro_type == 1 read in evo file from VISHNew... -->
            <!-- hydro_type == 2 read in evo file from MUSIC... -->
            <hydro_type>1</hydro_type>
            <!-- VISHNew hydro evolution filename (hdf5 format)... -->
            <VISH_file>../test/test_hydro_files/VISH_evo.h5</VISH_file>
            <!-- flag whether read in viscous information -->
            <!-- (only works for VISHNew evo files)... -->
            <load_viscous_info>0</load_viscous_info>
            <!-- MUSIC hydro evolution filename (plain binary format)... -->
            <!-- the associated input file specifies the grid information -->
            <MUSIC_input_file>../test/test_hydro_files/MUSIC_input</MUSIC_input_file>
            <MUSIC_file>../test/test_hydro_files/MUSIC_evo.dat</MUSIC_file>
            <!-- transition temperature between QGP and Hadron Resonance Gas -->
            <T_c>0.154</T_c>
            <!-- read in hydro evo file every Ntau step -->
            <!-- (only works for MUSIC evo files)... -->
            <read_hydro_every_ntau>1</read_hydro_every_ntau>
        </hydro_from_file>
     
        <!-- MUSIC ... -->
        <MUSIC>
            <name>MUSIC</name>
            <MUSIC_input_file>music_input</MUSIC_input_file>
            <Perform_CooperFrye_Feezeout>0</Perform_CooperFrye_Feezeout>
        </MUSIC>
    </Hydro>
    <SoftParticlization>
        <!-- iSpectraSampler -->
        <iSS>
            <!-- read in file type ... -->
            <!-- hydro_mode == 0 read in surface file from VISHNew... -->
            <!-- hydro_mode == 1 read in surface file from MUSIC (2+1)D... -->
            <!-- hydro_mode == 2 read in surface file from MUSIC (3+1)D... -->
            <hydro_mode>1</hydro_mode>

            <!-- file path for the default input file ... -->
            <iSS_input_file>iSS_parameters.dat</iSS_input_file>
            <!-- directory path where the hydro surface is stored ... -->
            <iSS_working_path>.</iSS_working_path>
            
            <number_of_repeated_sampling>10</number_of_repeated_sampling>
            <Perform_resonance_decays>1</Perform_resonance_decays>
        </iSS>
    </SoftParticlization>
=======

     <!-- hydro from a file ... -->
     <hydro_from_file>
         <name> hydro from a file </name>
         <!-- read in file type ... -->
         <!-- hydro_type == 1 read in evo file from VISHNew... -->
         <!-- hydro_type == 2 read in evo file from MUSIC... -->
         <hydro_type>2</hydro_type>
         <!-- VISHNew hydro evolution filename (hdf5 format)... -->
         <VISH_file>test/test_hydro_files/VISH_evo.h5</VISH_file>
         <!-- flag whether read in viscous information -->
         <!-- (only works for VISHNew evo files)... -->
         <load_viscous_info>False</load_viscous_info>
         <!-- MUSIC hydro evolution filename (plain binary format)... -->
         <!-- the associated input file specifies the grid information -->
         <MUSIC_input_file>test/test_hydro_files/MUSIC_input</MUSIC_input_file>
         <MUSIC_file>test/test_hydro_files/MUSIC_evo.dat</MUSIC_file>
         <!-- transition temperature between QGP and Hadron Resonance Gas -->
         <T_c>0.154</T_c>
         <!-- read in hydro evo file every Ntau step -->
         <!-- (only works for MUSIC evo files)... -->
         <read_hydro_every_ntau>1</read_hydro_every_ntau>
     </hydro_from_file>

     <!-- MUSIC ... -->
     <MUSIC>
         <name>MUSIC</name>
         <MUSIC_input_file>music_input</MUSIC_input_file>
         <Perform_CooperFrye_Feezeout>1</Perform_CooperFrye_Feezeout>
     </MUSIC>

   </Hydro>

>>>>>>> 7e9f5192
</jetscape><|MERGE_RESOLUTION|>--- conflicted
+++ resolved
@@ -79,7 +79,6 @@
        <alphas> 0.25 </alphas>
      </Matter>
 
-<<<<<<< HEAD
      <Lbt>
        <name> Lbt </name>
        <Q0> 1.0 </Q0>
@@ -89,8 +88,6 @@
        <alphas> 0.2 </alphas>
      </Lbt>
      
-=======
->>>>>>> 7e9f5192
      <Martini>
        <name > Martini </name>
        <alpha_s> 0.3 </alpha_s>
@@ -137,7 +134,6 @@
      <!-- Test Gubser ... -->
      <Gubser>
      </Gubser>
-<<<<<<< HEAD
      
         <!-- hydro from a file ... -->
         <hydro_from_file>
@@ -189,39 +185,4 @@
             <Perform_resonance_decays>1</Perform_resonance_decays>
         </iSS>
     </SoftParticlization>
-=======
-
-     <!-- hydro from a file ... -->
-     <hydro_from_file>
-         <name> hydro from a file </name>
-         <!-- read in file type ... -->
-         <!-- hydro_type == 1 read in evo file from VISHNew... -->
-         <!-- hydro_type == 2 read in evo file from MUSIC... -->
-         <hydro_type>2</hydro_type>
-         <!-- VISHNew hydro evolution filename (hdf5 format)... -->
-         <VISH_file>test/test_hydro_files/VISH_evo.h5</VISH_file>
-         <!-- flag whether read in viscous information -->
-         <!-- (only works for VISHNew evo files)... -->
-         <load_viscous_info>False</load_viscous_info>
-         <!-- MUSIC hydro evolution filename (plain binary format)... -->
-         <!-- the associated input file specifies the grid information -->
-         <MUSIC_input_file>test/test_hydro_files/MUSIC_input</MUSIC_input_file>
-         <MUSIC_file>test/test_hydro_files/MUSIC_evo.dat</MUSIC_file>
-         <!-- transition temperature between QGP and Hadron Resonance Gas -->
-         <T_c>0.154</T_c>
-         <!-- read in hydro evo file every Ntau step -->
-         <!-- (only works for MUSIC evo files)... -->
-         <read_hydro_every_ntau>1</read_hydro_every_ntau>
-     </hydro_from_file>
-
-     <!-- MUSIC ... -->
-     <MUSIC>
-         <name>MUSIC</name>
-         <MUSIC_input_file>music_input</MUSIC_input_file>
-         <Perform_CooperFrye_Feezeout>1</Perform_CooperFrye_Feezeout>
-     </MUSIC>
-
-   </Hydro>
-
->>>>>>> 7e9f5192
 </jetscape>
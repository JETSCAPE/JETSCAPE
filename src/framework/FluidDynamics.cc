/*******************************************************************************
 * Copyright (c) The JETSCAPE Collaboration, 2018
 *
 * Modular, task-based framework for simulating all aspects of heavy-ion collisions
 * 
 * For the list of contributors see AUTHORS.
 *
 * Report issues at https://github.com/JETSCAPE/JETSCAPE/issues
 *
 * or via email to bugs.jetscape@gmail.com
 *
 * Distributed under the GNU General Public License 3.0 (GPLv3 or later).
 * See COPYING for details.
 ******************************************************************************/
// This is a general basic class for hydrodynamics

#include <iostream>
#include "FluidDynamics.h"
#include "LinearInterpolation.h"
#include "JetScapeSignalManager.h"

#define MAGENTA "\033[35m"

using namespace std;

namespace Jetscape {

FluidDynamics::FluidDynamics(){
    VERBOSE(8);
    eta = -99.99;
    SetId("FluidDynamics");
}

FluidDynamics::FluidDynamics(string m_name) : JetScapeModuleBase (m_name) {
    VERBOSE(8);
    eta = -99.99;
    SetId("FluidDynamics");
}


FluidDynamics::~FluidDynamics() {
    VERBOSE(8);
    disconnect_all();
}


void FluidDynamics::Init() {
    JetScapeModuleBase::Init();
    JSINFO << "Intialize FluidDynamics : "<< GetId() << " ...";
    fd = JetScapeXML::Instance()->GetXMLRoot()->FirstChildElement("Hydro");
  
    if (!fd) {
        JSWARN << "Not a valid JetScape XML Hydro section file or "
               << "no XML file loaded!";
        exit(-1);
    }
  
    VERBOSE(8);  
    ini = JetScapeSignalManager::Instance()->GetInitialStatePointer().lock();
    if (!ini) {
        JSWARN << "No initialization module, "
               << "try: auto trento = make_shared<TrentoInitial>(); "
               << "jetscape->Add(trento);";
    }

    pre_eq_ptr = JetScapeSignalManager::Instance()->GetPreEquilibriumPointer().lock();
    if (!pre_eq_ptr) {
        JSWARN << "No Pre-equilibrium module";
    }
  
    InitializeHydro(parameter_list);
    InitTask();

    JetScapeTask::InitTasks();
}

void FluidDynamics::Exec() {
    JSINFO << "Run Hydro : " << GetId() << " ...";
    VERBOSE(8) << "Current Event #" << GetCurrentEvent();

    CreateSignalSlots();
    if (ini) {
        VERBOSE(3) << "length of entropy density vector="
                   << ini->GetEntropyDensityDistribution().size();
    }

    EvolveHydro();  
    JetScapeTask::ExecuteTasks();
<<<<<<< HEAD
  }

  void FluidDynamics::CreateSignalSlots() {
    for (auto it : GetTaskList()) {
        if (dynamic_pointer_cast<FluidDynamics>(it)) {
            JetScapeSignalManager::Instance()->ConnectGetHydroSourceSignal(
                                dynamic_pointer_cast<FluidDynamics>(it));
            
        }
    }
  }

  void FluidDynamics::UpdateEnergyDeposit(int t, double edop) {
    //sigslot::lock_block<multi_threaded_local> lock(this);
    JSDEBUG<<MAGENTA<<"Jet Signal received : "<<t<<" "<<edop;
  }
  
  void FluidDynamics::GetEnergyDensity(int t,double &edensity) {
    //sigslot::lock_block<multi_threaded_local> lock(this);
    edensity=0.5;
    JSDEBUG<<"Edensity to Jet = "<<edensity<<" at t="<<t;
  }
=======
}
>>>>>>> 1537700f

void FluidDynamics::CollectHeader(weak_ptr<JetScapeWriter> w) {
    auto f = w.lock();
    if ( f ) {
        auto& header = f->GetHeader();
        header.SetEventPlaneAngle( GetEventPlaneAngle() );
    }
}

  
// this function returns the energy density [GeV] at a space time point
// (time, x, y, z)
Jetscape::real FluidDynamics::GetEnergyDensity(
                    Jetscape::real time, Jetscape::real x,
                    Jetscape::real y, Jetscape::real z) {
    std::unique_ptr<FluidCellInfo> fluid_cell_ptr;
    GetHydroInfo(time, x, y, z, fluid_cell_ptr);
    real energy_density = fluid_cell_ptr->energy_density;
    return(energy_density);
}

// this function returns the entropy density [GeV] at a space time point
// (time, x, y, z)
Jetscape::real FluidDynamics::GetEntropyDensity(
                    Jetscape::real time, Jetscape::real x,
                    Jetscape::real y, Jetscape::real z) {
    std::unique_ptr<FluidCellInfo> fluid_cell_ptr;
    GetHydroInfo(time, x, y, z, fluid_cell_ptr);
    real entropy_density = fluid_cell_ptr->entropy_density;
    return(entropy_density);
}


// this function returns the temperature [GeV] at a space time point
// (time, x, y, z)
Jetscape::real FluidDynamics::GetTemperature(
                    Jetscape::real time, Jetscape::real x,
                    Jetscape::real y, Jetscape::real z) {
    std::unique_ptr<FluidCellInfo> fluid_cell_ptr;
    GetHydroInfo(time, x, y, z, fluid_cell_ptr);
    real temperature = fluid_cell_ptr->temperature;
    return(temperature);
}


// this function returns the QGP fraction at a space time point
// (time, x, y, z)
Jetscape::real FluidDynamics::GetQgpFraction(
                    Jetscape::real time, Jetscape::real x,
                    Jetscape::real y, Jetscape::real z) {
    std::unique_ptr<FluidCellInfo> fluid_cell_ptr;
    GetHydroInfo(time, x, y, z, fluid_cell_ptr);
    real qgp_fraction = fluid_cell_ptr->qgp_fraction;
    return(qgp_fraction);
}

  
void FluidDynamics::PrintFluidCellInformation(
						   FluidCellInfo* fluid_cell_info_ptr) {
    // this function print out the information of the fluid cell to the screen
    JSINFO << "=======================================================";
    JSINFO << "print out cell information:";
    JSINFO << "=======================================================";
    JSINFO << "energy density = " << fluid_cell_info_ptr->energy_density
           << " GeV/fm^3.";
    JSINFO << "entropy density = " << fluid_cell_info_ptr->entropy_density
           << " 1/fm^3.";
    JSINFO << "temperature = " << fluid_cell_info_ptr->temperature << " GeV.";
    JSINFO << "pressure = " << fluid_cell_info_ptr->pressure << " GeV/fm^3.";
    JSINFO << "QGP_fraction = " << fluid_cell_info_ptr->qgp_fraction;
    JSINFO << "mu_B = " << fluid_cell_info_ptr->mu_B << " GeV.";
    JSINFO << "mu_S = " << fluid_cell_info_ptr->mu_S << " GeV.";
    JSINFO << "mu_C = " << fluid_cell_info_ptr->mu_C << " GeV.";
    JSINFO << "vx = " << fluid_cell_info_ptr->vx;
    JSINFO << "vy = " << fluid_cell_info_ptr->vy;
    JSINFO << "vz = " << fluid_cell_info_ptr->vz;
    JSINFO << "shear viscous pi^{munu} (GeV/fm^3): ";
    for (int i = 0; i < 4; i++) {
        for (int j = 0; j < 4; j++) {
            JSINFO << fluid_cell_info_ptr->pi[i][j];
        }
    }
    JSINFO << "bulk_Pi = " << fluid_cell_info_ptr->bulk_Pi << " GeV/fm^3";
    JSINFO << "=======================================================";
}


void FluidDynamics::UpdateEnergyDeposit(int t, double edop) {
    //sigslot::lock_block<multi_threaded_local> lock(this);
    JSDEBUG << MAGENTA << "Jet Signal received : "<< t << " " << edop;
}

void FluidDynamics::GetEnergyDensity(int t,double &edensity) {
    //sigslot::lock_block<multi_threaded_local> lock(this);
    edensity=0.5;
    JSDEBUG << "Edensity to Jet = " << edensity << " at t=" << t;
}


} // end namespace Jetscape<|MERGE_RESOLUTION|>--- conflicted
+++ resolved
@@ -86,32 +86,17 @@
 
     EvolveHydro();  
     JetScapeTask::ExecuteTasks();
-<<<<<<< HEAD
-  }
+}
 
-  void FluidDynamics::CreateSignalSlots() {
+void FluidDynamics::CreateSignalSlots() {
     for (auto it : GetTaskList()) {
         if (dynamic_pointer_cast<FluidDynamics>(it)) {
             JetScapeSignalManager::Instance()->ConnectGetHydroSourceSignal(
                                 dynamic_pointer_cast<FluidDynamics>(it));
-            
         }
     }
-  }
+}
 
-  void FluidDynamics::UpdateEnergyDeposit(int t, double edop) {
-    //sigslot::lock_block<multi_threaded_local> lock(this);
-    JSDEBUG<<MAGENTA<<"Jet Signal received : "<<t<<" "<<edop;
-  }
-  
-  void FluidDynamics::GetEnergyDensity(int t,double &edensity) {
-    //sigslot::lock_block<multi_threaded_local> lock(this);
-    edensity=0.5;
-    JSDEBUG<<"Edensity to Jet = "<<edensity<<" at t="<<t;
-  }
-=======
-}
->>>>>>> 1537700f
 
 void FluidDynamics::CollectHeader(weak_ptr<JetScapeWriter> w) {
     auto f = w.lock();
@@ -204,11 +189,5 @@
     JSDEBUG << MAGENTA << "Jet Signal received : "<< t << " " << edop;
 }
 
-void FluidDynamics::GetEnergyDensity(int t,double &edensity) {
-    //sigslot::lock_block<multi_threaded_local> lock(this);
-    edensity=0.5;
-    JSDEBUG << "Edensity to Jet = " << edensity << " at t=" << t;
-}
-
 
 } // end namespace Jetscape
--- conflicted
+++ resolved
@@ -81,11 +81,9 @@
   for (auto it : GetTaskList())
   {
     if (dynamic_pointer_cast<JetEnergyLoss>(it))
-<<<<<<< HEAD
-    JetScapeSignalManager::Instance()->SetEnergyLossPointer(dynamic_pointer_cast<JetEnergyLoss>(it));
-=======
+
         JetScapeSignalManager::Instance()->SetEnergyLossPointer(dynamic_pointer_cast<JetEnergyLoss>(it));
->>>>>>> ab9d46c6
+
   }
 }
 


#include "Hadronization.h"
#include "JetScapeLogger.h"
#include <string>
#include <vector>
#include <iostream>
#include "JetScapeSignalManager.h"
#include "JetScapeWriterAscii.h"

using namespace std;

namespace Jetscape {

Hadronization::Hadronization()
{
  TransformPartonsConnected = false;
}

Hadronization::~Hadronization()
{
}

void Hadronization::Clear()
{
  VERBOSESHOWER(8);
<<<<<<< HEAD
  outHadrons.clear(); 
=======
  outHadrons.clear();  
>>>>>>> d339c95a
}

void Hadronization::Init()
{
  JetScapeModuleBase::Init();
  
  // May need to read some configuration info from XML file here
  

  if (GetNumberOfTasks()<1)
  {
    WARN << " : No valid Hadronization modules found ...";
    exit(-1);
  }
 
  INFO<<"Found "<<GetNumberOfTasks()<<" Hadronization Tasks/Modules Initialize them ... ";
  JetScapeTask::InitTasks();

}

void Hadronization::DoHadronize()
{
  VERBOSE(2)<<"Get Recombination Partons...";

  if(inPartons.size()>0)
  {
    VERBOSE(2)<<"There are Partons ready for Recombination...";
    TransformPartons(inPartons, outHadrons, outPartons);    
  }
  else
  {
    VERBOSE(2)<<"There is no Parton ready for Recombination...";
  }
}


void Hadronization::Exec()
{
  VERBOSE(2)<<"Run Hadronization Exec...";
  VERBOSE(2)<<"Found "<<GetNumberOfTasks()<<" Hadronization Tasks/Modules Execute them ... ";

  //this->outHadrons = make_shared<vector<shared_ptr<Hadron>>>();
  //this->outPartons = make_shared<vector<shared_ptr<Parton>>>();

  DoHadronize();
 
}

void Hadronization::WriteTask(weak_ptr<JetScapeWriter> w)
{
  VERBOSE(4)<<"In Hadronization::WriteTask";
  w.lock()->WriteComment("Hadronization module: "+GetId());

  if(GetHadrons().size()>0)
  {
    w.lock()->WriteComment("Final State Hadrons");
    for(unsigned int i=0; i<GetHadrons().size(); i++)
    {
      w.lock()->WriteWhiteSpace("["+to_string(i)+"] H");
      w.lock()->Write(GetHadrons().at(i));

    }
  }
  else
  {
    w.lock()->WriteComment("There is no Hadrons");
  }

}








}






















<|MERGE_RESOLUTION|>--- conflicted
+++ resolved
@@ -23,11 +23,7 @@
 void Hadronization::Clear()
 {
   VERBOSESHOWER(8);
-<<<<<<< HEAD
-  outHadrons.clear(); 
-=======
   outHadrons.clear();  
->>>>>>> d339c95a
 }
 
 void Hadronization::Init()

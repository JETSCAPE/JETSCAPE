// -----------------------------------------
// JetScape (modular/task) based framework
// Intial Design: Joern Putschke (2017)
//                (Wayne State University)
// -----------------------------------------
// License and Doxygen-like Documentation to be added ...

// ------------------------------------------------------------
// JetScape Framework Brick Test Program
// (use either shared library (need to add paths; see setup.csh)
// (or create static library and link in)
// -------------------------------------------------------------

#include <iostream>
#include <time.h>

// JetScape Framework includes ...
#include "JetScape.h"
#include "JetEnergyLoss.h"
#include "JetEnergyLossManager.h"
#include "JetScapeWriterAscii.h"
#include "JetScapeWriterAsciiGZ.h"
#include "JetScapeWriterHepMC.h"

// User modules derived from jetscape framework clasess
// to be used to run Jetscape ...
#include "AdSCFT.h"
#include "ElossModulesTestMatter.h"
#include "ElossModulesTestMartini.h"
#include "brick_jetscape.h"
#include "Gubser_hydro_jetscape.h"
#include "PGun.h"
#include "PartonPrinter.h"
#include "HadronizationManager.h"
#include "Hadronization.h"
#include "HadronizationModuleTest.h"
#include "ColorlessHad.h"

// Add initial state module for test
#include "TrentoInitial.h"

#include <chrono>
#include <thread>

using namespace Jetscape;

// Forward declaration
void Show();

// -------------------------------------

int main(int argc, char** argv)
{
  clock_t t; t = clock();
  time_t start, end; time(&start);
  
  cout<<endl;
    
  // DEBUG=true by default and REMARK=false
  // can be also set also via XML file (at least partially)
  JetScapeLogger::Instance()->SetInfo(true);
  JetScapeLogger::Instance()->SetDebug(false);
  JetScapeLogger::Instance()->SetRemark(false);
  //SetVerboseLevel (9 a lot of additional debug output ...)
  //If you want to suppress it: use SetVerboseLevle(0) or max  SetVerboseLevle(9) or 10
  JetScapeLogger::Instance()->SetVerboseLevel(0);
   
  Show();

  auto jetscape = make_shared<JetScape>("./jetscape_init.xml",200);
  jetscape->SetId("primary");
  // jetscape->set_reuse_hydro (true);
  // jetscape->set_n_reuse_hydro (10);
  
  auto jlossmanager = make_shared<JetEnergyLossManager> ();
  auto jloss = make_shared<JetEnergyLoss> ();

  auto trento = make_shared<TrentoInitial>();

  auto hydro = make_shared<Brick> ();
  //auto hydro = make_shared<GubserHydro> ();
  
  auto matter = make_shared<Matter> ();
  auto martini = make_shared<Martini> ();
  auto adscft = make_shared<AdSCFT> ();
  //DBEUG: Remark:
  //does not matter unfortunately since not called recursively, done by JetEnergyLoss class ...
  //matter->SetActive(false);
  //martini->SetActive(false);
  // This works ... (check with above logic ...)
  //jloss->SetActive(false);

  auto pGun= make_shared<PGun> ();

  auto printer = make_shared<PartonPrinter> ();

  auto hadroMgr = make_shared<HadronizationManager> ();
  auto hadro = make_shared<Hadronization> ();
  auto hadroModule = make_shared<HadronizationModuleTest> ();
  auto colorless = make_shared<ColorlessHad> ();

  // only pure Ascii writer implemented and working with graph output ...
  auto writer= make_shared<JetScapeWriterAscii> ("test_out.dat");
  // autowriter= make_shared<JetScapeWriterAsciiGZ> ("test_out.dat.gz");  
  // auto writer= make_shared<JetScapeWriterHepMC> ("test_out.hepmc");
  //writer->SetActive(false);

  //Remark: For now modules have to be added
  //in proper "workflow" order (can be defined via xml and sorted if necessary)
  
  jetscape->Add(pGun);
  jetscape->Add(trento);
  jetscape->Add(hydro);

  // Matter with silly "toy shower (no physics)
  // and Martini dummy ...
  // Switching Q2 (or whatever variable used
  // hardcoded at 5 to be changed to xml)
  jloss->Add(matter);
<<<<<<< HEAD
  //jloss->Add(martini);
  jloss->Add(adscft);  

=======
  // jloss->Add(martini);
  // jloss->Add(adscft);  
  
>>>>>>> bc7f8efe
  jlossmanager->Add(jloss);
  
  jetscape->Add(jlossmanager);

  jetscape->Add(printer);

  //hadro->Add(hadroModule);
  hadro->Add(colorless);
  hadroMgr->Add(hadro);
  jetscape->Add(hadroMgr);

  jetscape->Add(writer);

  // Intialize all modules tasks
  jetscape->Init();

  // Run JetScape with all task/modules as specified ...
  jetscape->Exec();

  // "dummy" so far ...
  // Most thinkgs done in write and clear ...
  jetscape->Finish();
  
  INFO_NICE<<"Finished!";
  cout<<endl;

  // wait for 5s
  //std::this_thread::sleep_for(std::chrono::milliseconds(500000));

  t = clock() - t;
  time(&end);
  printf ("CPU time: %f seconds.\n",((float)t)/CLOCKS_PER_SEC);
  printf ("Real time: %f seconds.\n",difftime(end,start));
  //printf ("Real time: %f seconds.\n",(start-end));
  return 0;
}

// -------------------------------------

void Show()
{
  INFO_NICE<<"------------------------------------";
  INFO_NICE<<"| Brick Test JetScape Framework ... |";
  INFO_NICE<<"------------------------------------";
  INFO_NICE;
}<|MERGE_RESOLUTION|>--- conflicted
+++ resolved
@@ -117,15 +117,9 @@
   // Switching Q2 (or whatever variable used
   // hardcoded at 5 to be changed to xml)
   jloss->Add(matter);
-<<<<<<< HEAD
-  //jloss->Add(martini);
-  jloss->Add(adscft);  
-
-=======
   // jloss->Add(martini);
   // jloss->Add(adscft);  
-  
->>>>>>> bc7f8efe
+
   jlossmanager->Add(jloss);
   
   jetscape->Add(jlossmanager);

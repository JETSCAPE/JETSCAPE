// -----------------------------------------
// JetScape (modular/task) based framework
// Intial Design: Joern Putschke (2017)
//                (Wayne State University)
// -----------------------------------------
// License and Doxygen-like Documentation to be added ...

// ------------------------------------------------------------
// JetScape Framework hydro from file Test Program
// (use either shared library (need to add paths; see setup.csh)
// (or create static library and link in)
// -------------------------------------------------------------

#include <iostream>
#include <time.h>

// JetScape Framework includes ...
#include "JetScape.h"
#include "JetEnergyLoss.h"
#include "JetEnergyLossManager.h"
#include "JetScapeWriterAscii.h"
//#include "JetScapeWriterAsciiGZ.h"
//#include "JetScapeWriterHepMC.h"

// User modules derived from jetscape framework clasess
// to be used to run Jetscape ...
#include "AdSCFT.h"
#include "ElossModulesTestMatter.h"
#include "ElossModulesTestMartini.h"
#include "music_jetscape.h"
#include "iSS_jetscape.h"
#include "TrentoInitial.h"
#include "PGun.h"
#include "PartonPrinter.h"
//#include "HadronizationManager.h"
//#include "Hadronization.h"
//#include "HadronizationModuleTest.h"


#include <chrono>
#include <thread>

using namespace std;

using namespace Jetscape;

// Forward declaration
void Show();

// -------------------------------------

int main(int argc, char** argv)
{
  clock_t t; t = clock();
  time_t start, end; time(&start);

  cout<<endl;

  // DEBUG=true by default and REMARK=false
  // can be also set also via XML file (at least partially)
  JetScapeLogger::Instance()->SetInfo(true);
  JetScapeLogger::Instance()->SetDebug(true);
  JetScapeLogger::Instance()->SetRemark(false);
  //SetVerboseLevel (9 a lot of additional debug output ...)
  //If you want to suppress it: use SetVerboseLevel(0) or max  SetVerboseLevel(9) or 10
<<<<<<< HEAD
  JetScapeLogger::Instance()->SetVerboseLevel(5);
   
=======
  JetScapeLogger::Instance()->SetVerboseLevel(0);

>>>>>>> 2ff01ce9
  Show();

  // auto jetscape = make_shared<JetScape>("./jetscape_init.xml",10);
  // jetscape->set_reuse_hydro (true);
  // jetscape->set_n_reuse_hydro (5);

  auto jetscape = make_shared<JetScape>("./jetscape_init.xml",1);
  jetscape->set_reuse_hydro (false);
  jetscape->set_n_reuse_hydro (0);

  auto jlossmanager = make_shared<JetEnergyLossManager> ();
  auto jloss = make_shared<JetEnergyLoss> ();
  auto trento = make_shared<TrentoInitial> ();
  auto hydro = make_shared<MPI_MUSIC> ();
  auto iSS = make_shared<iSS_CF> ();
  //auto hydro = make_shared<GubserHydro> ();

  auto matter = make_shared<Matter> ();
  auto martini = make_shared<Martini> ();
  auto adscft = make_shared<AdSCFT> ();
  //DBEUG: Remark:
  //does not matter unfortunately since not called recursively, done by JetEnergyLoss class ...
  //matter->SetActive(false);
  //martini->SetActive(false);
  // This works ... (check with above logic ...)
  //jloss->SetActive(false);

  auto pGun= make_shared<PGun> ();


  auto printer = make_shared<PartonPrinter> ();

 //   auto hadroMgr = make_shared<HadronizationManager> ();
 //   auto hadro = make_shared<Hadronization> ();
 //   auto hadroModule = make_shared<HadronizationModuleTest> ();


  // only pure Ascii writer implemented and working with graph output ...
  auto writer= make_shared<JetScapeWriterAscii> ("test_out.dat");
  //auto writer= make_shared<JetScapeWriterAsciiGZ> ("test_out.dat.gz");
  //auto writer= make_shared<JetScapeWriterHepMC> ("test_out.dat");
  //writer->SetActive(false);

  //Remark: For now modules have to be added
  //in proper "workflow" order (can be defined via xml and sorted if necessary)

  jetscape->Add(trento);

  jetscape->Add(pGun);

   //Some modifications will be needed for reusing hydro events, so far
  //simple test hydros always executed "on the fly" ...
  jetscape->Add(hydro);

  // Matter with silly "toy shower (no physics)
  // and Martini dummy ...
  // Switching Q2 (or whatever variable used
  // hardcoded at 5 to be changed to xml)
  jloss->Add(matter);
  //jloss->Add(martini);
  //jloss->Add(adscft);

  jlossmanager->Add(jloss);

  jetscape->Add(jlossmanager);
  
  jetscape->Add(iSS);


    jetscape->Add(printer);

 //   hadro->Add(hadroModule);
 //   hadroMgr->Add(hadro);
 //   jetscape->Add(hadroMgr);



  jetscape->Add(writer);

  // Intialize all modules tasks
  jetscape->Init();

  // Run JetScape with all task/modules as specified ...
  jetscape->Exec();

  // "dummy" so far ...
  // Most thinkgs done in write and clear ...
  jetscape->Finish();

  INFO_NICE<<"Finished!";
  cout<<endl;

  // wait for 5s
  //std::this_thread::sleep_for(std::chrono::milliseconds(500000));

  t = clock() - t;
  time(&end);
  printf ("CPU time: %f seconds.\n",((float)t)/CLOCKS_PER_SEC);
  printf ("Real time: %f seconds.\n",difftime(end,start));
  //printf ("Real time: %f seconds.\n",(start-end));
  return 0;
}

// -------------------------------------

void Show()
{
  INFO_NICE<<"-----------------------------------------------";
  INFO_NICE<<"| MUSIC Test JetScape Framework ... |";
  INFO_NICE<<"-----------------------------------------------";
  INFO_NICE;
}<|MERGE_RESOLUTION|>--- conflicted
+++ resolved
@@ -63,13 +63,8 @@
   JetScapeLogger::Instance()->SetRemark(false);
   //SetVerboseLevel (9 a lot of additional debug output ...)
   //If you want to suppress it: use SetVerboseLevel(0) or max  SetVerboseLevel(9) or 10
-<<<<<<< HEAD
   JetScapeLogger::Instance()->SetVerboseLevel(5);
    
-=======
-  JetScapeLogger::Instance()->SetVerboseLevel(0);
-
->>>>>>> 2ff01ce9
   Show();
 
   // auto jetscape = make_shared<JetScape>("./jetscape_init.xml",10);

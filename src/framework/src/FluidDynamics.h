// -----------------------------------------
// JetScape (modular/task) based framework
// Intial Design: Joern Putschke (2017)
//                (Wayne State University)
// -----------------------------------------
// License and Doxygen-like Documentation to be added ...

#ifndef FLUIDDYNAMICS_H
#define FLUIDDYNAMICS_H

#include "InitialState.h"
#include "JetScapeModuleBase.h"
#include "tinyxml2.h"
#include "fluid_dynamics.h"

namespace Jetscape {
// in principle one class level too much ... think about and compress ...
   /** 
       @class
       Interface for the Fluid Dynamics of the medium
   */
class FluidDynamics : public JetScapeModuleBase , public FluidDynamicsBase
{
  
 public:

  /** Default constructor.
      @param eta initialized to -99.99.
  */  
  FluidDynamics();

  /** Standard constructor to create a Fluid Dynamics task. Sets the task ID as "FluidDynamics", and the value of rapidity (eta) to -99.99. 
      @param m_name is a name of the control XML file which contains the input parameters under the tag <Hydro>.
   */
  FluidDynamics(string m_name) : JetScapeModuleBase (m_name), FluidDynamicsBase()
    {eta=-99.99; SetId("FluidDynamics");}

  /** Destructor for the Fluid Dynamics task.
  */
  virtual ~FluidDynamics();

  /** Reads the input parameters from the XML file under the tag <Hydro>. Uses JetScapeSingnalManager Instance to retrive the Initial State Physics information. Calls initialize_hydro(parameter_list) and InitTask(); This explicit call can be used for actual initialization of modules such as @a Brick, @a MPI_MUSIC, or @a OSU-HYDRO if attached as a @a polymorphic class. It also initializes the tasks within the current module.   
    @sa Read about @a polymorphism in C++.
  */
  virtual void Init();

  /** Calls evolve_hydro(); This explicit call can be used for actual execution of hydrodynamic evolution defined in the modules such as @a Brick, @a MPI_MUSIC, or @a OSU-HYDRO if attached as a @a polymorphic class. It also execute the tasks within the current module.
      @sa Read about @a polymorphism in C++.
  */
  virtual void Exec();

  /** @return A pointer to the XML elements. Such XML elements are the input parameters stored in an XML file under the tag <Hydro>.
   */
  tinyxml2::XMLElement* GetHydroXML() {return fd;}

  // add initial state shared pointer
  /** A pointer of type InitialState class.
   */
  std::shared_ptr<InitialState> ini;

  // slots for "jet" signals (will be obsolete ...)
  void UpdateEnergyDeposit(int t, double edop);
  void GetEnergyDensity(int t,double& edensity);
  /** @return parameter_list A pointer to the class Parameter which contains a file name for the fluid dynamics task.
      @sa Implementation of the class Parameter.
   */
  Parameter& GetParameterList() {return parameter_list;}
  
  // real slots based on FluidDymanics(Test) class
  virtual void AddJetSource(double t, double x, double y, double z, JetSource jS) {}; // to be implemented ...
  /** It stores the temperature of the fluid cell at location (t or tau,x,y,z or eta) into an input variable "mT". It can be overridden by modules attached to the FluidDynamics class.
      @param t  tau or t coordinate.
      @param x  space x coordinate. 
      @param y  space y coordinate.
      @param z  rapidity eta or space z coordinate.
      @param mT temperature.
   */
  virtual void GetTemperature(double t, double x, double y, double z, double &mT) {mT=get_temperature(t,x,y,z);}
<<<<<<< HEAD
  // virtual void GetHydroCell(double t, double x, double y, double z, FluidCellInfo* fCell) {get_hydro_info(t,x,y,z,fCell);}
  virtual void GetHydroCell(double t, double x, double y, double z, std::unique_ptr<FluidCellInfo>& fCell) {get_hydro_info(t,x,y,z,fCell);} 
=======
  /** It calls get_hydro_info(t,x,y,z,fCell) to retrieve the properties of the fluid cell at location (t or tau,x,y,z or eta). It can be overridden by modules attached to the FluidDynamics class. 
      @param t  tau or t coordinate.
      @param x  space x coordinate.      
      @param y  space y coordinate.       
      @param z  rapidity eta or space z coordinate.
      @param fCell A pointer of type FluidCellInfo class.  
   */
  virtual void GetHydroCell(double t, double x, double y, double z, FluidCellInfo* fCell) {get_hydro_info(t,x,y,z,fCell);} 
>>>>>>> cc47f200
  
 private:

  double eta;
  tinyxml2::XMLElement *fd;
  Parameter parameter_list;

};

} // end namespace Jetscape

#endif<|MERGE_RESOLUTION|>--- conflicted
+++ resolved
@@ -76,10 +76,7 @@
       @param mT temperature.
    */
   virtual void GetTemperature(double t, double x, double y, double z, double &mT) {mT=get_temperature(t,x,y,z);}
-<<<<<<< HEAD
-  // virtual void GetHydroCell(double t, double x, double y, double z, FluidCellInfo* fCell) {get_hydro_info(t,x,y,z,fCell);}
-  virtual void GetHydroCell(double t, double x, double y, double z, std::unique_ptr<FluidCellInfo>& fCell) {get_hydro_info(t,x,y,z,fCell);} 
-=======
+
   /** It calls get_hydro_info(t,x,y,z,fCell) to retrieve the properties of the fluid cell at location (t or tau,x,y,z or eta). It can be overridden by modules attached to the FluidDynamics class. 
       @param t  tau or t coordinate.
       @param x  space x coordinate.      
@@ -87,8 +84,7 @@
       @param z  rapidity eta or space z coordinate.
       @param fCell A pointer of type FluidCellInfo class.  
    */
-  virtual void GetHydroCell(double t, double x, double y, double z, FluidCellInfo* fCell) {get_hydro_info(t,x,y,z,fCell);} 
->>>>>>> cc47f200
+  virtual void GetHydroCell(double t, double x, double y, double z, std::unique_ptr<FluidCellInfo>& fCell) {get_hydro_info(t,x,y,z,fCell);} 
   
  private:
 

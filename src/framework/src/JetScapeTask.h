--- conflicted
+++ resolved
@@ -81,15 +81,14 @@
    */
   virtual void WriteTask(weak_ptr<JetScapeWriter> w) {};
 
-<<<<<<< HEAD
-=======
+
   // Printer method that prints the partons of the shower
   // Is it only for EnergyLoss?
   virtual void GetPartons(weak_ptr<PartonPrinter> p);
 
   virtual void GetFinalPartons(weak_ptr<PartonPrinter> p){};
 
->>>>>>> de26a8c4
+
   virtual void Add(shared_ptr<JetScapeTask> m_tasks);
   /** This function returns the current task number. 
    */

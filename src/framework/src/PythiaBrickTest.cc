--- conflicted
+++ resolved
@@ -97,11 +97,7 @@
 
   jloss->Add(matter);
   //jloss->Add(martini);
-<<<<<<< HEAD
-  // jloss->Add(adscft);
-=======
   //jloss->Add(adscft);
->>>>>>> 083ece3a
 
   jlossmanager->Add(jloss);
   

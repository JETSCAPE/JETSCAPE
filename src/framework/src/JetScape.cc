// -----------------------------------------
// JetScape (modular/task) based framework
// Intial Design: Joern Putschke (2017)
//                (Wayne State University)
// -----------------------------------------
// License and Doxygen-like Documentation to be added ...

#include "JetScape.h"
#include "JetScapeXML.h"
#include "JetScapeSignalManager.h"
#include "JetEnergyLossManager.h"
#include "FluidDynamics.h"
#include "JetScapeBanner.h"
#include "InitialState.h"

#include<iostream>

using namespace std;

namespace Jetscape {

  /** Default constructor to create the main task of the JetScape framework. It sets the total number of events to 1.
   * By default, hydro events are used only once
   */
JetScape::JetScape() 
  : n_events(1)
  , reuse_hydro_ (false)
  , n_reuse_hydro_ (0)
{
  VERBOSE(8);
}

JetScape::~JetScape()
{
  VERBOSE(8);
  //JetScapeSignalManager::Instance()->Clear();
  //not needed, use weak_ptr in JetScapeSignalManager class (=not owning)
}

void JetScape::Show()
{
  show_jetscape_banner();
}

void JetScape::Init()
{
  Show();
  
  INFO<<BOLDRED<<"Intialize JetScape ...";
  
  JetScapeXML::Instance()->OpenXMLFile(GetXMLFileName());
  
  string log_debug = JetScapeXML::Instance()->GetXMLRoot()->FirstChildElement( "debug" )->GetText();
  string log_remark = JetScapeXML::Instance()->GetXMLRoot()->FirstChildElement( "remark" )->GetText();
  int m_vlevel=0;
  
  JetScapeXML::Instance()->GetXMLRoot()->FirstChildElement("vlevel")->QueryIntText(&m_vlevel);
  
  // Some general JetScape interface settings can also be read in from XML file ...
  // Order of task could also be verifed via XML or via sort of TaskList with order parameter
  if ((int) log_debug.find("off")>=0)
    JetScapeLogger::Instance()->SetDebug(false);
  
  if ((int) log_remark.find("on")>=0)
    JetScapeLogger::Instance()->SetRemark(true);

  JSDEBUG<<"JetScape Debug from XML = "<< log_debug;
  JSDEBUG<<"JetScape Remark from XML = "<< log_remark;

   if ((int) m_vlevel>0)
     {
       JetScapeLogger::Instance()->SetVerboseLevel(m_vlevel);
       JSDEBUG<<"JetScape Verbose Level from XML = "<<m_vlevel;
     }

   SetPointers();
   
   // Set up helper. Mostly used for random numbers
   // Needs the XML reader singleton set up
   JSDEBUG<<"Seeding JetScapeTaskSupport from XML";
   JetScapeTaskSupport::ReadSeedFromXML( );

  // Has to be called explicitly since not really fully recursively (if ever needed)
   // So --> JetScape is "Task Manager" of all modules ...
   
   INFO<<"Found "<<GetNumberOfTasks()<<" Modules Initialize them ... ";
   JetScapeTask::InitTasks();
}

// kind of cluncky, maybe a better way ... ?
// Handle signal/slots in JetScape hence avoid passing pointers to sub tasks ...
void JetScape::SetPointers()
{
  
   // to get hydro pointer for signals, use signal?
  INFO<<"Set Hydro,JetEnergylossManager and IS Pointers for SignalManager to create Signal/Slots";
  
  for (auto it : GetTaskList())
    {
      if (dynamic_pointer_cast<InitialState>(it))
	JetScapeSignalManager::Instance()->SetInitialStatePointer(dynamic_pointer_cast<InitialState>(it));
 
      if (dynamic_pointer_cast<FluidDynamics>(it))
	JetScapeSignalManager::Instance()->SetHydroPointer(dynamic_pointer_cast<FluidDynamics>(it));
  
      if (dynamic_pointer_cast<JetEnergyLossManager>(it))
	JetScapeSignalManager::Instance()->SetJetEnergyLossManagerPointer(dynamic_pointer_cast<JetEnergyLossManager>(it));
      
      if (dynamic_pointer_cast<HardProcess>(it))
	JetScapeSignalManager::Instance()->SetHardProcessPointer(dynamic_pointer_cast<HardProcess>(it));
      
      if (dynamic_pointer_cast<JetScapeWriter>(it) && it->GetActive())
	JetScapeSignalManager::Instance()->SetWriterPointer(dynamic_pointer_cast<JetScapeWriter>(it)); 

      if (dynamic_pointer_cast<PartonPrinter>(it))
        JetScapeSignalManager::Instance()->SetPartonPrinterPointer(dynamic_pointer_cast<PartonPrinter>(it));
    }
}

void JetScape::Exec()
{
  INFO<<BOLDRED<<"Run JetScape ...";
  INFO<<BOLDRED<<"Number of Events = "<<GetNumberOfEvents();
  
  // JetScapeTask::ExecuteTasks(); Has to be called explicitly since not really fully recursively (if ever needed)
  // --> JetScape is "Task Manager" of all modules ...

  // Simple way of passing the writer module pointer ...
  weak_ptr<JetScapeWriter> w;
  //weak_ptr<PartonPrinter> p;  

  for (auto it : GetTaskList())
  {
    if (dynamic_pointer_cast<JetScapeWriter>(it))
    {  
      if (it->GetActive())
        w=dynamic_pointer_cast<JetScapeWriter>(it);	           
    }
  } 
 
  for (int i=0;i<GetNumberOfEvents();i++)
    {
<<<<<<< HEAD
      INFO<<BOLDBLACK<<"Run Event # = "<<i;
      JSDEBUG<<"Found "<<GetNumberOfTasks()<<" Modules Execute them ... ";

      JetScapeTask::ExecuteTasks();
=======
      INFO<<BOLDRED<<"Run Event # = "<<i;
      DEBUG<<"Found "<<GetNumberOfTasks()<<" Modules Execute them ... ";
>>>>>>> 5e409b8c
      
      JetScapeTask::ExecuteTasks();

      //JetScapeTask::GetPartons(p);

      if (w.lock().get())
	JetScapeTask::WriteTasks(w);            

      // For reusal, deactivate task after it has finished but before it gets cleaned up.
      if ( reuse_hydro_ ){
	if ( n_reuse_hydro_<=0 ){
	  WARN << " reuse_hydro is set, but n_reuse_hydro=" << n_reuse_hydro_;
	  throw std::runtime_error ("Incompatible reusal settings.");
	}
	for (auto it : GetTaskList()){
	  if ( ! dynamic_pointer_cast<FluidDynamics>(it)) continue;
	  if ( i%n_reuse_hydro_ == n_reuse_hydro_-1 ){
	    JSDEBUG << " i was " << i << " i%n_reuse_hydro_ = " << i%n_reuse_hydro_ << " --> ACTIVATING";
	    it->SetActive(true);
	  } else{
	    JSDEBUG << " i was " << i << " i%n_reuse_hydro_ = " << i%n_reuse_hydro_ << " --> DE-ACTIVATING";
	    it->SetActive(false);
	  }
	}
      }
	
      // Now clean up, only affects active taskjs
      JetScapeTask::ClearTasks();

      IncrementCurrentEvent();
    }
}

void JetScape::Finish()
{
<<<<<<< HEAD
  INFO<<BOLDBLACK<<"JetScape finished after "<<GetNumberOfEvents()<<" events!";
  JSDEBUG<<"More infos wrap up/saving to file/closing file ...";
=======
  INFO<<BOLDCYAN<<"JetScape finished after "<<GetNumberOfEvents()<<" events!";
  DEBUG<<"More infos wrap up/saving to file/closing file ...";
>>>>>>> 5e409b8c

  // same as in Init() and Exec() ...
  JetScapeTask::FinishTasks(); //dummy so far ...
}

} // end namespace Jetscape<|MERGE_RESOLUTION|>--- conflicted
+++ resolved
@@ -140,15 +140,8 @@
  
   for (int i=0;i<GetNumberOfEvents();i++)
     {
-<<<<<<< HEAD
-      INFO<<BOLDBLACK<<"Run Event # = "<<i;
+      INFO<<BOLDRED<<"Run Event # = "<<i;
       JSDEBUG<<"Found "<<GetNumberOfTasks()<<" Modules Execute them ... ";
-
-      JetScapeTask::ExecuteTasks();
-=======
-      INFO<<BOLDRED<<"Run Event # = "<<i;
-      DEBUG<<"Found "<<GetNumberOfTasks()<<" Modules Execute them ... ";
->>>>>>> 5e409b8c
       
       JetScapeTask::ExecuteTasks();
 
@@ -184,13 +177,8 @@
 
 void JetScape::Finish()
 {
-<<<<<<< HEAD
   INFO<<BOLDBLACK<<"JetScape finished after "<<GetNumberOfEvents()<<" events!";
   JSDEBUG<<"More infos wrap up/saving to file/closing file ...";
-=======
-  INFO<<BOLDCYAN<<"JetScape finished after "<<GetNumberOfEvents()<<" events!";
-  DEBUG<<"More infos wrap up/saving to file/closing file ...";
->>>>>>> 5e409b8c
 
   // same as in Init() and Exec() ...
   JetScapeTask::FinishTasks(); //dummy so far ...

--- conflicted
+++ resolved
@@ -28,25 +28,9 @@
 // Flags for preequilibrium dynamics status.
 enum PreequilibriumStatus { NOT_STARTED, INIT, DONE, ERR };
 
-<<<<<<< HEAD
-class PreEquilibriumParameterFile {
- public:
-  // preequilibrium dynamics parameters file name.
-  char *preequilibrium_input_filename;
-};
-
 // Interface for the Preequilibrium Dynamics of the medium
 class PreequilibriumDynamics : public JetScapeModuleBase {
  private:
-  PreEquilibriumParameterFile parameter_list_;
-  // record preequilibrium start and end proper time [fm/c]
-  // real preequilibrium_tau_0_, preequilibrium_tau_max_;
-
-=======
-// Interface for the Preequilibrium Dynamics of the medium
-class PreequilibriumDynamics : public JetScapeModuleBase {
- private:
->>>>>>> 07c3385d
  public:
   PreequilibriumDynamics();
 
@@ -74,12 +58,7 @@
   /** Default Clear() function. It can be overridden by other tasks.*/
   virtual void Clear();
 
-<<<<<<< HEAD
-  virtual void InitializePreequilibrium(
-      PreEquilibriumParameterFile parameter_list) {}
-=======
   virtual void InitializePreequilibrium() {}
->>>>>>> 07c3385d
   virtual void EvolvePreequilibrium() {}
 
   // add initial state shared pointer

--- conflicted
+++ resolved
@@ -143,15 +143,6 @@
     target_link_libraries (hydroFileTest ${_hdf5_libs})
 endif()
 
-<<<<<<< HEAD
-if (${MPI_FOUND} AND ${GSL_FOUND})
-    target_link_libraries (MUSICTest ${MPI_LIBRARIES} ${GSL_LIBRARIES})
-endif()
-
-=======
-target_link_libraries(writerTest JetScape JetScapeHydro JetScapeTest) #for writer test case...
->>>>>>> 9ade3ada
-
 
 #Check how to set env variables ...
 if (${ROOT_FOUND})

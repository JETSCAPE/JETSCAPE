/*******************************************************************************
 * Copyright (c) The JETSCAPE Collaboration, 2018
 *
 * Modular, task-based framework for simulating all aspects of heavy-ion collisions
 * 
 * For the list of contributors see AUTHORS.
 *
 * Report issues at https://github.com/JETSCAPE/JETSCAPE/issues
 *
 * or via email to bugs.jetscape@gmail.com
 *
 * Distributed under the GNU General Public License 3.0 (GPLv3 or later).
 * See COPYING for details.
 ******************************************************************************/

#ifndef JETENERGYLOSS_H
#define JETENERGYLOSS_H

#include "JetScapeModuleBase.h"
#include "FluidDynamics.h"
#include "FluidCellInfo.h"
#include "JetClass.h"
#include "JetScapeWriter.h"
#include "PartonShower.h"
#include "PartonPrinter.h"
#include "MakeUniqueHelper.h"
#include "LiquefierBase.h"
#include <vector>
#include <random>

namespace Jetscape {


class JetEnergyLoss : public JetScapeModuleBase, public std::enable_shared_from_this<JetEnergyLoss> 
{
  
 public:
  /** Default constructor. It sets the value of qhat, deltaT and maxT to -99.99, 0.0 and 0.0, respectively. Standard signal slot flags are set to false.
   */
  JetEnergyLoss();

  /** Standard constructor. Default value of qhat is set to -99.99. Standard signal slot flags are set to false.
      @param m_name is a name of the control XML file which contains the input parameters under the tag <Eloss>.
   */
 JetEnergyLoss(string m_name) : JetScapeModuleBase (m_name)
  {qhat=-99.99;SetId("JetEnergyLoss");jetSignalConnected=false;
    edensitySignalConnected=false; 
    GetHydroCellSignalConnected=false;}
  
  /** A copy constructor for Jet Energy Loss Physics Task.
      @param j A pointer of type JetEnergyLoss class.
   */
  JetEnergyLoss(const JetEnergyLoss &j);

  /** Destructor
   */
  virtual ~JetEnergyLoss();

  /** Deep copy.
      @return Null pointer.
   */
  virtual shared_ptr<JetEnergyLoss> Clone() const {return nullptr;}

  /** It reads the input parameters from a XML file under the tag <Eloss>.
      Sets the Parton class @a inP and PartonShower class @a pShower to null.
      Also initializes the tasks attached to the JetEnergyLoss module.
  */  
  virtual void Init();

  /** It calls DoShower() for all shower-initiating partons.
      To avoid abuse, this can NOT be overwritten. Eloss happens on a parton-by-parton level,
      Exec() should only be executed once per event.
   */
  virtual void Exec() final; // prevents eloss modules from overwrting and missusing

  /** Write output information for each tasks/subtasks attached to the JetEnergyLoss module using JetScapeWriter functionality.
      @param w A pointer of type JetScapeWriter.
  */
  virtual void WriteTask(weak_ptr<JetScapeWriter> w); 

  /** Reset the parton shower information.
  */
  virtual void Clear();

  /** Default function to perform the energy loss for partons at time "time". It should be overridden by different energy loss tasks.
      @param deltaT Step-size.
      @param time Current time.
      @param Q2 Current virtuality of the parton.
      @param pIn Vector of current partons.
      @param pOut Vector of partons at time "time+deltaT".
   */
  virtual void DoEnergyLoss(double deltaT, double time, double Q2, vector<Parton>& pIn, vector<Parton>& pOut) {};
  
  //! Core signal to receive information from the medium
  sigslot::signal5<double, double, double, double, std::unique_ptr<FluidCellInfo>&,multi_threaded_local> GetHydroCellSignal;

  /** For future development. A signal to connect the JetEnergyLoss object to the function UpdateEnergyDeposit() of the FluidDynamics class.
   */
  sigslot::signal2<int, double,multi_threaded_local> jetSignal;

  /** For future development. A signal to connect the JetEnergyLoss object to the function GetEnergyDensity() of the FluidDynamics class. 
   */
  sigslot::signal2<int, double&,multi_threaded_local> edensitySignal;

  /** A signal to connect the JetEnergyLoss object to the function DoEnergyLoss() function.
      Send all a list of shower-initiating partons to all attached eloss modules.
      They in turn decide whether they are responsible or not.
      @TODO Rename...
   */
  sigslot::signal5<double, double, double, vector<Parton>&, vector<Parton>&, multi_threaded_local> SentInPartons;

  /** Sets the value of qhat to "m_qhat". 
      @param m_qhat Jet quenching parameter q-hat.
   */
  void SetQhat(double m_qhat) {qhat=m_qhat;}

  /** @return The current value of qhat.
   */
  const double GetQhat() const {return qhat;}
  
  /** It adds a initiating parton @a p to create the parton shower in an energy loss task.
      @param p A pointer of type parton class.
   */
  void AddShowerInitiatingParton(shared_ptr<Parton> p) {inP=p;}

  /** @return The parton which initiated the parton shower.
   */
  shared_ptr<Parton> GetShowerInitiatingParton() {return inP;}  

  void PrintShowerInitiatingParton();

  /** @return The time-step "deltaT" used by energy loss task. 
   */
  double GetDeltaT() {return deltaT;}

  /** @return The maximum time limit for parton shower.
   */
  double GetMaxT() {return maxT;}

  /** @return The current shower.
   */
  shared_ptr<PartonShower> GetShower() {return pShower;}

  // old test signals ======================
  //! TODO: Remove
  /** Set the flag m_jetSignalConnected to true, if JetEnergyLoss had sent a signal to the function UpdateEnergyDeposit() of the class FluidDynamics.
      @param m_jetSignalConnected A boolean flag.
   */
  void SetJetSignalConnected(bool m_jetSignalConnected) {jetSignalConnected=m_jetSignalConnected;}

  /**  @return A boolean flag. Its status indicates whether JetEnergyLoss had sent a signal to the function UpdateEnergyDeposit() of the class FluidDynamics. 
   */
  const bool GetJetSignalConnected() const {return jetSignalConnected;}  
  
  /** Set the flag m_edensitySignalConnected to true, if JetEnergyLoss had sent a signal to the function GetEnergyDensity() of the class FluidDynamics.
      @param m_edensitySignalConnected A boolean flag. 
   */
  void SetEdensitySignalConnected(bool m_edensitySignalConnected) {edensitySignalConnected=m_edensitySignalConnected;}

  /** 
     @return A boolean flag. Its status indicates whether JetEnergyLoss had sent a signal to the function GetEnergyDensity() of the class FluidDynamics.
   */
  const bool GetEdensitySignalConnected() const {return edensitySignalConnected;}
    
  /** Set the flag m_GetHydroCellSignalConnected to true, if JetEnergyLoss had sent a signal to the function GetHydroCell() of the class FluidDynamics.
      @param m_GetHydroCellSignalConnected A boolean flag.
   */
  void SetGetHydroCellSignalConnected(bool m_GetHydroCellSignalConnected) {GetHydroCellSignalConnected=m_GetHydroCellSignalConnected;}

  /** 
     @return A boolean flag. Its status indicates whether JetEnergyLoss had sent a signal to the function GetHydroCell() of the class FluidDynamics.
   */
  const bool GetGetHydroCellSignalConnected() {return GetHydroCellSignalConnected;}

  /** Set the flag m_SentInPartonsConnected to true, if JetEnergyLoss had sent a signal to the function DoEnergyLoss().
      @param m_SentInPartonsConnected A boolean flag.
   */
  void SetSentInPartonsConnected(bool m_SentInPartonsConnected) {SentInPartonsConnected=m_SentInPartonsConnected;}

  /** 
      @return A boolean flag. Its status indicates whether JetEnergyLoss had sent a signal to the function DoEnergyLoss().
   */
  const bool GetSentInPartonsConnected() {return SentInPartonsConnected;}
    
<<<<<<< HEAD
    void add_a_liqueifier(std::shared_ptr<LiquefierBase> new_liqueifier) {
        liquefier_ptr = new_liqueifier;
    }
  
    // The Slot method to send the vector of Hadronization module
    void SendFinalStatePartons(vector<vector<shared_ptr<Parton>>>& fPartons) {
        fPartons = final_Partons;
    }

 protected:
    std::weak_ptr<LiquefierBase> liquefier_ptr;

  void GetFinalPartonsForEachShower(shared_ptr<PartonShower> shower);

=======
    void add_a_liquefier(std::shared_ptr<LiquefierBase> new_liquefier) {
        liquefier_ptr = new_liquefier;
    }

    std::weak_ptr<LiquefierBase> get_liquefier() {return(liquefier_ptr);}
    
    // The Slot method to send the vector of Hadronization module
    void SendFinalStatePartons(vector<vector<shared_ptr<Parton>>>& fPartons) {
        fPartons = final_Partons;
    }
    void GetFinalPartonsForEachShower(shared_ptr<PartonShower> shower);
    
 protected:
    std::weak_ptr<LiquefierBase> liquefier_ptr;
>>>>>>> bcaf3cdd

 private:

  double deltaT;
  double maxT;
  
  double qhat;
  shared_ptr<Parton> inP;
  shared_ptr<PartonShower> pShower;	  

  bool GetHydroCellSignalConnected;
  bool SentInPartonsConnected;

  /** This function executes the shower process for the partons produced from the hard scaterring.                                                                         
  */
  void DoShower();

  node vStart;
  node vEnd;

  //old test signals 
  bool jetSignalConnected;
  bool edensitySignalConnected;
  
  // Vector of final state partons for each shower as a vector

  vector<vector<shared_ptr<Parton>>> final_Partons; 


};

} // end namespace Jetscape

#endif<|MERGE_RESOLUTION|>--- conflicted
+++ resolved
@@ -38,14 +38,6 @@
   /** Default constructor. It sets the value of qhat, deltaT and maxT to -99.99, 0.0 and 0.0, respectively. Standard signal slot flags are set to false.
    */
   JetEnergyLoss();
-
-  /** Standard constructor. Default value of qhat is set to -99.99. Standard signal slot flags are set to false.
-      @param m_name is a name of the control XML file which contains the input parameters under the tag <Eloss>.
-   */
- JetEnergyLoss(string m_name) : JetScapeModuleBase (m_name)
-  {qhat=-99.99;SetId("JetEnergyLoss");jetSignalConnected=false;
-    edensitySignalConnected=false; 
-    GetHydroCellSignalConnected=false;}
   
   /** A copy constructor for Jet Energy Loss Physics Task.
       @param j A pointer of type JetEnergyLoss class.
@@ -182,37 +174,22 @@
    */
   const bool GetSentInPartonsConnected() {return SentInPartonsConnected;}
     
-<<<<<<< HEAD
-    void add_a_liqueifier(std::shared_ptr<LiquefierBase> new_liqueifier) {
-        liquefier_ptr = new_liqueifier;
-    }
-  
-    // The Slot method to send the vector of Hadronization module
-    void SendFinalStatePartons(vector<vector<shared_ptr<Parton>>>& fPartons) {
-        fPartons = final_Partons;
-    }
-
- protected:
-    std::weak_ptr<LiquefierBase> liquefier_ptr;
-
-  void GetFinalPartonsForEachShower(shared_ptr<PartonShower> shower);
-
-=======
     void add_a_liquefier(std::shared_ptr<LiquefierBase> new_liquefier) {
         liquefier_ptr = new_liquefier;
     }
-
-    std::weak_ptr<LiquefierBase> get_liquefier() {return(liquefier_ptr);}
-    
-    // The Slot method to send the vector of Hadronization module
-    void SendFinalStatePartons(vector<vector<shared_ptr<Parton>>>& fPartons) {
-        fPartons = final_Partons;
-    }
-    void GetFinalPartonsForEachShower(shared_ptr<PartonShower> shower);
+    
+  std::weak_ptr<LiquefierBase> get_liquefier() {return(liquefier_ptr);}
+    
+  // The Slot method to send the vector of Hadronization module
+  void SendFinalStatePartons(vector<vector<shared_ptr<Parton>>>& fPartons) {
+    fPartons = final_Partons;
+  
+  }
+
+  void GetFinalPartonsForEachShower(shared_ptr<PartonShower> shower);
     
  protected:
     std::weak_ptr<LiquefierBase> liquefier_ptr;
->>>>>>> bcaf3cdd
 
  private:
 

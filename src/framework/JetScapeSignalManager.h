--- conflicted
+++ resolved
@@ -125,11 +125,9 @@
   void ConnectTransformPartonsSignal(shared_ptr<Hadronization> h,
                                      shared_ptr<Hadronization> h2);
 		void ConnectGetFinalHadronListSignal(shared_ptr<HadronPrinter> h);
-<<<<<<< HEAD
+
 
   void ConnectGetHydroHyperSurfaceSignal(shared_ptr<Hadronization> h);
-=======
->>>>>>> c150809e
 
   void
   DisconnectSignal(){}; // to be implememted if needed maybe for Eloss ...!???

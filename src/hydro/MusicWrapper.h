/*******************************************************************************
 * Copyright (c) The JETSCAPE Collaboration, 2018
 *
 * Modular, task-based framework for simulating all aspects of heavy-ion
 *collisions
 *
 * For the list of contributors see AUTHORS.
 *
 * Report issues at https://github.com/JETSCAPE/JETSCAPE/issues
 *
 * or via email to bugs.jetscape@gmail.com
 *
 * Distributed under the GNU General Public License 3.0 (GPLv3 or later).
 * See COPYING for details.
 ******************************************************************************/

#ifndef MUSICWRAPPER_H
#define MUSICWRAPPER_H

#include <memory>

#include "FluidDynamics.h"
#include "JetScapeConstants.h"
#include "LiquefierBase.h"
#include "MakeUniqueHelper.h"
#include "data_struct.h"
#include "hydro_source_base.h"
#include "music.h"

using namespace Jetscape;

class HydroSourceJETSCAPE : public HydroSourceBase {
 private:
  std::weak_ptr<LiquefierBase> liquefier_ptr;

 public:
  HydroSourceJETSCAPE() = default;
  ~HydroSourceJETSCAPE() {}

  void add_a_liquefier(std::shared_ptr<LiquefierBase> new_liqueifier) {
    liquefier_ptr = new_liqueifier;
  }

  int get_number_of_sources() const {
    if (weak_ptr_is_uninitialized(liquefier_ptr)) {
      return (0);
    } else {
      return (liquefier_ptr.lock()->get_dropletlist_size());
    }
  }

  double get_total_E_of_sources() const {
    if (weak_ptr_is_uninitialized(liquefier_ptr)) {
      return (0.0);
    } else {
      return (liquefier_ptr.lock()->get_dropletlist_total_energy());
    }
  }

  //! this function returns the energy source term J^\mu at a given point
  //! (tau, x, y, eta_s)
  void get_hydro_energy_source(const double tau, const double x, const double y,
                               const double eta_s, const FlowVec &u_mu,
                               EnergyFlowVec &j_mu) const {
    j_mu = {0.0};
    if (weak_ptr_is_uninitialized(liquefier_ptr))
      return;

    std::array<Jetscape::real, 4> jmu_tmp = {0.0};
    liquefier_ptr.lock()->get_source(tau, x, y, eta_s, jmu_tmp);
    for (int i = 0; i < 4; i++) {
      j_mu[i] = jmu_tmp[i] / hbarC;  // convert the unit from GeV/fm^4 to 1/fm^5
    }
  }
};

//! this is wrapper class for MUSIC so that it can be used as a external
//! library for the JETSCAPE integrated framework
class MpiMusic : public FluidDynamics {
 private:
  // int mode;            //!< records running mode
  std::unique_ptr<MUSIC> music_hydro_ptr;

<<<<<<< HEAD
  Jetscape::real freezeout_temperature;  //!< [GeV]
  int doCooperFrye;                      //!< flag to run Cooper-Frye freeze-out
                                         //!< for soft particles
=======
  Jetscape::real freezeout_temperature; //!< [GeV]
  int doCooperFrye;                     //!< flag to run Cooper-Frye freeze-out
                                        //!< for soft particles
  int flag_preEq_output_evo_to_memory;
>>>>>>> 94dc8011
  int flag_output_evo_to_file;
  int flag_output_evo_to_memory;
  int flag_surface_in_memory;
  bool has_source_terms;
  std::shared_ptr<HydroSourceJETSCAPE> hydro_source_terms_ptr;

  // Allows the registration of the module so that it is available to be
  // used by the Jetscape framework.
  static RegisterJetScapeModule<MpiMusic> reg;

 public:
  MpiMusic();
  ~MpiMusic();

  void InitializeHydro(Parameter parameter_list);

  void EvolveHydro();
  void GetHydroInfo(Jetscape::real t, Jetscape::real x, Jetscape::real y,
                    Jetscape::real z,
                    std::unique_ptr<FluidCellInfo> &fluid_cell_info_ptr);

  void GetHydroInfo_JETSCAPE(
      Jetscape::real t, Jetscape::real x, Jetscape::real y, Jetscape::real z,
      std::unique_ptr<FluidCellInfo> &fluid_cell_info_ptr);
  void GetHydroInfo_MUSIC(Jetscape::real t, Jetscape::real x, Jetscape::real y,
                          Jetscape::real z,
                          std::unique_ptr<FluidCellInfo> &fluid_cell_info_ptr);

  void SetPreEqGridInfo();
  void SetHydroGridInfo();
  void PassPreEqEvolutionHistoryToFramework();
  void PassHydroEvolutionHistoryToFramework();
  void PassHydroSurfaceToFramework();

  void add_a_liquefier(std::shared_ptr<LiquefierBase> new_liqueifier) {
    liquefier_ptr = new_liqueifier;
    hydro_source_terms_ptr->add_a_liquefier(liquefier_ptr.lock());
  }

  void GetHyperSurface(Jetscape::real T_cut,
                       SurfaceCellInfo *surface_list_ptr){};
  void collect_freeze_out_surface();
};

#endif  // MUSICWRAPPER_H<|MERGE_RESOLUTION|>--- conflicted
+++ resolved
@@ -81,16 +81,10 @@
   // int mode;            //!< records running mode
   std::unique_ptr<MUSIC> music_hydro_ptr;
 
-<<<<<<< HEAD
-  Jetscape::real freezeout_temperature;  //!< [GeV]
-  int doCooperFrye;                      //!< flag to run Cooper-Frye freeze-out
-                                         //!< for soft particles
-=======
   Jetscape::real freezeout_temperature; //!< [GeV]
   int doCooperFrye;                     //!< flag to run Cooper-Frye freeze-out
                                         //!< for soft particles
   int flag_preEq_output_evo_to_memory;
->>>>>>> 94dc8011
   int flag_output_evo_to_file;
   int flag_output_evo_to_memory;
   int flag_surface_in_memory;

--- conflicted
+++ resolved
@@ -67,15 +67,10 @@
     music_hydro_ptr->set_parameter("output_evolution_data", 0);
   }
 
-<<<<<<< HEAD
-  flag_output_evo_to_memory =
-      (GetXMLElementInt({"Hydro", "MUSIC", "output_evolution_to_memory"}));
-=======
   flag_preEq_output_evo_to_memory = (
       GetXMLElementInt({"Preequilibrium", "evolutionInMemory"}));
   flag_output_evo_to_memory = (
       GetXMLElementInt({"Hydro", "MUSIC", "output_evolution_to_memory"}));
->>>>>>> 94dc8011
   if (flag_output_evo_to_memory == 1) {
     music_hydro_ptr->set_parameter("store_hydro_info_in_memory", 1);
     music_hydro_ptr->set_parameter(
@@ -145,22 +140,6 @@
     music_hydro_ptr->set_parameter("Include_Bulk_Visc_Yes_1_No_0", 1);
     music_hydro_ptr->set_parameter("T_dependent_Bulk_to_S_ratio", flag_bulkvis);
     if (flag_bulkvis == 3) {
-<<<<<<< HEAD
-      double bulk_max =
-          GetXMLElementDouble({"Hydro", "MUSIC", "zeta_over_s_max"});
-      music_hydro_ptr->set_parameter("bulk_viscosity_3_max", bulk_max);
-      double bulk_peakT =
-          GetXMLElementDouble({"Hydro", "MUSIC", "zeta_over_s_T_peak_in_GeV"});
-      music_hydro_ptr->set_parameter("bulk_viscosity_3_T_peak_in_GeV",
-                                     bulk_peakT);
-      double bulk_width =
-          GetXMLElementDouble({"Hydro", "MUSIC", "zeta_over_s_width_in_GeV"});
-      music_hydro_ptr->set_parameter("bulk_viscosity_3_width_in_GeV",
-                                     bulk_width);
-      double bulk_asy =
-          GetXMLElementDouble({"Hydro", "MUSIC", "zeta_over_s_lambda_asymm"});
-      music_hydro_ptr->set_parameter("bulk_viscosity_3_lambda_asymm", bulk_asy);
-=======
         double bulk_max = GetXMLElementDouble(
               {"Hydro", "MUSIC", "zeta_over_s_max"});
         music_hydro_ptr->set_parameter("bulk_viscosity_3_max", bulk_max);
@@ -189,7 +168,6 @@
               {"Hydro", "MUSIC", "bulk_viscosity_2_peak_in_GeV"});
         music_hydro_ptr->set_parameter("bulk_viscosity_2_peak_in_GeV",
                                        bulk_T);
->>>>>>> 94dc8011
     }
   }
 
@@ -227,23 +205,6 @@
   if (pre_eq_ptr == nullptr) {
     JSWARN << "Missing the pre-equilibrium module ...";
     exit(1);
-<<<<<<< HEAD
-  } else {
-    double dx = ini->GetXStep();
-    double dz = ini->GetZStep();
-    double z_max = ini->GetZMax();
-    int nz = ini->GetZSize();
-    double tau0 = pre_eq_ptr->GetPreequilibriumEndTime();
-    music_hydro_ptr->initialize_hydro_from_jetscape_preequilibrium_vectors(
-        tau0, dx, dz, z_max, nz, pre_eq_ptr->e_, pre_eq_ptr->P_,
-        pre_eq_ptr->utau_, pre_eq_ptr->ux_, pre_eq_ptr->uy_, pre_eq_ptr->ueta_,
-        pre_eq_ptr->pi00_, pre_eq_ptr->pi01_, pre_eq_ptr->pi02_,
-        pre_eq_ptr->pi03_, pre_eq_ptr->pi11_, pre_eq_ptr->pi12_,
-        pre_eq_ptr->pi13_, pre_eq_ptr->pi22_, pre_eq_ptr->pi23_,
-        pre_eq_ptr->pi33_, pre_eq_ptr->bulk_Pi_);
-    JSINFO << "initial density profile dx = " << dx << " fm";
-=======
->>>>>>> 94dc8011
   }
 
   double dx = ini->GetXStep();
@@ -271,15 +232,7 @@
          << ", total E = " << hydro_source_terms_ptr->get_total_E_of_sources()
          << " GeV.";
 
-<<<<<<< HEAD
-  if (pre_eq_ptr != nullptr) {
-    double tau0 = pre_eq_ptr->GetPreequilibriumEndTime();
-    JSINFO << "hydro initial time set by PreEq module tau0 = " << tau0
-           << " fm/c";
-    if (flag_output_evo_to_memory == 1) {
-=======
   if (flag_preEq_output_evo_to_memory == 1) {
->>>>>>> 94dc8011
       // need to ensure preEq and hydro use the same dtau so that
       // the combined evolution history file is properly set
     double dtau = pre_eq_ptr->GetPreequilibriumEvodtau();
@@ -316,31 +269,11 @@
   }
 
   if (flag_output_evo_to_file == 1) {
-<<<<<<< HEAD
-    // if (!has_source_terms) {
-    //   // only the first hydro without source term will be stored
-    //   // in memory for jet energy loss calculations
-    //   PassHydroEvolutionHistoryToFramework();
-    //   JSINFO << "number of fluid cells received by the JETSCAPE: "
-    //          << bulk_info.data.size();
-    // }
-    // music_hydro_ptr->clear_hydro_info_from_memory();
-
-=======
->>>>>>> 94dc8011
     // add hydro_id to the hydro evolution filename
     std::ostringstream system_command;
     system_command << "mv evolution_all_xyeta.dat "
                    << "evolution_all_xyeta_" << GetId() << ".dat";
     system(system_command.str().c_str());
-<<<<<<< HEAD
-
-    // std::vector<SurfaceCellInfo> surface_cells;
-    // if (freezeout_temperature > 0.0) {
-    //   FindAConstantTemperatureSurface(freezeout_temperature, surface_cells);
-    // }
-=======
->>>>>>> 94dc8011
   }
 
   if (flag_surface_in_memory == 1) {

/*******************************************************************************
 * Copyright (c) The JETSCAPE Collaboration, 2018
 *
 * Modular, task-based framework for simulating all aspects of heavy-ion collisions
 * 
 * For the list of contributors see AUTHORS.
 *
 * Report issues at https://github.com/JETSCAPE/JETSCAPE/issues
 *
 * or via email to bugs.jetscape@gmail.com
 *
 * Distributed under the GNU General Public License 3.0 (GPLv3 or later).
 * See COPYING for details.
 ******************************************************************************/

#include <stdio.h>
#include <sys/stat.h>
#include <MakeUniqueHelper.h>

#include <string>
#include <vector>

#include "JetScapeLogger.h"
#include "MusicWrapper.h"

using namespace Jetscape;

MpiMusic::MpiMusic() {
    hydro_status = NOT_START;
    doCooperFrye = 0;
    SetId("MUSIC");
}


MpiMusic::~MpiMusic() {
    if (hydro_status != NOT_START) {
        delete music_hydro_ptr;
    }
}


void MpiMusic::InitializeHydro(Parameter parameter_list) {
    JSINFO << "Initialize MUSIC ...";
    VERBOSE(8);
    tinyxml2::XMLElement *para =
                    GetHydroXML()->FirstChildElement("MUSIC");
    if (!para) {
        JSWARN << " : MUSIC not properly initialized in XML file ...";
        exit(-1);
    }
    string input_file = para->FirstChildElement("MUSIC_input_file")->GetText();
    para->FirstChildElement("Perform_CooperFrye_Feezeout")->QueryIntText(
                                                                &doCooperFrye);
    music_hydro_ptr = new MUSIC(input_file);
}


void MpiMusic::EvolveHydro() {
    VERBOSE(8);
    JSINFO << "Initialize density profiles in MUSIC ...";
    std::vector<double> entropy_density = ini->GetEntropyDensityDistribution();
    double dx = ini->GetXStep();
    double dz = ini->GetZStep();
    double z_max  = ini->GetZMax();
    int nz = ini->GetZSize();
    if (pre_eq_ptr == nullptr) {
        WARN << "Missing the pre-equilibrium module ...";
    } else {
        music_hydro_ptr->initialize_hydro_from_jetscape_preequilibrium_vectors(
                dx, dz, z_max, nz,
                pre_eq_ptr->e_,
                pre_eq_ptr->utau_, pre_eq_ptr->ux_,
                pre_eq_ptr->uy_,   pre_eq_ptr->ueta_,
                pre_eq_ptr->pi00_, pre_eq_ptr->pi01_, pre_eq_ptr->pi02_,
                pre_eq_ptr->pi03_, pre_eq_ptr->pi11_, pre_eq_ptr->pi12_,
                pre_eq_ptr->pi13_, pre_eq_ptr->pi22_, pre_eq_ptr->pi23_,
                pre_eq_ptr->pi33_, pre_eq_ptr->bulk_Pi_);
    }
<<<<<<< HEAD

    JSINFO << "initial density profile dx = " << dx << " fm";
=======
    
    INFO << "initial density profile dx = " << dx << " fm";
>>>>>>> 96758b09
    hydro_status = INITIALIZED;
    if (hydro_status == INITIALIZED) {
        JSINFO << "running MUSIC ...";
        music_hydro_ptr->run_hydro();
        hydro_status = FINISHED;
    }
    
    collect_freeze_out_surface();
    
    if (hydro_status == FINISHED && doCooperFrye == 1) {
        music_hydro_ptr->run_Cooper_Frye();
    }
}

void MpiMusic::collect_freeze_out_surface() {
    system("cat surface_eps* >> surface.dat");
    system("rm surface_eps* 2> /dev/null");
}


void MpiMusic::GetHydroInfo(
        Jetscape::real t, Jetscape::real x, Jetscape::real y, Jetscape::real z,
        std::unique_ptr<FluidCellInfo>& fluid_cell_info_ptr) {
    fluid_cell_info_ptr = make_unique<FluidCellInfo>();
    fluidCell *fluidCell_ptr = new fluidCell;
    music_hydro_ptr->get_hydro_info(x, y, z, t, fluidCell_ptr);
    fluid_cell_info_ptr->energy_density = fluidCell_ptr->ed;
    fluid_cell_info_ptr->entropy_density = fluidCell_ptr->sd;
    fluid_cell_info_ptr->temperature = fluidCell_ptr->temperature;
    fluid_cell_info_ptr->pressure = fluidCell_ptr->pressure;
    fluid_cell_info_ptr->vx = fluidCell_ptr->vx;
    fluid_cell_info_ptr->vy = fluidCell_ptr->vy;
    fluid_cell_info_ptr->vz = fluidCell_ptr->vz;
    fluid_cell_info_ptr->mu_B = 0.0;
    fluid_cell_info_ptr->mu_C = 0.0;
    fluid_cell_info_ptr->mu_S = 0.0;
    fluid_cell_info_ptr->qgp_fraction = 0.0;

    for (int i = 0; i < 4; i++) {
        for (int j = 0; j < 4; j++) {
            fluid_cell_info_ptr->pi[i][j] = fluidCell_ptr->pi[i][j];
        }
    }
    fluid_cell_info_ptr->bulk_Pi = fluidCell_ptr->bulkPi;
    delete fluidCell_ptr;
}
<|MERGE_RESOLUTION|>--- conflicted
+++ resolved
@@ -76,13 +76,9 @@
                 pre_eq_ptr->pi13_, pre_eq_ptr->pi22_, pre_eq_ptr->pi23_,
                 pre_eq_ptr->pi33_, pre_eq_ptr->bulk_Pi_);
     }
-<<<<<<< HEAD
 
     JSINFO << "initial density profile dx = " << dx << " fm";
-=======
-    
-    INFO << "initial density profile dx = " << dx << " fm";
->>>>>>> 96758b09
+
     hydro_status = INITIALIZED;
     if (hydro_status == INITIALIZED) {
         JSINFO << "running MUSIC ...";

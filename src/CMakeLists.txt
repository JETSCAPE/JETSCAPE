<<<<<<< HEAD
cmake_minimum_required(VERSION 3.0 FATAL_ERROR)
project(libJetScape)
=======
cmake_minimum_required(VERSION 3.5 FATAL_ERROR)
project (libJetScape)
>>>>>>> 94dc8011

# for MacOSX
cmake_policy(SET CMP0042 NEW)

set(CMAKE_LIBRARY_OUTPUT_DIRECTORY "./lib")

# framework
file(GLOB frameworksources framework/*.cc)
set(SOURCES ${SOURCES} ${frameworksources})
# Take care of options Note that cmake NOT needs the "" to deal with empty
# variables if(NOT "${ZLIB_FOUND}") list (REMOVE_ITEM SOURCES
# ${CMAKE_SOURCE_DIR}/src/framework/JetScapeWriterAsciiGZ.cc) endif()

# Include the endian test
include(TestBigEndian)
test_big_endian(IS_BIG_ENDIAN)

# Add endian-specific definitions based on the test result
if(IS_BIG_ENDIAN)
  message(STATUS "Big endian architecture detected.")
  add_definitions(-DBIG_ENDIAN_ARCHITECTURE)
else()
  message(STATUS "Little endian architecture detected.")
  add_definitions(-DLITTLE_ENDIAN_ARCHITECTURE)
endif()

if(NOT "${HEPMC_FOUND}")
  list(REMOVE_ITEM SOURCES
       ${CMAKE_SOURCE_DIR}/src/framework/JetScapeWriterHepMC.cc)
endif()

<<<<<<< HEAD
# initialstate
file(GLOB initialstatesources initialstate/*.cc)
set(SOURCES ${SOURCES} ${initialstatesources})
# Take care of options
if(NOT "${USE_IPGlasma}")
  list(REMOVE_ITEM SOURCES
       ${CMAKE_SOURCE_DIR}/src/initialstate/IPGlasmaWrapper.cc)
=======
#initialstate
FILE(GLOB initialstatesources initialstate/*.cc)
set (SOURCES  ${SOURCES}  ${initialstatesources} )
## Take care of options
if(NOT "${USE_IPGLASMA}")
  list (REMOVE_ITEM SOURCES ${CMAKE_SOURCE_DIR}/src/initialstate/IPGlasmaWrapper.cc)
>>>>>>> 94dc8011
endif()

# trento needs data tables
file(MAKE_DIRECTORY ${CMAKE_BINARY_DIR}/data_table)
file(COPY ${CMAKE_CURRENT_SOURCE_DIR}/initialstate/data_table/
     DESTINATION ${CMAKE_BINARY_DIR}/data_table)

# pre-equilibrium
file(GLOB preeqsources preequilibrium/*.cc)
set(SOURCES ${SOURCES} ${preeqsources})
# Take care of options
if(NOT "${USE_FREESTREAM}")
  list(REMOVE_ITEM SOURCES
       ${CMAKE_SOURCE_DIR}/src/preequilibrium/FreestreamMilneWrapper.cc)
endif()

# liquefier
file(GLOB liquefiersources liquefier/*.cc)
set(SOURCES ${SOURCES} ${liquefiersources})

# hydro
file(GLOB hydrosources hydro/*.cc)
set(SOURCES ${SOURCES} ${hydrosources})
if(NOT "${USE_MUSIC}")
  list(REMOVE_ITEM SOURCES ${CMAKE_SOURCE_DIR}/src/hydro/MusicWrapper.cc)
endif()

if(NOT "${USE_CLVISC}")
  list(REMOVE_ITEM SOURCES ${CMAKE_SOURCE_DIR}/src/hydro/CLViscWrapper.cc)
endif()

# afterburner
file(GLOB afterburnersources afterburner/*.cc)
set(SOURCES ${SOURCES} ${afterburnersources})
# Take care of options
if(NOT "${USE_SMASH}")
  list(REMOVE_ITEM SOURCES ${CMAKE_SOURCE_DIR}/src/afterburner/SmashWrapper.cc)
endif()

# jet
file(GLOB jetsources jet/*.cc)
set(SOURCES ${SOURCES} ${jetsources})

# hadronization
file(GLOB hadrosources hadronization/*.cc)
set(SOURCES ${SOURCES} ${hadrosources})

# Take care of options
if(NOT "${USE_ISS}")
  list(REMOVE_ITEM SOURCES
       ${CMAKE_SOURCE_DIR}/src/hadronization/iSpectraSamplerWrapper.cc)
endif()

# reader
file(GLOB readersources reader/*.cc)
set(SOURCES ${SOURCES} ${readersources})

if("${HEPMC_FOUND}")
  if(USE_ROOT)
    set(SOURCES ${SOURCES} root/JetScapeWriterRootHepMC.cc)
  endif()
endif()

# ##############################################################################

add_library(JetScape SHARED ${SOURCES})
target_link_libraries(
  JetScape
  JetScapeThird
  GTL
  ${PYTHIA8_LIBRARIES}
  libtrento
  ${Boost_LIBRARIES}
  ${GSL_LIBRARIES})

if(USE_ROOT)
  target_link_libraries(JetScape ${ROOT_LIBRARIES})
endif()

if(${HDF5_FOUND})
  target_link_libraries(JetScape hydroFromFile ${_hdf5_libs})
endif()

if(${HEPMC_FOUND})
  target_link_libraries(JetScape -L${HEPMC_LIB_DIR} -lHepMC3)
  if(USE_ROOT)
    target_link_libraries(JetScape ${ROOT_LIBRARIES} -L${HEPMC_LIB_DIR}
                          -lHepMC3 -lHepMC3rootIO)
  endif()
endif()

<<<<<<< HEAD
if(USE_IPGlasma)
  target_link_libraries(JetScape ipglasma_lib)
=======
if ( USE_IPGLASMA)
  target_link_libraries (JetScape ipglasma_lib)
>>>>>>> 94dc8011
endif()

if(USE_MUSIC)
  target_link_libraries(JetScape music)
endif()

if(USE_ISS)
  target_link_libraries(JetScape iSS)
endif()

if(USE_CLVISC)
  target_link_libraries(JetScape clviscwrapper)
endif()

if(USE_SMASH)
  target_link_libraries(JetScape ${SMASH_LIBRARIES})
endif()

# -------------------------------------------------------------------------<|MERGE_RESOLUTION|>--- conflicted
+++ resolved
@@ -1,10 +1,5 @@
-<<<<<<< HEAD
-cmake_minimum_required(VERSION 3.0 FATAL_ERROR)
-project(libJetScape)
-=======
 cmake_minimum_required(VERSION 3.5 FATAL_ERROR)
 project (libJetScape)
->>>>>>> 94dc8011
 
 # for MacOSX
 cmake_policy(SET CMP0042 NEW)
@@ -36,22 +31,12 @@
        ${CMAKE_SOURCE_DIR}/src/framework/JetScapeWriterHepMC.cc)
 endif()
 
-<<<<<<< HEAD
-# initialstate
-file(GLOB initialstatesources initialstate/*.cc)
-set(SOURCES ${SOURCES} ${initialstatesources})
-# Take care of options
-if(NOT "${USE_IPGlasma}")
-  list(REMOVE_ITEM SOURCES
-       ${CMAKE_SOURCE_DIR}/src/initialstate/IPGlasmaWrapper.cc)
-=======
 #initialstate
 FILE(GLOB initialstatesources initialstate/*.cc)
 set (SOURCES  ${SOURCES}  ${initialstatesources} )
 ## Take care of options
 if(NOT "${USE_IPGLASMA}")
   list (REMOVE_ITEM SOURCES ${CMAKE_SOURCE_DIR}/src/initialstate/IPGlasmaWrapper.cc)
->>>>>>> 94dc8011
 endif()
 
 # trento needs data tables
@@ -143,13 +128,8 @@
   endif()
 endif()
 
-<<<<<<< HEAD
-if(USE_IPGlasma)
-  target_link_libraries(JetScape ipglasma_lib)
-=======
 if ( USE_IPGLASMA)
   target_link_libraries (JetScape ipglasma_lib)
->>>>>>> 94dc8011
 endif()
 
 if(USE_MUSIC)

cmake_minimum_required(VERSION 3.0 FATAL_ERROR)
project (libJetScape)

#for MacOSX
cmake_policy(SET CMP0042 NEW)

set(CMAKE_LIBRARY_OUTPUT_DIRECTORY "./lib")

# framework
FILE(GLOB frameworksources framework/*.cc)
set (SOURCES  ${SOURCES}  ${frameworksources} )

## Take care of options
## Note that cmake NOT needs the "" to deal with empty variables
# if(NOT "${ZLIB_FOUND}")
#   list (REMOVE_ITEM SOURCES ${CMAKE_SOURCE_DIR}/src/framework/JetScapeWriterAsciiGZ.cc)
# endif()

if(NOT "${HEPMC_FOUND}")
  list (REMOVE_ITEM SOURCES ${CMAKE_SOURCE_DIR}/src/framework/JetScapeWriterHepMC.cc)
endif()

#initialstate
FILE(GLOB initialstatesources initialstate/*.cc)
set (SOURCES  ${SOURCES}  ${initialstatesources} )

#trento needs data tables
file(MAKE_DIRECTORY ${CMAKE_BINARY_DIR}/data_table)
file(COPY ${CMAKE_CURRENT_SOURCE_DIR}/initialstate/data_table/
  DESTINATION ${CMAKE_BINARY_DIR}/data_table
  )

#pre-equilibrium
FILE(GLOB preeqsources preequilibrium/*.cc)
set (SOURCES  ${SOURCES}  ${preeqsources} )
## Take care of options
if(NOT "${freestream}")
  list (REMOVE_ITEM SOURCES ${CMAKE_SOURCE_DIR}/src/preequilibrium/FreestreamMilneWrapper.cc)
endif()

#hydro
FILE(GLOB hydrosources hydro/*.cc)
set (SOURCES  ${SOURCES}  ${hydrosources} )
## Take care of options
if(NOT "${music}")
  list (REMOVE_ITEM SOURCES ${CMAKE_SOURCE_DIR}/src/hydro/MusicWrapper.cc)
endif()

#afterburner
FILE(GLOB afterburnersources afterburner/*.cc)
set (SOURCES  ${SOURCES}  ${afterburnersources} )
## Take care of options
if(NOT "${smash}")
  list (REMOVE_ITEM SOURCES ${CMAKE_SOURCE_DIR}/src/afterburner/SmashWrapper.cc)
endif()

#jet
FILE(GLOB jetsources jet/*.cc)
set (SOURCES  ${SOURCES}  ${jetsources} )

#hadronization
FILE(GLOB hadrosources hadronization/*.cc)
set (SOURCES  ${SOURCES}  ${hadrosources} )

## Take care of options
if(NOT "${iSS}")
  list (REMOVE_ITEM SOURCES ${CMAKE_SOURCE_DIR}/src/hadronization/iSpectraSamplerWrapper.cc)
endif()

if(NOT "${iS3D}")
  list (REMOVE_ITEM SOURCES ${CMAKE_SOURCE_DIR}/src/hadronization/iS3DWrapper.cc)
endif()

#reader
FILE(GLOB readersources reader/*.cc)
set (SOURCES  ${SOURCES}  ${readersources} )


#######################################

add_library(JetScape SHARED ${SOURCES})
target_link_libraries(JetScape JetScapeThird GTL ${PYTHIA8_LIBRARIES} libtrento ${Boost_LIBRARIES}  )

if (${ROOT_FOUND})
  target_link_libraries(JetScape ${ROOT_LIBRARIES})
endif()

if (${HDF5_FOUND})
  target_link_libraries (JetScape hydroFromFile ${_hdf5_libs})
endif()

if ( ${HEPMC_FOUND} )
  target_link_libraries (JetScape -L${HEPMC_LIB_DIR} -lHepMC )
endif()

if ( music )
  target_link_libraries (JetScape music_lib )
endif()

if ( iSS )
  target_link_libraries (JetScape iSS_lib )
endif()

<<<<<<< HEAD
if ( iS3D )
  target_link_libraries (JetScape iS3D_lib )
endif()

=======
if ( smash )
  # "-lubsan -lasan") # - in case of problems with address sanitizer
  target_link_libraries (JetScape ${SMASH_LIBRARIES})
endif()
>>>>>>> b8beffb6
# -------------------------------------------------------------------------<|MERGE_RESOLUTION|>--- conflicted
+++ resolved
@@ -101,15 +101,15 @@
   target_link_libraries (JetScape iSS_lib )
 endif()
 
-<<<<<<< HEAD
+
 if ( iS3D )
   target_link_libraries (JetScape iS3D_lib )
 endif()
 
-=======
+
 if ( smash )
   # "-lubsan -lasan") # - in case of problems with address sanitizer
   target_link_libraries (JetScape ${SMASH_LIBRARIES})
 endif()
->>>>>>> b8beffb6
+
 # -------------------------------------------------------------------------
--- conflicted
+++ resolved
@@ -27,6 +27,9 @@
 
 namespace Jetscape {
 
+// Register the module with the base class
+RegisterJetScapeModule<TrentoInitial> TrentoInitial::reg("TrentoInitial");
+
 namespace {
 	/// @brief Tokenize a string.  The tokens will be separated by each non-quoted
 	///        space or equal character.  Empty tokens are removed.
@@ -59,108 +62,10 @@
 
 TrentoInitial::~TrentoInitial() = default;
 
-<<<<<<< HEAD
-// get one random collision in centrality for the given system
-// stored_system = "AuAu200", "PbPb2760" or "PbPb5020"
-// centrality = "0-5", "5-10", "30-40" or any range "a-b" for 0<=a<b<=100
-void TrentoInitial::PreDefined(std::string stored_system,
-                    double centrality_low, double centrality_high,
-                    double grid_max, double grid_step, unsigned random_seed)
-{
-    VarMap var_map{};
-    if (stored_system == "auau200") {
-        std::string projectile = "Au";
-        std::string target = "Au";
-        double cross_section = 4.23;
-        var_map = create_varmap(projectile, target, cross_section,
-                grid_max, grid_step, random_seed);
-    } else if (stored_system == "pbpb2760") {
-        std::string projectile = "Pb";
-        std::string target = "Pb";
-        double cross_section = 6.4;
-        var_map = create_varmap(projectile, target, cross_section,
-                grid_max, grid_step, random_seed);
-    } else if (stored_system == "pbpb5020") {
-        std::string projectile = "Pb";
-        std::string target = "Pb";
-        double cross_section = 7.0;
-        var_map = create_varmap(projectile, target, cross_section,
-                grid_max, grid_step, random_seed);
-    }
-
-    TrentoCollision collision_(var_map);
-
-    double smin, smax;
-    std::tie(smin, smax) = GetEntropyRange(stored_system,
-                                      centrality_low, centrality_high);
-    collision_.Sample(smin, smax);
-    info_ = collision_.info_;
-    for (const auto& row : collision_.event_.reduced_thickness_grid()) {
-      auto&& iter = row.begin();
-      // Write all row elements except the last with a space delimiter afterwards.
-      do {
-        entropy_density_distribution_.push_back(*iter);
-      } while (++iter != --row.end());
-      // Write the last element and a linebreak.
-      entropy_density_distribution_.push_back(*iter);
-    }
-
-    const int entropy_array_length = entropy_density_distribution_.size();
-    int nx = int(std::sqrt(entropy_array_length));
-    ComputeNbc();
-
-    // Because Trento is 2D, we assume boost invariance and copy the density
-    // profile along z direction if the input nz > 1
-    const int nz = GetZSize();
-    if (nz > 1) {
-        entropy_density_distribution_.resize(nz*entropy_array_length);
-        for (int iz = 1; iz < nz; iz++) {
-            std::copy_n(entropy_density_distribution_.begin(),
-                        entropy_array_length,
-                        (entropy_density_distribution_.begin()
-                         + entropy_array_length));
-        }
-    }
-
-    double xmax = nx * grid_step / 2;
-    SetRanges(xmax, xmax, GetZMax());
-    SetSteps(grid_step, grid_step, GetZStep());
-}
-=======
 void TrentoInitial::InitTask() {
     JSINFO << " Initialzie TRENTo initial condition ";
-    trento_xml_ = xml_->FirstChildElement("Trento");
->>>>>>> bcaf3cdd
-
-
-    if (!trento_xml_) {
-        JSWARN << " : Not a valid JetScape IS::Trento XML section in file!";
-        exit(-1);
-    }
-<<<<<<< HEAD
-
-    const int entropy_array_length = entropy_density_distribution_.size();
-    int nx = int(std::sqrt(entropy_array_length));
-    VERBOSE(2) << "nx = " << nx;
-    ComputeNbc();
-    
-    // Because Trento is 2D, we assume boost invariance and copy the density
-    // profile along z direction if the input nz > 1
-    const int nz = GetZSize();
-    if (nz > 1) {
-        entropy_density_distribution_.resize(nz*entropy_array_length);
-        for (int iz = 1; iz < nz; iz++) {
-            std::copy_n(entropy_density_distribution_.begin(),
-                        entropy_array_length,
-                        (entropy_density_distribution_.begin()
-                         + entropy_array_length));
-        }
-    }
-
-    double xmax = nx * grid_step / 2;
-    SetRanges(xmax, xmax, GetZMax());
-    SetSteps(grid_step, grid_step, GetZStep());
-=======
+    trento_xml_ = GetXMLElement({"IS", "Trento"});
+
 	// TRENTO OPTION DESK
 	using namespace trento;
 	using OptDesc = po::options_description;
@@ -393,7 +298,6 @@
    	SetRanges(xymax, xymax, etamax);
 	SetSteps(dxy, dxy, deta);
 	JSINFO << "TRENTo set";
->>>>>>> bcaf3cdd
 }
 
 bool compare_E(trento::records r1, trento::records r2) { return r1.mult > r2.mult; }

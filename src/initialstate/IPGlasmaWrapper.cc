--- conflicted
+++ resolved
@@ -41,11 +41,7 @@
 
 void IPGlasmaWrapper::Exec() {
   Clear();
-<<<<<<< HEAD
-  Jetscape::JSINFO << "Run IPGlasma ...";
-=======
   Jetscape::JSINFO << "Run IP-Glasma ...";
->>>>>>> 07c3385d
   try {
     IPGlasma_ptr_->generateAnEvent(event_id_);
     event_id_++;

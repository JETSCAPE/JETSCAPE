/*******************************************************************************
 * Copyright (c) The JETSCAPE Collaboration, 2018
 *
 * Modular, task-based framework for simulating all aspects of heavy-ion collisions
 *
 * For the list of contributors see AUTHORS.
 *
 * Report issues at https://github.com/JETSCAPE/JETSCAPE/issues
 *
 * or via email to bugs.jetscape@gmail.com
 *
 * Distributed under the GNU General Public License 3.0 (GPLv3 or later).
 * See COPYING for details.
 ******************************************************************************/

// Create a pythia collision at a specified point and return the two inital hard partons

#include "PythiaGun.h"
#include <sstream>
#include <iostream>
#include <fstream>
#define MAGENTA "\033[35m"

using namespace std;

// Register the module with the base class
RegisterJetScapeModule<PythiaGun> PythiaGun::reg("PythiaGun");

PythiaGun::~PythiaGun() { VERBOSE(8); }

void PythiaGun::InitTask() {

  JSDEBUG << "Initialize PythiaGun";
  VERBOSE(8);

  // Show initialization at INFO level
  readString("Init:showProcesses = off");
  readString("Init:showChangedSettings = off");
  readString("Init:showMultipartonInteractions = off");
  readString("Init:showChangedParticleData = off");
  if (JetScapeLogger::Instance()->GetInfo()) {
    readString("Init:showProcesses = on");
    readString("Init:showChangedSettings = on");
    readString("Init:showMultipartonInteractions = on");
    readString("Init:showChangedParticleData = on");
  }

  // No event record printout.
  readString("Next:numberShowInfo = 0");
  readString("Next:numberShowProcess = 0");
  readString("Next:numberShowEvent = 0");

  // For parsing text
  stringstream numbf(stringstream::app | stringstream::in | stringstream::out);
  numbf.setf(ios::fixed, ios::floatfield);
  numbf.setf(ios::showpoint);
  numbf.precision(1);
  stringstream numbi(stringstream::app | stringstream::in | stringstream::out);

  std::string s = GetXMLElementText({"Hard", "PythiaGun", "name"});
  SetId(s);
  // cout << s << endl;

  //other Pythia settings
  readString("HadronLevel:Decay = off");
  readString("HadronLevel:all = off");
  readString("PartonLevel:ISR = on");
  readString("PartonLevel:MPI = on");
  //readString("PartonLevel:FSR = on");
  readString("PromptPhoton:all=on");
  readString("WeakSingleBoson:all=off");
  readString("WeakDoubleBoson:all=off");
  
  pTHatMin = GetXMLElementDouble({"Hard", "PythiaGun", "pTHatMin"});
  pTHatMax = GetXMLElementDouble({"Hard", "PythiaGun", "pTHatMax"});
  
  if(pTHatMin < 0.01){ //assuming low bin where softQCD should be used
    //running softQCD - inelastic nondiffrative (min-bias)
    readString("HardQCD:all = off");
    readString("SoftQCD:nonDiffractive = on");
    softQCD = true;
  }
  else{ //running normal hardQCD
    readString("HardQCD:all = on"); // will repeat this line in the xml for demonstration
    //  readString("HardQCD:gg2ccbar = on"); // switch on heavy quark channel
    //readString("HardQCD:qqbar2ccbar = on");
    numbf.str("PhaseSpace:pTHatMin = "); numbf << pTHatMin; readString(numbf.str());
    numbf.str("PhaseSpace:pTHatMax = "); numbf << pTHatMax; readString(numbf.str());
	  softQCD = false;
  }

  // SC: read flag for FSR
  FSR_on = GetXMLElementInt({"Hard", "PythiaGun", "FSR_on"});
  if (FSR_on)
    readString("PartonLevel:FSR = on");
  else
    readString("PartonLevel:FSR = off");

  JSINFO << MAGENTA << "Pythia Gun with FSR_on: " << FSR_on;
  JSINFO << MAGENTA << "Pythia Gun with " << pTHatMin << " < pTHat < " << pTHatMax;

  // random seed
  // xml limits us to unsigned int :-/ -- but so does 32 bits Mersenne Twist
  tinyxml2::XMLElement *RandomXmlDescription = GetXMLElement({"Random"});
  readString("Random:setSeed = on");
  numbi.str("Random:seed = ");
  unsigned int seed = 0;
  if (RandomXmlDescription) {
    tinyxml2::XMLElement *xmle =
        RandomXmlDescription->FirstChildElement("seed");
    if (!xmle)
      throw std::runtime_error("Cannot parse xml");
    xmle->QueryUnsignedText(&seed);
  } else {
    JSWARN << "No <Random> element found in xml, seeding to 0";
  }
  VERBOSE(7) << "Seeding pythia to " << seed;
  numbi << seed;
  readString(numbi.str());

  // Species
  readString("Beams:idA = 2212");
  readString("Beams:idB = 2212");

  // Energy
  eCM = GetXMLElementDouble({"Hard", "PythiaGun", "eCM"});
  numbf.str("Beams:eCM = ");
  numbf << eCM;
  readString(numbf.str());

  std::stringstream lines;
  lines << GetXMLElementText({"Hard", "PythiaGun", "LinesToRead"}, false);
  int i = 0;
  while (std::getline(lines, s, '\n')) {
    if (s.find_first_not_of(" \t\v\f\r") == s.npos)
      continue; // skip empty lines
    VERBOSE(7) << "Also reading in: " << s;
    readString(s);
  }

  // And initialize
  if (!init()) { // Pythia>8.1
    throw std::runtime_error("Pythia init() failed.");
  }

    std::ofstream sigma_printer;
    sigma_printer.open(printer, std::ios::trunc);


}

void PythiaGun::Exec() {
  VERBOSE(1) << "Run Hard Process : " << GetId() << " ...";
  VERBOSE(8) << "Current Event #" << GetCurrentEvent();
  //Reading vir_factor from xml for MATTER
  double vir_factor = GetXMLElementDouble({"Eloss", "Matter", "vir_factor"});

  bool flag62 = false;
  vector<Pythia8::Particle> p62;

  // sort by pt
  struct greater_than_pt {
    inline bool operator()(const Pythia8::Particle &p1,
                           const Pythia8::Particle &p2) {
      return (p1.pT() > p2.pT());
    }
  };

  do {
    next();
    p62.clear();
      if (!printer.empty()){
            std::ofstream sigma_printer;
            sigma_printer.open(printer, std::ios::out | std::ios::app);

            sigma_printer << "sigma = " << GetSigmaGen() << " Err =  " << GetSigmaErr() << endl ;
            //sigma_printer.close();

//      JSINFO << BOLDYELLOW << " sigma = " << GetSigmaGen() << " sigma err = " << GetSigmaErr() << " printer = " << printer << " is " << sigma_printer.is_open() ;
    };

    // pTarr[0]=0.0; pTarr[1]=0.0;
    // pindexarr[0]=0; pindexarr[1]=0;

    for (int parid = 0; parid < event.size(); parid++) {
      if (parid < 3)
        continue; // 0, 1, 2: total event and beams
      Pythia8::Particle &particle = event[parid];

      //replacing diquarks with antiquarks (and anti-dq's with quarks)
      //the id is set to the heaviest quark in the diquark (except down quark)
      //this technically violates baryon number conservation over the entire event
      //also can violate electric charge conservation
      if( (std::abs(particle.id()) > 1100) && (std::abs(particle.id()) < 6000) && ((std::abs(particle.id())/10)%10 == 0) ){
        if(particle.id() > 0){particle.id( -1*particle.id()/1000 );}
        else{particle.id( particle.id()/1000 );}
      }

      if (!FSR_on) {
        // only accept particles after MPI
        if (particle.status() != 62)
          continue;
        // only accept gluons and quarks
        // Also accept Gammas to put into the hadron's list
        if (fabs(particle.id()) > 5 &&
            (particle.id() != 21 && particle.id() != 22))
          continue;

        // reject rare cases of very soft particles that don't have enough e to get
        // reasonable virtuality
        if (particle.pT() < 1.0 / sqrt(vir_factor))
          continue;

        //if(particle.id()==22) cout<<"########this is a photon!######" <<endl;
        // accept
      } else { // FSR_on true: use Pythia vacuum shower instead of MATTER
        if (!particle.isFinal())
          continue;
        // only accept gluons and quarks
        // Also accept Gammas to put into the hadron's list
        if (fabs(particle.id()) > 5 &&
            (particle.id() != 21 && particle.id() != 22))
          continue;
      }
      p62.push_back(particle);
    }

    // if you want at least 2
    if (p62.size() < 2)
      continue;
    //if ( p62.size() < 1 ) continue;

    // Now have all candidates, sort them
    // sort by pt
    std::sort(p62.begin(), p62.end(), greater_than_pt());
    // // check...
    // for (auto& p : p62 ) cout << p.pT() << endl;

    //skipping event if softQCD is on & pThat exceeds max (where next bin is HardQCD with this as pThatmin)
    if(softQCD && (info.pTHat() >= pTHatMax)){continue;}

    flag62 = true;

  } while (!flag62);

  double p[4], xLoc[4];

  // This location should come from an initial state
  for (int i = 0; i <= 3; i++) {
    xLoc[i] = 0.0;
  };

  // // Roll for a starting point
  // // See: https://stackoverflow.com/questions/15039688/random-generator-from-vector-with-probability-distribution-in-c
  // std::random_device device;
  // std::mt19937 engine(device()); // Seed the random number engine

  if (!ini) {
    VERBOSE(1) << "No initial state module, setting the starting location to "
                  "0. Make sure to add e.g. trento before PythiaGun.";
  } else {
    double x, y;
    ini->SampleABinaryCollisionPoint(x, y);
    xLoc[1] = x;
    xLoc[2] = y;
  }

  // Loop through particles

  // Only top two
  //for(int np = 0; np<2; ++np){

  // Accept them all

  int hCounter = 0;
  for (int np = 0; np < p62.size(); ++np) {
    Pythia8::Particle &particle = p62.at(np);

    VERBOSE(7) << "Adding particle with pid = " << particle.id()
               << " at x=" << xLoc[1] << ", y=" << xLoc[2] << ", z=" << xLoc[3];

    VERBOSE(7) << "Adding particle with pid = " << particle.id()
               << ", pT = " << particle.pT() << ", eta = " << particle.eta()
               << ", phi = " << particle.phi() << ", e = " << particle.e();

    VERBOSE(7) << " at x=" << xLoc[1] << ", y=" << xLoc[2] << ", z=" << xLoc[3];

<<<<<<< HEAD
    auto ptn = make_shared<Parton>(0, particle.id(), 0, particle.pT(), particle.y(),particle.phi(), particle.e(), xLoc);
    ptn->set_color(particle.col());
    ptn->set_anti_color(particle.acol());
    ptn->set_max_color(1000 * (np + 1));
    AddParton(ptn);
=======
    // if(particle.id() !=22)
    // {
    if (flag_useHybridHad != 1) {
      AddParton(make_shared<Parton>(0, particle.id(), 0, particle.pT(),
                                    particle.eta(), particle.phi(),
                                    particle.e(), xLoc));
    } else {
      auto ptn =
          make_shared<Parton>(0, particle.id(), 0, particle.pT(),
                              particle.eta(),particle.phi(),
                              particle.e(), xLoc);
      ptn->set_color(particle.col());
      ptn->set_anti_color(particle.acol());
      ptn->set_max_color(1000 * (np + 1));
      AddParton(ptn);
    }
    //}
    //else
    //{
    //          AddHadron(make_shared<Hadron>(hCounter,particle.id(),particle.status(),particle.pT(),particle.eta(),particle.phi(),particle.e(),xLoc));
    //          hCounter++;
    //}
>>>>>>> 097647e0
  }

  VERBOSE(8) << GetNHardPartons();
}<|MERGE_RESOLUTION|>--- conflicted
+++ resolved
@@ -285,36 +285,11 @@
 
     VERBOSE(7) << " at x=" << xLoc[1] << ", y=" << xLoc[2] << ", z=" << xLoc[3];
 
-<<<<<<< HEAD
-    auto ptn = make_shared<Parton>(0, particle.id(), 0, particle.pT(), particle.y(),particle.phi(), particle.e(), xLoc);
+    auto ptn = make_shared<Parton>(0, particle.id(), 0, particle.pT(), particle.eta(),particle.phi(), particle.e(), xLoc);
     ptn->set_color(particle.col());
     ptn->set_anti_color(particle.acol());
     ptn->set_max_color(1000 * (np + 1));
     AddParton(ptn);
-=======
-    // if(particle.id() !=22)
-    // {
-    if (flag_useHybridHad != 1) {
-      AddParton(make_shared<Parton>(0, particle.id(), 0, particle.pT(),
-                                    particle.eta(), particle.phi(),
-                                    particle.e(), xLoc));
-    } else {
-      auto ptn =
-          make_shared<Parton>(0, particle.id(), 0, particle.pT(),
-                              particle.eta(),particle.phi(),
-                              particle.e(), xLoc);
-      ptn->set_color(particle.col());
-      ptn->set_anti_color(particle.acol());
-      ptn->set_max_color(1000 * (np + 1));
-      AddParton(ptn);
-    }
-    //}
-    //else
-    //{
-    //          AddHadron(make_shared<Hadron>(hCounter,particle.id(),particle.status(),particle.pT(),particle.eta(),particle.phi(),particle.e(),xLoc));
-    //          hCounter++;
-    //}
->>>>>>> 097647e0
   }
 
   VERBOSE(8) << GetNHardPartons();

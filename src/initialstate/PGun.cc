/*******************************************************************************
 * Copyright (c) The JETSCAPE Collaboration, 2018
 *
 * Modular, task-based framework for simulating all aspects of heavy-ion collisions
 *
 * For the list of contributors see AUTHORS.
 *
 * Report issues at https://github.com/JETSCAPE/JETSCAPE/issues
 *
 * or via email to bugs.jetscape@gmail.com
 *
 * Distributed under the GNU General Public License 3.0 (GPLv3 or later).
 * See COPYING for details.
 ******************************************************************************/
//Parton Gun Test

#include "PGun.h"
#include "JetScapeParticles.h"
#include "Pythia8/Pythia.h"

using namespace Jetscape;

// Register the module with the base class
RegisterJetScapeModule<PGun> PGun::reg("PGun");

Pythia8::Pythia PGun::InternalHelperPythia("IntentionallyEmpty", false);

PGun::PGun() : HardProcess() {
  fixed_pT = 0;
  parID = 21;
  SetId("PGun");
  VERBOSE(8);
}

PGun::~PGun() { VERBOSE(8); }

void PGun::InitTask() {
  JSDEBUG << "Initialize PGun Brick (Test) ...";
  VERBOSE(8);

  std::string s = GetXMLElementText({"Hard", "PGun", "name"});
  JSDEBUG << s << " to be initialized ...";

  fixed_pT = GetXMLElementDouble({"Hard", "PGun", "pT"});
  JSDEBUG << s << " with fixed pT = " << fixed_pT;
  JSINFO << "Parton Gun with fixed pT = " << fixed_pT;

  parID = GetXMLElementDouble({"Hard", "PGun", "parID"});
  JSINFO << "Parton Gun with parID = " << parID;
}

void PGun::Exec() {
  VERBOSE(2) << "Run Hard Process : " << GetId() << " ...";

  double p[4], xLoc[4];

  double pT, rapidity, phi, pseudorapidity;
  double eta_cut = 1.0;
  double tempRand;
  const double maxN = 1.0 * RAND_MAX;
  const double PI = 3.1415926;

  double ppx, ppy, ppz, pp0, mass;

  // for (int i=0;i<1;i++)
  //    {
  //      tempRand = rand()/maxN;
  //    if(tempRand < 0.25) parID = 21;
  //    else if(tempRand < 0.50) parID = 1;
  //    else if(tempRand < 0.75) parID = 2;
  //    else parID = 3;
  //    if (parID != 21) {
  //	 tempRand = rand()/maxN;
  //	 if(tempRand < 0.50) parID = -parID;
  //      }
  //     mass = 0.0;
  mass = InternalHelperPythia.particleData.m0(parID);
  //JSINFO << BOLDYELLOW << " Mass = " << mass ;
  pT = fixed_pT; //max_pT*(rand()/maxN);

  phi = 2.0 * PI * (rand() / maxN);
  rapidity = 0; //2.0*eta_cut*(rand()/maxN)-eta_cut;
  phi = 0.0;

  p[1] = pT * cos(phi);
  p[2] = pT * sin(phi);
  p[3] = sqrt(pT * pT + mass * mass) * sinh(rapidity);
  p[0] = sqrt(pT * pT + mass * mass) * cosh(rapidity);

  double p_abs = std::sqrt(pT*pT + p[3]*p[3]);
  if(std::abs(p_abs - p[3]) > rounding_error){
    pseudorapidity = 0.5 * std::log((p_abs + p[3]) / (p_abs - p[3]));
  } else {
    JSWARN << "Particle in PGun has infinite pseudorapidity.";
  }

  // Roll for a starting point
  // See: https://stackoverflow.com/questions/15039688/random-generator-from-vector-with-probability-distribution-in-c
  for (int i = 0; i <= 3; i++) {
    xLoc[i] = 0.0;
  };

  if (!ini) {
    VERBOSE(1)
        << "No initial state module, setting the starting location to 0. ";
  } else {
    double x, y;
    ini->SampleABinaryCollisionPoint(x, y);
    xLoc[1] = x;
    xLoc[2] = y;
  }

  xLoc[1] = 0.0;
  xLoc[2] = 0.0;

<<<<<<< HEAD
  auto ptn = make_shared<Parton>(0, parID, 0, pT, rapidity, phi, p[0], xLoc);
  ptn->set_color((parID > 0) ? 100 : 0);
  ptn->set_anti_color(((parID > 0) || (parID == 21)) ? 0 : 101);
  ptn->set_max_color(102);
  AddParton(ptn);
=======
  if (flag_useHybridHad != 1) {
    AddParton(make_shared<Parton>(0, parID, 0, pT, pseudorapidity, phi, p[0], xLoc));
  } else {
    auto ptn = make_shared<Parton>(0, parID, 0, pT, pseudorapidity, phi, p[0], xLoc);
    ptn->set_color((parID > 0) ? 100 : 0);
    ptn->set_anti_color(((parID > 0) || (parID == 21)) ? 0 : 101);
    ptn->set_max_color(102);
    AddParton(ptn);
  }

  //      VERBOSEPARTON(7,*GetPartonAt(i)) <<" added "<<" at x=" << xLoc[1]<<", y=" << xLoc[2]<<", z=" << xLoc[3];
  //    }
>>>>>>> 097647e0

  VERBOSE(8) << GetNHardPartons();
}<|MERGE_RESOLUTION|>--- conflicted
+++ resolved
@@ -113,26 +113,11 @@
   xLoc[1] = 0.0;
   xLoc[2] = 0.0;
 
-<<<<<<< HEAD
-  auto ptn = make_shared<Parton>(0, parID, 0, pT, rapidity, phi, p[0], xLoc);
+  auto ptn = make_shared<Parton>(0, parID, 0, pT, pseudorapidity, phi, p[0], xLoc);
   ptn->set_color((parID > 0) ? 100 : 0);
   ptn->set_anti_color(((parID > 0) || (parID == 21)) ? 0 : 101);
   ptn->set_max_color(102);
   AddParton(ptn);
-=======
-  if (flag_useHybridHad != 1) {
-    AddParton(make_shared<Parton>(0, parID, 0, pT, pseudorapidity, phi, p[0], xLoc));
-  } else {
-    auto ptn = make_shared<Parton>(0, parID, 0, pT, pseudorapidity, phi, p[0], xLoc);
-    ptn->set_color((parID > 0) ? 100 : 0);
-    ptn->set_anti_color(((parID > 0) || (parID == 21)) ? 0 : 101);
-    ptn->set_max_color(102);
-    AddParton(ptn);
-  }
-
-  //      VERBOSEPARTON(7,*GetPartonAt(i)) <<" added "<<" at x=" << xLoc[1]<<", y=" << xLoc[2]<<", z=" << xLoc[3];
-  //    }
->>>>>>> 097647e0
 
   VERBOSE(8) << GetNHardPartons();
 }
--- conflicted
+++ resolved
@@ -1,3480 +1,3476 @@
-/*******************************************************************************
- * Copyright (c) The JETSCAPE Collaboration, 2018
- *
- * Modular, task-based framework for simulating all aspects of heavy-ion collisions
- * 
- * For the list of contributors see AUTHORS.
- *
- * Report issues at https://github.com/JETSCAPE/JETSCAPE/issues
- *
- * or via email to bugs.jetscape@gmail.com
- *
- * Distributed under the GNU General Public License 3.0 (GPLv3 or later).
- * See COPYING for details.
- ******************************************************************************/
-
-#include "Martini.h"
-#include "JetScapeLogger.h"
-#include "JetScapeXML.h"
-#include <string>
-
-#include "tinyxml2.h"
-#include <iostream>
-
-#include "FluidDynamics.h"
-#include "MartiniMutex.h"
-#define hbarc 0.197327053
-
-#define MAGENTA "\033[35m"
-
-using namespace Jetscape;
-
-// Register the module with the base class
-RegisterJetScapeModule<Martini> Martini::reg("Martini");
-
-using std::ofstream;
-using std::ifstream;
-using std::ostream;
-using std::ios;
-
-int Martini::pLabelNew = 0;
-
-Martini::Martini() {
-  SetId("Martini");
-  VERBOSE(8);
-
-  //vectors for elastic rates:
-  dGamma_qq = new vector<double>;
-  dGamma_qg = new vector<double>;
-  dGamma_qq_q = new vector<double>;
-  dGamma_qg_q = new vector<double>;
-
-  // create and set Martini Mutex
-  auto martini_mutex = make_shared<MartiniMutex>();
-  SetMutex(martini_mutex);
-}
-
-Martini::~Martini() { VERBOSE(8); }
-
-void Martini::Init() {
-  JSINFO << "Intialize Martini ...";
-
-  double deltaT = 0.0;
-  double Martini_deltaT_Max = 0.03 + rounding_error;
-
-  deltaT = GetXMLElementDouble({"Eloss", "deltaT"});
-
-  if (deltaT > Martini_deltaT_Max) {
-    JSWARN << "Timestep for Martini ( deltaT = " << deltaT
-           << " ) is too large. "
-           << "Please choose a detaT smaller than or equal to 0.03 in the XML "
-              "file.";
-    throw std::runtime_error(
-        "Martini not properly initialized in XML file ...");
-  }
-
-  string s = GetXMLElementText({"Eloss", "Martini", "name"});
-  JSDEBUG << s << " to be initilizied ...";
-
-  Q0 = GetXMLElementDouble({"Eloss", "Martini", "Q0"});
-  alpha_s = GetXMLElementDouble({"Eloss", "Martini", "alpha_s"});
-  pcut = GetXMLElementDouble({"Eloss", "Martini", "pcut"});
-  hydro_Tc = GetXMLElementDouble({"Eloss", "Martini", "hydro_Tc"});
-  recoil_on = GetXMLElementInt({"Eloss", "Martini", "recoil_on"});
-
-  g = sqrt(4. * M_PI * alpha_s);
-  alpha_em = 1. / 137.;
-  //hydro_tStart = 0.6;
-<<<<<<< HEAD
-  hydro_tStart = 1.0;
-=======
->>>>>>> 2d40ae29
-
-  // Path to additional data
-  PathToTables = GetXMLElementText({"Eloss", "Martini", "path"});
-
-  // Initialize random number distribution
-  ZeroOneDistribution = uniform_real_distribution<double>{0.0, 1.0};
-
-  readRadiativeRate(&dat, &Gam);
-  readElasticRateOmega();
-  readElasticRateQ();
-}
-
-void Martini::DoEnergyLoss(double deltaT, double Time, double Q2,
-                           vector<Parton> &pIn, vector<Parton> &pOut) {
-  VERBOSESHOWER(5) << MAGENTA << "SentInPartons Signal received : " << deltaT
-                   << " " << Q2 << " " << pIn.size();
-
-  // particle info
-  int Id, newId;
-  int pStat;               // status of parton:
-                           // 0: normal parton, 1: recoil parton,
-                           // -1: sampled thermal parton (negative)
-  int pLabel;              // particle number
-  double p0, px, py, pz; // momentum of initial parton (pIn)
-  double pAbs;
-  double velx, vely, velz;
-  double pRest, pxRest;    // momentum in the rest frame of fluid cell (pIn)
-  double pyRest, pzRest;
-  double k, kRest;    // momentum of radiated parton (pOut)
-  double pNew, pxNew; // momentum of final parton (pOut)
-  double pyNew, pzNew;
-  double pNewRest;            // momentum in the rest frame of fluid cell (pOut)
-  double omega, q;            // transferred energy/momentum for scattering
-  double pThermal, pxThermal; // momentum of thermal parton (pOut)
-  double pyThermal, pzThermal;
-  double pRecoil, pxRecoil; // momentum of recoil parton (pOut)
-  double pyRecoil, pzRecoil;
-  double pRecoilRest;
-  double xx, yy, zz, tt;    // position of initial parton (pIn)
-  FourVector pVec, pVecNew; // 4-vectors of momenta before & after process
-  FourVector kVec;          // 4-vector of momentum of radiated parton
-  FourVector pVecRest;      // 4-vectors in the rest frame of fluid cell
-  FourVector pVecNewRest;
-  FourVector qVec; // 4-vector of momentum transfer (Note: space-like)
-  FourVector
-      pVecThermalRest;       // 4-vectors of thermal parton in the rest frame of
-  FourVector pVecThermal;    // fluid cell and lab frame
-  FourVector pVecRecoilRest; // 4-vectors of recoil parton in the rest frame of
-  FourVector pVecRecoil;     // fluid cell and lab frame
-  FourVector xVec;           // 4-vector of position (for next time step!)
-  double velocity_jet[4];    // jet velocity for MATTER
-  double eta;                // pseudo-rapidity
-  double SpatialRapidity;    // space-time rapidity
-  bool coherent;             // whether particle is coherent with its
-                             // mother or daughter.
-      // while coherent, additional radiation is prohibited.
-  int sibling;         // counter parton in radiation process
-  FourVector pAtSplit; // mother's momentum when splitting happens
-  bool userInfo;       // whether user information is stored
-  bool active;         // wheter this parton is active in MARTINI
-
-  // flow info
-  double vx, vy, vz;   // 3 components of flow velocity
-  double T;            // Temperature of fluid cell
-  double beta, gamma;  // flow velocity & gamma factor
-  double cosPhi;       // angle between flow and particle
-  double cosPhiRest;   // angle between flow and particle in rest frame
-  double boostBack;    // factor for boosting back to lab frame
-  double cosPhiRestEl; // angle between flow and scat. particle in rest frame
-  double boostBackEl;
-
-  GetHydroTau0Signal(hydro_tStart);
-
-  for (int i = 0; i < pIn.size(); i++) {
-
-    Id = pIn[i].pid();
-    pStat = pIn[i].pstat();
-    // do nothing for negative particles
-    if (pStat < 0)
-      continue;
-
-    px = pIn[i].px();
-    py = pIn[i].py();
-    pz = pIn[i].pz();
-    p0 = pIn[i].e();
-
-    pAbs = sqrt(px * px + py * py + pz * pz);
-
-    // In MARTINI, particles are all massless and on-shell
-    pVec = FourVector(px, py, pz, pAbs);
-
-    velx = px / p0;
-    vely = py / p0;
-    velz = pz / p0;
-    double velocityMod = std::sqrt(std::pow(velx, 2) + std::pow(vely, 2) +
-                                   std::pow(velz, 2));
-    tt = Time;
-    xx = pIn[i].x_in().x() + (Time - pIn[i].x_in().t()) * velx / velocityMod;
-    yy = pIn[i].x_in().y() + (Time - pIn[i].x_in().t()) * vely / velocityMod;
-    zz = pIn[i].x_in().z() + (Time - pIn[i].x_in().t()) * velz / velocityMod;
-
-    eta = pIn[i].eta();
-    SpatialRapidity = 0.5 * std::log((tt + zz) / (tt - zz));
-    double boostedTStart = hydro_tStart * cosh(SpatialRapidity);
-
-    // Only accept low t particles
-    if (pIn[i].t() > Q0 * Q0 + rounding_error || Time <= boostedTStart)
-      continue;
-
-    // Extract fluid properties
-    std::unique_ptr<FluidCellInfo> check_fluid_info_ptr;
-    GetHydroCellSignal(Time, xx, yy, zz, check_fluid_info_ptr);
-    VERBOSE(8) << MAGENTA << "Temperature from Brick (Signal) = "
-               << check_fluid_info_ptr->temperature;
-
-    vx = check_fluid_info_ptr->vx;
-    vy = check_fluid_info_ptr->vy;
-    vz = check_fluid_info_ptr->vz;
-    T = check_fluid_info_ptr->temperature;
-
-    beta = sqrt(vx * vx + vy * vy + vz * vz);
-
-    if (T < hydro_Tc) continue;
-
-    TakeResponsibilityFor(
-        pIn[i]); // Generate error if another module already has responsibility.
-
-    pLabel = pIn[i].plabel();
-    if (pLabel == 0) {
-      IncrementpLable();
-      pIn[i].set_label(pLabelNew);
-      pLabel = pLabelNew;
-    }
-
-    userInfo = pIn[i].has_user_info<MARTINIUserInfo>();
-    // set user information to every parton
-    if (!userInfo)
-      pIn[i].set_user_info(new MARTINIUserInfo());
-
-    coherent = pIn[i].user_info<MARTINIUserInfo>().coherent();
-    sibling = pIn[i].user_info<MARTINIUserInfo>().coherent_with();
-    pAtSplit = pIn[i].user_info<MARTINIUserInfo>().p_at_split();
-
-    // Set momentum in fluid cell's frame
-    if (beta < 1e-10) {
-      // 1: for static medium
-      gamma = 1.;
-      cosPhi = 1.;
-      pRest = pAbs;
-      pVecRest = pVec;
-
-      cosPhiRest = 1.;
-      boostBack = 1.;
-    } else {
-      // 2: for evolving medium
-      gamma = 1. / sqrt(1. - beta * beta);
-      cosPhi = (px * vx + py * vy + pz * vz) / (pAbs * beta);
-
-      // boost particle to the local rest frame of fluid cell
-      pRest = pAbs * gamma * (1. - beta * cosPhi);
-
-      pxRest = -vx * gamma * pAbs +
-               (1. + (gamma - 1.) * vx * vx / (beta * beta)) * px +
-               (gamma - 1.) * vx * vy / (beta * beta) * py +
-               (gamma - 1.) * vx * vz / (beta * beta) * pz;
-      pyRest = -vy * gamma * pAbs +
-               (1. + (gamma - 1.) * vy * vy / (beta * beta)) * py +
-               (gamma - 1.) * vx * vy / (beta * beta) * px +
-               (gamma - 1.) * vy * vz / (beta * beta) * pz;
-      pzRest = -vz * gamma * pAbs +
-               (1. + (gamma - 1.) * vz * vz / (beta * beta)) * pz +
-               (gamma - 1.) * vx * vz / (beta * beta) * px +
-               (gamma - 1.) * vy * vz / (beta * beta) * py;
-
-      pVecRest = FourVector(pxRest, pyRest, pzRest, pRest);
-
-      cosPhiRest = (pxRest * vx + pyRest * vy + pzRest * vz) / (pRest * beta);
-      boostBack = gamma * (1. + beta * cosPhiRest);
-    }
-
-    //cout << "Time = " << Time << " Id = " << Id
-    //     << " T = " << setprecision(3) << T
-    //     << " pAbs = " << pAbs << " " << sqrt(px*px+py*py) << " " << pz
-    //     << " | pRest = " << pRest << "/" << pcut
-    //     << " | position = " << xx << " " << yy << " " << zz
-    //     << " | stat = " << pStat << " " << pLabel << " ";
-
-    //if (pRest < eLossCut) continue;
-    if (pRest < eLossCut) {
-      //  cout << endl;
-      continue;
-    }
-
-    xVec = FourVector(xx + px / pAbs * deltaT, yy + py / pAbs * deltaT,
-                      zz + pz / pAbs * deltaT, Time + deltaT);
-
-    velocity_jet[0] = 1.0;
-    velocity_jet[1] = pIn[i].jet_v().x();
-    velocity_jet[2] = pIn[i].jet_v().y();
-    velocity_jet[3] = pIn[i].jet_v().z();
-
-    double deltaTRest = deltaT / gamma;
-    // determine the energy-loss process
-    int process = DetermineProcess(pRest, T, deltaTRest, Id);
-
-    //cout << "process = " << process << endl;
-
-    VERBOSE(8) << MAGENTA << "Time = " << Time << " Id = " << Id
-               << " process = " << process << " T = " << setprecision(3) << T
-               << " pAbs = " << pAbs << " " << px << " " << py << " " << pz
-               << " | pRest = " << pRest << "/" << pcut
-               << " | position = " << xx << " " << yy << " " << zz
-               << " | stat = " << pStat << " " << pLabel << " " << coherent
-               << " | " << pAtSplit.x();
-
-    // update the status of parton if this parton is still coherent with its sibling
-    bool coherent_temp = coherent;
-    // de-activate formation time of in-medium radiation at this moment..
-    //if ( coherent ) coherent = isCoherent(pIn[i], sibling, T);
-    //if ( coherent_temp != coherent )
-    //  JSDEBUG << "Coherent status changed: " << coherent_temp << " -> " << coherent;
-
-    // Do nothing for this parton at this timestep
-    // If this parton is in coherent state with its sibling,
-    // further radiation is prohibited until it becomes de-coherent
-    if (process == 0 || (coherent && (process < 5))) {
-      pOut.push_back(Parton(pLabel, Id, pStat, pVec, xVec));
-      pOut[pOut.size() - 1].set_form_time(0.);
-      pOut[pOut.size() - 1].set_jet_v(velocity_jet); // use initial jet velocity
-
-      if (coherent) {
-        pOut[pOut.size() - 1].set_user_info(
-            new MARTINIUserInfo(coherent, sibling, pAtSplit));
-      } else {
-        pOut[pOut.size() - 1].set_user_info(new MARTINIUserInfo());
-      }
-
-      return;
-    }
-
-    if (std::abs(Id) == 1 || std::abs(Id) == 2 || std::abs(Id) == 3) {
-
-      // quark radiating gluon (q->qg)
-      if (process == 1) {
-        if (pRest / T < AMYpCut)
-          return;
-
-        // sample radiated parton's momentum
-        kRest = getNewMomentumRad(pRest, T, process);
-        if (kRest > pRest)
-          return;
-
-        // final state parton's momentum
-        pNewRest = pRest - kRest;
-
-        pNew = pNewRest * boostBack;
-        pVecNew.Set((px / pAbs) * pNew, (py / pAbs) * pNew, (pz / pAbs) * pNew,
-                    pNew);
-        pOut.push_back(Parton(pLabel, Id, pStat, pVecNew, xVec));
-        pOut[pOut.size() - 1].set_form_time(0.);
-        pOut[pOut.size() - 1].set_jet_v(
-            velocity_jet); // use initial jet velocity
-        pOut[pOut.size() - 1].set_user_info(new MARTINIUserInfo());
-
-        if (kRest > pcut) {
-          IncrementpLable();
-          k = kRest * boostBack;
-          kVec.Set((px / pAbs) * k, (py / pAbs) * k, (pz / pAbs) * k, k);
-          pOut.push_back(Parton(pLabelNew, 21, pStat, kVec, xVec));
-          pOut[pOut.size() - 1].set_form_time(0.);
-          pOut[pOut.size() - 1].set_jet_v(
-              velocity_jet); // use initial jet velocity
-        }
-
-        //// If original and radiated partons are above pcut, set them coherent
-        //if (pOut.size() == 2) {
-        //  bool coherentNew = true;
-        //  FourVector pAtSplitNew = pOut[0].p_in();
-        //  pOut[0].set_user_info(new MARTINIUserInfo(coherentNew, pLabelNew, pAtSplitNew));
-        //  pOut[1].set_user_info(new MARTINIUserInfo(coherentNew, pLabel, pAtSplitNew));
-        //}
-
-        return;
-      } else if (process == 2) {
-        // quark radiating photon (q->qgamma)
-        if (pRest / T < AMYpCut)
-          return;
-
-        // sample radiated parton's momentum
-        kRest = getNewMomentumRad(pRest, T, process);
-        if (kRest > pRest)
-          return;
-
-        // final state parton's momentum
-        pNewRest = pRest - kRest;
-
-        pNew = pNewRest * boostBack;
-        pVecNew.Set((px / pAbs) * pNew, (py / pAbs) * pNew, (pz / pAbs) * pNew,
-                    pNew);
-        pOut.push_back(Parton(pLabel, Id, pStat, pVecNew, xVec));
-        pOut[pOut.size() - 1].set_form_time(0.);
-        pOut[pOut.size() - 1].set_jet_v(
-            velocity_jet); // use initial jet velocity
-        pOut[pOut.size() - 1].set_user_info(new MARTINIUserInfo());
-
-        // photon doesn't have energy threshold; No absorption into medium
-        // However, we only keep positive energy photons
-        if (kRest > 0.) {
-          IncrementpLable();
-          k = kRest * boostBack;
-          kVec.Set((px / pAbs) * k, (py / pAbs) * k, (pz / pAbs) * k, k);
-          pOut.push_back(Parton(pLabelNew, 21, pStat, kVec, xVec));
-          pOut[pOut.size() - 1].set_form_time(0.);
-          pOut[pOut.size() - 1].set_jet_v(
-              velocity_jet); // use initial jet velocity
-        }
-
-        return;
-      } else if (process == 5 || process == 6) {
-        // quark scattering with either quark (qq->qq) or gluon (qg->qg)
-        omega = getEnergyTransfer(pRest, T, process);
-        q = getMomentumTransfer(pRest, omega, T, process);
-
-        // momentum transfer is always space-like
-        if (q < fabs(omega))
-          return;
-
-        pVecNewRest = getNewMomentumElas(pVecRest, omega, q);
-
-        pNewRest = pVecNewRest.t();
-
-        // Boost scattered particle to lab frame
-        if (beta < 1e-10) {
-          // 1: for static medium
-          pVecNew = pVecNewRest;
-        } else {
-          // 2: for evolving medium
-          pxNew =
-              vx * gamma * pVecNewRest.t() +
-              (1. + (gamma - 1.) * vx * vx / (beta * beta)) * pVecNewRest.x() +
-              (gamma - 1.) * vx * vy / (beta * beta) * pVecNewRest.y() +
-              (gamma - 1.) * vx * vz / (beta * beta) * pVecNewRest.z();
-          pyNew =
-              vy * gamma * pVecNewRest.t() +
-              (1. + (gamma - 1.) * vy * vy / (beta * beta)) * pVecNewRest.y() +
-              (gamma - 1.) * vx * vy / (beta * beta) * pVecNewRest.x() +
-              (gamma - 1.) * vy * vz / (beta * beta) * pVecNewRest.z();
-          pzNew =
-              vz * gamma * pVecNewRest.t() +
-              (1. + (gamma - 1.) * vz * vz / (beta * beta)) * pVecNewRest.z() +
-              (gamma - 1.) * vx * vz / (beta * beta) * pVecNewRest.x() +
-              (gamma - 1.) * vy * vz / (beta * beta) * pVecNewRest.y();
-
-          pNew = sqrt(pxNew * pxNew + pyNew * pyNew + pzNew * pzNew);
-          pVecNew.Set(pxNew, pyNew, pzNew, pNew);
-        }
-
-        pOut.push_back(Parton(pLabel, Id, pStat, pVecNew, xVec));
-        pOut[pOut.size() - 1].set_form_time(0.);
-        pOut[pOut.size() - 1].set_jet_v(
-            velocity_jet); // use initial jet velocity
-
-        if (coherent) {
-          pOut[pOut.size() - 1].set_user_info(
-              new MARTINIUserInfo(coherent, sibling, pAtSplit));
-        } else {
-          pOut[pOut.size() - 1].set_user_info(new MARTINIUserInfo());
-        }
-
-        if (recoil_on) {
-          // momentum transfer between elastic scattering
-          qVec = pVecRest;
-          qVec -= pVecNewRest;
-
-          pVecThermalRest = getThermalVec(qVec, T, Id);
-          pVecRecoilRest = qVec;
-          pVecRecoilRest += pVecThermalRest;
-          double pRecoilRest = pVecRecoilRest.t();
-
-          if (pRecoilRest > pcut) {
-
-            // Boost recoil particle to lab frame
-            if (beta < 1e-10) {
-              // 1: for static medium
-              pVecThermal = pVecThermalRest;
-              pVecRecoil = pVecRecoilRest;
-            } else {
-              // 2: for evolving medium
-              pxThermal =
-                  vx * gamma * pVecThermalRest.t() +
-                  (1. + (gamma - 1.) * vx * vx / (beta * beta)) *
-                      pVecThermalRest.x() +
-                  (gamma - 1.) * vx * vy / (beta * beta) * pVecThermalRest.y() +
-                  (gamma - 1.) * vx * vz / (beta * beta) * pVecThermalRest.z();
-              pyThermal =
-                  vy * gamma * pVecThermalRest.t() +
-                  (1. + (gamma - 1.) * vy * vy / (beta * beta)) *
-                      pVecThermalRest.y() +
-                  (gamma - 1.) * vx * vy / (beta * beta) * pVecThermalRest.x() +
-                  (gamma - 1.) * vy * vz / (beta * beta) * pVecThermalRest.z();
-              pzThermal =
-                  vz * gamma * pVecThermalRest.t() +
-                  (1. + (gamma - 1.) * vz * vz / (beta * beta)) *
-                      pVecThermalRest.z() +
-                  (gamma - 1.) * vx * vz / (beta * beta) * pVecThermalRest.x() +
-                  (gamma - 1.) * vy * vz / (beta * beta) * pVecThermalRest.y();
-
-              pThermal = sqrt(pxThermal * pxThermal + pyThermal * pyThermal +
-                              pzThermal * pzThermal);
-              pVecThermal.Set(pxThermal, pyThermal, pzThermal, pThermal);
-
-              pxRecoil =
-                  vx * gamma * pVecRecoilRest.t() +
-                  (1. + (gamma - 1.) * vx * vx / (beta * beta)) *
-                      pVecRecoilRest.x() +
-                  (gamma - 1.) * vx * vy / (beta * beta) * pVecRecoilRest.y() +
-                  (gamma - 1.) * vx * vz / (beta * beta) * pVecRecoilRest.z();
-              pyRecoil =
-                  vy * gamma * pVecRecoilRest.t() +
-                  (1. + (gamma - 1.) * vy * vy / (beta * beta)) *
-                      pVecRecoilRest.y() +
-                  (gamma - 1.) * vx * vy / (beta * beta) * pVecRecoilRest.x() +
-                  (gamma - 1.) * vy * vz / (beta * beta) * pVecRecoilRest.z();
-              pzRecoil =
-                  vz * gamma * pVecRecoilRest.t() +
-                  (1. + (gamma - 1.) * vz * vz / (beta * beta)) *
-                      pVecRecoilRest.z() +
-                  (gamma - 1.) * vx * vz / (beta * beta) * pVecRecoilRest.x() +
-                  (gamma - 1.) * vy * vz / (beta * beta) * pVecRecoilRest.y();
-
-              pRecoil = sqrt(pxRecoil * pxRecoil + pyRecoil * pyRecoil +
-                             pzRecoil * pzRecoil);
-              pVecRecoil.Set(pxRecoil, pyRecoil, pzRecoil, pRecoil);
-            }
-
-            // determine id of recoil parton
-            if (process == 5) {
-              // choose the Id of new qqbar pair. Note that we only deal with nf = 3
-              double r = ZeroOneDistribution(*GetMt19937Generator());
-              if (r < 1. / 3.)
-                newId = 1;
-              else if (r < 2. / 3.)
-                newId = 2;
-              else
-                newId = 3;
-            } else {
-              newId = 21;
-            }
-
-            if (pVecThermal.t() > 1e-5) {
-              IncrementpLable();
-              pOut.push_back(Parton(pLabelNew, newId, -1, pVecThermal, xVec));
-              pOut[pOut.size() - 1].set_form_time(0.);
-              pOut[pOut.size() - 1].set_jet_v(
-                  velocity_jet); // use initial jet velocity
-              //cout << "process == 5&6::newLabel:" << pLabelNew << endl;
-            }
-
-            IncrementpLable();
-            pOut.push_back(Parton(pLabelNew, newId, 1, pVecRecoil, xVec));
-            pOut[pOut.size() - 1].set_form_time(0.);
-            pOut[pOut.size() - 1].set_jet_v(
-                velocity_jet); // use initial jet velocity
-            //cout << "process == 5&6::newLabel:" << pLabelNew << endl;
-          }
-        }
-        return;
-      } else if (process == 9) {
-        // quark converting to gluon
-        pOut.push_back(Parton(pLabel, 21, pStat, pVec, xVec));
-        pOut[pOut.size() - 1].set_form_time(0.);
-        pOut[pOut.size() - 1].set_jet_v(
-            velocity_jet); // use initial jet velocity
-
-        if (coherent) {
-          pOut[pOut.size() - 1].set_user_info(
-              new MARTINIUserInfo(coherent, sibling, pAtSplit));
-        } else {
-          pOut[pOut.size() - 1].set_user_info(new MARTINIUserInfo());
-        }
-
-        return;
-      } else if (process == 10) {
-        // quark converting to photon
-        pOut.push_back(Parton(pLabel, 22, pStat, pVec, xVec));
-        pOut[pOut.size() - 1].set_form_time(0.);
-        pOut[pOut.size() - 1].set_jet_v(
-            velocity_jet); // use initial jet velocity
-
-        return;
-      }
-    } else if (Id == 21) {
-
-      // gluon radiating gluon (g->gg)
-      if (process == 3) {
-        if (pRest / T < AMYpCut)
-          return;
-
-        // sample radiated parton's momentum
-        kRest = getNewMomentumRad(pRest, T, process);
-        if (kRest > pRest)
-          return;
-
-        // final state parton's momentum
-        pNewRest = pRest - kRest;
-
-        pNew = pNewRest * boostBack;
-        pVecNew.Set((px / pAbs) * pNew, (py / pAbs) * pNew, (pz / pAbs) * pNew,
-                    pNew);
-        pOut.push_back(Parton(pLabel, Id, pStat, pVecNew, xVec));
-        pOut[pOut.size() - 1].set_form_time(0.);
-        pOut[pOut.size() - 1].set_jet_v(
-            velocity_jet); // use initial jet velocity
-        pOut[pOut.size() - 1].set_user_info(new MARTINIUserInfo());
-
-        if (kRest > pcut) {
-          IncrementpLable();
-          k = kRest * boostBack;
-          kVec.Set((px / pAbs) * k, (py / pAbs) * k, (pz / pAbs) * k, k);
-          pOut.push_back(Parton(pLabelNew, Id, pStat, kVec, xVec));
-          pOut[pOut.size() - 1].set_form_time(0.);
-          pOut[pOut.size() - 1].set_jet_v(
-              velocity_jet); // use initial jet velocity
-        }
-
-        //// If original and radiated partons are above pcut, set them coherent
-        //if (pOut.size() == 2) {
-        //  bool coherentNew = true;
-        //  FourVector pAtSplitNew = pOut[0].p_in();
-        //  pOut[0].set_user_info(new MARTINIUserInfo(coherentNew, pLabelNew, pAtSplitNew));
-        //  pOut[1].set_user_info(new MARTINIUserInfo(coherentNew, pLabel, pAtSplitNew));
-        //}
-
-        return;
-      } else if (process == 4) {
-        // gluon split into quark-antiquark pair (g->qqbar)
-        if (pRest / T < AMYpCut)
-          return;
-
-        // sample radiated parton's momentum
-        kRest = getNewMomentumRad(pRest, T, process);
-        if (kRest > pRest)
-          return;
-
-        // final state parton's momentum
-        pNewRest = pRest - kRest;
-
-        // choose the Id of new qqbar pair. Note that we only deal with nf = 3
-        double r = ZeroOneDistribution(*GetMt19937Generator());
-        if (r < 1. / 3.)
-          newId = 1;
-        else if (r < 2. / 3.)
-          newId = 2;
-        else
-          newId = 3;
-
-        // *momentum of quark is usually larger than that of anti-quark
-        pNew = pNewRest * boostBack;
-        pVecNew.Set((px / pAbs) * pNew, (py / pAbs) * pNew, (pz / pAbs) * pNew,
-                    pNew);
-        pOut.push_back(Parton(pLabel, newId, pStat, pVecNew, xVec));
-        pOut[pOut.size() - 1].set_form_time(0.);
-        pOut[pOut.size() - 1].set_jet_v(
-            velocity_jet); // use initial jet velocity
-        pOut[pOut.size() - 1].set_user_info(new MARTINIUserInfo());
-
-        if (kRest > pcut) {
-          IncrementpLable();
-          k = kRest * boostBack;
-          kVec.Set((px / pAbs) * k, (py / pAbs) * k, (pz / pAbs) * k, k);
-          pOut.push_back(Parton(pLabelNew, -newId, pStat, kVec, xVec));
-          pOut[pOut.size() - 1].set_form_time(0.);
-          pOut[pOut.size() - 1].set_jet_v(
-              velocity_jet); // use initial jet velocity
-        }
-
-        //// If original and radiated partons are above pcut, set them coherent
-        //if (pOut.size() == 2) {
-        //  bool coherentNew = true;
-        //  FourVector pAtSplitNew = pOut[0].p_in();
-        //  pOut[0].set_user_info(new MARTINIUserInfo(coherentNew, pLabelNew, pAtSplitNew));
-        //  pOut[1].set_user_info(new MARTINIUserInfo(coherentNew, pLabel, pAtSplitNew));
-        //}
-
-        return;
-      } else if (process == 7 || process == 8) {
-        // gluon scattering with either quark (gq->gq) or gluon (gg->gg)
-        omega = getEnergyTransfer(pRest, T, process);
-        q = getMomentumTransfer(pRest, omega, T, process);
-
-        // momentum transfer is always space-like
-        if (q < fabs(omega))
-          return;
-
-        pVecNewRest = getNewMomentumElas(pVecRest, omega, q);
-
-        pNewRest = pVecNewRest.t();
-
-        // Boost scattered particle to lab frame
-        if (beta < 1e-10) {
-          // 1: for static medium
-          pVecNew = pVecNewRest;
-        } else {
-          // 2: for evolving medium
-          pxNew =
-              vx * gamma * pVecNewRest.t() +
-              (1. + (gamma - 1.) * vx * vx / (beta * beta)) * pVecNewRest.x() +
-              (gamma - 1.) * vx * vy / (beta * beta) * pVecNewRest.y() +
-              (gamma - 1.) * vx * vz / (beta * beta) * pVecNewRest.z();
-          pyNew =
-              vy * gamma * pVecNewRest.t() +
-              (1. + (gamma - 1.) * vy * vy / (beta * beta)) * pVecNewRest.y() +
-              (gamma - 1.) * vx * vy / (beta * beta) * pVecNewRest.x() +
-              (gamma - 1.) * vy * vz / (beta * beta) * pVecNewRest.z();
-          pzNew =
-              vz * gamma * pVecNewRest.t() +
-              (1. + (gamma - 1.) * vz * vz / (beta * beta)) * pVecNewRest.z() +
-              (gamma - 1.) * vx * vz / (beta * beta) * pVecNewRest.x() +
-              (gamma - 1.) * vy * vz / (beta * beta) * pVecNewRest.y();
-
-          pNew = sqrt(pxNew * pxNew + pyNew * pyNew + pzNew * pzNew);
-          pVecNew.Set(pxNew, pyNew, pzNew, pNew);
-        }
-
-        pOut.push_back(Parton(pLabel, Id, pStat, pVecNew, xVec));
-        pOut[pOut.size() - 1].set_form_time(0.);
-        pOut[pOut.size() - 1].set_jet_v(
-            velocity_jet); // use initial jet velocity
-
-        if (coherent) {
-          pOut[pOut.size() - 1].set_user_info(
-              new MARTINIUserInfo(coherent, sibling, pAtSplit));
-        } else {
-          pOut[pOut.size() - 1].set_user_info(new MARTINIUserInfo());
-        }
-
-        if (recoil_on) {
-          // momentum transfer between elastic scattering
-          qVec = pVecRest;
-          qVec -= pVecNewRest;
-
-          pVecThermalRest = getThermalVec(qVec, T, Id);
-          pVecRecoilRest = qVec;
-          pVecRecoilRest += pVecThermalRest;
-          double pRecoilRest = pVecRecoilRest.t();
-
-          if (pRecoilRest > pcut) {
-
-            // Boost recoil particle to lab frame
-            if (beta < 1e-10) {
-              // 1: for static medium
-              pVecThermal = pVecThermalRest;
-              pVecRecoil = pVecRecoilRest;
-            } else {
-              // 2: for evolving medium
-              pxThermal =
-                  vx * gamma * pVecThermalRest.t() +
-                  (1. + (gamma - 1.) * vx * vx / (beta * beta)) *
-                      pVecThermalRest.x() +
-                  (gamma - 1.) * vx * vy / (beta * beta) * pVecThermalRest.y() +
-                  (gamma - 1.) * vx * vz / (beta * beta) * pVecThermalRest.z();
-              pyThermal =
-                  vy * gamma * pVecThermalRest.t() +
-                  (1. + (gamma - 1.) * vy * vy / (beta * beta)) *
-                      pVecThermalRest.y() +
-                  (gamma - 1.) * vx * vy / (beta * beta) * pVecThermalRest.x() +
-                  (gamma - 1.) * vy * vz / (beta * beta) * pVecThermalRest.z();
-              pzThermal =
-                  vz * gamma * pVecThermalRest.t() +
-                  (1. + (gamma - 1.) * vz * vz / (beta * beta)) *
-                      pVecThermalRest.z() +
-                  (gamma - 1.) * vx * vz / (beta * beta) * pVecThermalRest.x() +
-                  (gamma - 1.) * vy * vz / (beta * beta) * pVecThermalRest.y();
-
-              pThermal = sqrt(pxThermal * pxThermal + pyThermal * pyThermal +
-                              pzThermal * pzThermal);
-              pVecThermal.Set(pxThermal, pyThermal, pzThermal, pThermal);
-
-              pxRecoil =
-                  vx * gamma * pVecRecoilRest.t() +
-                  (1. + (gamma - 1.) * vx * vx / (beta * beta)) *
-                      pVecRecoilRest.x() +
-                  (gamma - 1.) * vx * vy / (beta * beta) * pVecRecoilRest.y() +
-                  (gamma - 1.) * vx * vz / (beta * beta) * pVecRecoilRest.z();
-              pyRecoil =
-                  vy * gamma * pVecRecoilRest.t() +
-                  (1. + (gamma - 1.) * vy * vy / (beta * beta)) *
-                      pVecRecoilRest.y() +
-                  (gamma - 1.) * vx * vy / (beta * beta) * pVecRecoilRest.x() +
-                  (gamma - 1.) * vy * vz / (beta * beta) * pVecRecoilRest.z();
-              pzRecoil =
-                  vz * gamma * pVecRecoilRest.t() +
-                  (1. + (gamma - 1.) * vz * vz / (beta * beta)) *
-                      pVecRecoilRest.z() +
-                  (gamma - 1.) * vx * vz / (beta * beta) * pVecRecoilRest.x() +
-                  (gamma - 1.) * vy * vz / (beta * beta) * pVecRecoilRest.y();
-
-              pRecoil = sqrt(pxRecoil * pxRecoil + pyRecoil * pyRecoil +
-                             pzRecoil * pzRecoil);
-              pVecRecoil.Set(pxRecoil, pyRecoil, pzRecoil, pRecoil);
-            }
-
-            // determine id of recoil parton
-            if (process == 7) {
-              // choose the Id of new qqbar pair. Note that we only deal with nf = 3
-              double r = ZeroOneDistribution(*GetMt19937Generator());
-              if (r < 1. / 3.)
-                newId = 1;
-              else if (r < 2. / 3.)
-                newId = 2;
-              else
-                newId = 3;
-            } else {
-              newId = 21;
-            }
-
-            if (pVecThermal.t() > 1e-5) {
-              IncrementpLable();
-              pOut.push_back(Parton(pLabelNew, newId, -1, pVecThermal, xVec));
-              pOut[pOut.size() - 1].set_form_time(0.);
-              pOut[pOut.size() - 1].set_jet_v(
-                  velocity_jet); // use initial jet velocity
-              //cout << "process == 7&8::newLabel:" << pLabelNew << endl;
-            }
-
-            IncrementpLable();
-            pOut.push_back(Parton(pLabelNew, newId, 1, pVecRecoil, xVec));
-            pOut[pOut.size() - 1].set_form_time(0.);
-            pOut[pOut.size() - 1].set_jet_v(
-                velocity_jet); // use initial jet velocity
-            //cout << "process == 7&8::newLabel:" << pLabelNew << endl;
-          }
-        }
-
-        return;
-      } else if (process == 11) {
-        // gluon converting to quark
-        // choose the Id of new qqbar pair. Note that we only deal with nf = 3
-        double r = ZeroOneDistribution(*GetMt19937Generator());
-        if (r < 1. / 3.)
-          newId = 1;
-        else if (r < 2. / 3.)
-          newId = 2;
-        else
-          newId = 3;
-
-        double antiquark = ZeroOneDistribution(*GetMt19937Generator());
-        if (antiquark < 0.5)
-          newId *= -1;
-
-        pOut.push_back(Parton(pLabel, newId, pStat, pVec, xVec));
-        pOut[pOut.size() - 1].set_form_time(0.);
-        pOut[pOut.size() - 1].set_jet_v(
-            velocity_jet); // use initial jet velocity
-
-        if (coherent) {
-          pOut[pOut.size() - 1].set_user_info(
-              new MARTINIUserInfo(coherent, sibling, pAtSplit));
-        } else {
-          pOut[pOut.size() - 1].set_user_info(new MARTINIUserInfo());
-        }
-
-        return;
-      }
-    } // Id==21
-  }   // particle loop
-}
-
-int Martini::DetermineProcess(double pRest, double T, double deltaTRest,
-                              int Id) {
-
-  double dT = deltaTRest / hbarc; // time step in [GeV^(-1)]
-
-  // get the rates for each process
-  // total Probability = dT*Rate
-  RateRadiative rateRad;
-  rateRad = getRateRadTotal(pRest, T);
-  RateElastic rateElas;
-  rateElas = getRateElasTotal(pRest, T);
-  RateConversion rateConv;
-  rateConv = getRateConv(pRest, T);
-
-  // evolution for quark (u, d, s)
-  if (std::abs(Id) == 1 || std::abs(Id) == 2 || std::abs(Id) == 3) {
-    // multiplying by (ef/e)^2
-    if (abs(Id) == 1) {
-      rateRad.qqgamma *= 4. / 9.;
-      rateConv.qgamma *= 4. / 9.;
-    } else {
-      rateRad.qqgamma *= 1. / 9.;
-      rateConv.qgamma *= 1. / 9.;
-    }
-
-    double totalQuarkProb = 0.;
-
-    /* block the photon process at this moment */
-    //if (pRest/T > AMYpCut) totalQuarkProb += (rateRad.qqg + rateRad.qqgamma)*dT;
-    //totalQuarkProb += (rateElas.qq + rateElas.qg + rateConv.qg + rateConv.qgamma)*dT;
-
-    if (pRest / T > AMYpCut)
-      totalQuarkProb += rateRad.qqg * dT;
-    totalQuarkProb += (rateElas.qq + rateElas.qg + rateConv.qg) * dT;
-
-    // warn if total probability exceeds 1
-    if (totalQuarkProb > 1.) {
-      JSWARN << " : Total Probability for quark processes exceeds 1 ("
-             << totalQuarkProb << "). "
-             << " : Most likely this means you should choose a smaller deltaT "
-                "in the xml"
-             << " (e.g. 0.01). "
-             << "pRest=" << pRest << " T=" << T << " pRest/T=" << pRest / T;
-      //throw std::runtime_error ("Martini probability problem.");
-    }
-
-    double accumProb = 0.;
-    double nextProb = 0.;
-    double Prob = 0.;
-
-    if (ZeroOneDistribution(*GetMt19937Generator()) < totalQuarkProb) {
-      /* label for process
-         [1-4  : Radiation ] 1: q->qg , 2 : q->qgamma, 3 : g->gg , 4: g->qqbar
-         [5-8  : Elastic   ] 5: qq->qq, 6 : qg->qg   , 7 : gq->gq, 8: gg->gg
-         [9-11 : Conversion] 9: q->g  , 10: q->gamma , 11: g->q                */
-      double randProb = ZeroOneDistribution(*GetMt19937Generator());
-
-      // AMY radiation only happens if energy scale is above certain threshold.
-      // but elastic/conversion processes doesn't have threshold.
-      if (pRest / T > AMYpCut) {
-        Prob = rateRad.qqg * dT / totalQuarkProb;
-        if (accumProb <= randProb && randProb < (accumProb + Prob))
-          return 1;
-
-        accumProb += Prob;
-        Prob = rateRad.qqgamma * dT / totalQuarkProb;
-        if (accumProb <= randProb && randProb < (accumProb + Prob))
-          return 2;
-      }
-
-      accumProb += Prob;
-      Prob = rateElas.qq * dT / totalQuarkProb;
-      if (accumProb <= randProb && randProb < (accumProb + Prob))
-        return 5;
-
-      accumProb += Prob;
-      Prob = rateElas.qg * dT / totalQuarkProb;
-      if (accumProb <= randProb && randProb < (accumProb + Prob))
-        return 6;
-
-      accumProb += Prob;
-      Prob = rateConv.qg * dT / totalQuarkProb;
-      if (accumProb <= randProb && randProb < (accumProb + Prob))
-        return 9;
-
-      accumProb += Prob;
-      Prob = rateConv.qgamma * dT / totalQuarkProb;
-      if (accumProb <= randProb && randProb < (accumProb + Prob))
-        return 10;
-    } else {
-      // nothing happens to quark
-      return 0;
-    }
-  } else if (Id == 21) {
-    // evolution for gluon
-    double totalGluonProb = 0.;
-
-    if (pRest / T > AMYpCut)
-      totalGluonProb += (rateRad.ggg + rateRad.gqq) * dT;
-    totalGluonProb += (rateElas.gq + rateElas.gg + rateConv.gq) * dT;
-
-    // warn if total probability exceeds 1
-    if (totalGluonProb > 1.) {
-      JSWARN << " : Total Probability for gluon processes exceeds 1 ("
-             << totalGluonProb << "). "
-             << " : Most likely this means you should choose a smaller deltaT "
-                "in the xml"
-             << " (e.g. 0.01). "
-             << "pRest=" << pRest << " T=" << T << " pRest/T=" << pRest / T;
-      //throw std::runtime_error ("Martini probability problem.");
-    }
-
-    double accumProb = 0.;
-    double nextProb = 0.;
-    double Prob = 0.;
-
-    if (ZeroOneDistribution(*GetMt19937Generator()) < totalGluonProb) {
-      /* label for process
-         [1-4  : Radiation ] 1: q->qg, 2 : q->qgamma, 3 : g->gg, 4: g->qq
-         [5-8  : Elastic   ] 5: q->q , 6 : q->g     , 7 : g->q , 8: g->g
-         [9-11 : Conversion] 9: q->g , 10: q->gamma , 11: g->q            */
-      double randProb = ZeroOneDistribution(*GetMt19937Generator());
-
-      // AMY radiation only happens if energy scale is above certain threshold.
-      // but elastic/conversion processes doesn't have threshold.
-      if (pRest / T > AMYpCut) {
-        Prob = rateRad.ggg * dT / totalGluonProb;
-        if (accumProb <= randProb && randProb < (accumProb + Prob))
-          return 3;
-
-        accumProb += Prob;
-        Prob = rateRad.gqq * dT / totalGluonProb;
-        if (accumProb <= randProb && randProb < (accumProb + Prob))
-          return 4;
-      }
-
-      accumProb += Prob;
-      Prob = rateElas.gq * dT / totalGluonProb;
-      if (accumProb <= randProb && randProb < (accumProb + Prob))
-        return 7;
-
-      accumProb += Prob;
-      Prob = rateElas.gg * dT / totalGluonProb;
-      if (accumProb <= randProb && randProb < (accumProb + Prob))
-        return 8;
-
-      accumProb += Prob;
-      Prob = rateConv.gq * dT / totalGluonProb;
-      if (accumProb <= randProb && randProb < (accumProb + Prob))
-        return 11;
-    } else {
-      // nothing happens to gluon
-      return 0;
-    }
-  }
-
-  // if parton is other than u,d,s,g, do nothing
-  return 0;
-}
-
-RateRadiative Martini::getRateRadTotal(double pRest, double T) {
-  RateRadiative rate;
-
-  double u = pRest / T; // making arguments in log to be dimensionless
-
-  if (u > AMYpCut) {
-    rate.qqg = (0.8616 - 3.2913 / (u * u) + 2.1102 / u - 0.9485 / sqrt(u)) *
-               pow(g, 4.) * T;
-    rate.ggg = (1.9463 + 61.7856 / (u * u * u) - 30.7877 / (u * u) +
-                8.0409 / u - 2.6249 / sqrt(u)) *
-               pow(g, 4.) * T;
-    rate.gqq = (2.5830 / (u * u * u) - 1.7010 / (u * u) + 1.4977 / u -
-                1.1961 / pow(u, 0.8) + 0.1807 / sqrt(u)) *
-               pow(g, 4.) * T * nf;
-    rate.qqgamma =
-        (0.0053056 + 2.3279 / pow(u, 3.) - 0.6676 / u + 0.3223 / sqrt(u)) *
-        pow(g, 4.) * alpha_em / alpha_s * T;
-
-    double runningFactor =
-        log(g * T * pow(10., 0.25) / .175) / log(g * T * pow(u, 0.25) / .175);
-    if (runningFactor < 1.) {
-      rate.qqg *= runningFactor;
-      rate.gqq *= runningFactor;
-      rate.ggg *= runningFactor;
-      rate.qqgamma *= runningFactor;
-    }
-  } else {
-    rate.qqg = 0.;
-    rate.ggg = 0.;
-    rate.gqq = 0.;
-    rate.qqgamma = 0.;
-  }
-
-  return rate;
-}
-
-RateRadiative Martini::getRateRadPos(double u, double T) {
-  RateRadiative rate;
-
-  rate.qqg = (0.5322 - 3.1037 / (u * u) + 2.0139 / u - 0.9417 / sqrt(u)) *
-             pow(g, 4.) * T;
-  rate.ggg = (1.1923 - 11.5250 / (u * u * u) + 3.3010 / u - 1.9049 / sqrt(u)) *
-             pow(g, 4.) * T;
-  rate.gqq =
-      (0.0004656 - 0.04621 / (u * u) + 0.0999 / u - 0.08171 / pow(u, 0.8) +
-       0.008090 / pow(u, 0.2) - 1.2525 * pow(10., -8.) * u) *
-      pow(g, 4.) * T * nf;
-  rate.qqgamma = 0.;
-
-  return rate;
-}
-
-RateRadiative Martini::getRateRadNeg(double u, double T) {
-  RateRadiative rate;
-
-  rate.qqg = (0.3292 - 0.6759 / (u * u) + 0.4871 / pow(u, 1.5) - 0.05393 / u +
-              0.007878 / sqrt(u)) *
-             pow(g, 4.) * T;
-  rate.ggg = (0.7409 + 1.8608 / (u * u * u) - 0.1353 / (u * u) + 0.1401 / u) *
-             pow(g, 4.) * T;
-  rate.gqq = (0.03215 / (u * u * u) + 0.01419 / (u * u) + 0.004338 / u -
-              0.00001246 / sqrt(u)) *
-             pow(g, 4.) * T * nf;
-  rate.qqgamma = 0.;
-
-  return rate;
-}
-
-double Martini::getNewMomentumRad(double pRest, double T, int process) {
-  double u = pRest / T; // making arguments in log to be dimensionless
-
-  double kNew = 0.; // momentum of radiated gluon (dimentionless)
-  double y;         // kNew candidate
-  double x;         // random number, uniform on [0,1]
-  double randA; // uniform random number on [0, Area under the envelop function]
-  double fy;    // total area under the envelop function
-  double fyAct; // actual rate
-
-  RateRadiative Pos, Neg;
-  Pos = getRateRadPos(u, T);
-  Neg = getRateRadNeg(u, T);
-
-  // this switch will hold the decision whether k is positive or negative:
-  // 0 : negative, 1 : positive
-  int posNegSwitch = 1;
-
-  /* process == 1 : quark radiating gluon
-     process == 2 : quark radiating photon
-     process == 3 : gluon radiating gluon
-     process == 4 : gluon split into quark-antiquark pair */
-
-  if (process == 1) {
-    // decide whether k shall be positive or negative
-    // if x (uniform on [0,1]) < area(k<0)/area(all k) then k < 0
-    if (ZeroOneDistribution(*GetMt19937Generator()) <
-        Neg.qqg / (Neg.qqg + Pos.qqg))
-      posNegSwitch = 0;
-
-    if (posNegSwitch == 1) // if k > 0
-    {
-      do {
-        randA = ZeroOneDistribution(*GetMt19937Generator()) *
-                area(u + 12., u, posNegSwitch, 1);
-        y = 2.5 / (LambertW(2.59235 * pow(10., 23.) * exp(-100. * randA)));
-
-        fy = 0.025 / (y * y) + 0.01 / y;
-        fyAct = function(u, y, process);
-
-        x = ZeroOneDistribution(*GetMt19937Generator());
-
-      } while (x > fyAct / fy);
-      // reject if x is larger than the ratio fyAct/fy
-      kNew = y;
-    } else // if k < 0
-    {
-      do {
-        randA = ZeroOneDistribution(*GetMt19937Generator()) *
-                area(-0.05, u, posNegSwitch, 1);
-        y = -12. / (1. + 480. * randA);
-
-        fy = 0.025 / (y * y);
-        fyAct = function(u, y, process);
-
-        x = ZeroOneDistribution(*GetMt19937Generator());
-
-      } while (x > fyAct / fy);
-      // reject if x is larger than the ratio fyAct/fy
-      kNew = y;
-    }
-  } else if (process == 2) {
-    do {
-      randA = ZeroOneDistribution(*GetMt19937Generator()) *
-              area(1.15 * u, u, posNegSwitch, 2);
-      y = 83895.3 * pow(pow(u, 0.5) * randA, 10. / 3.);
-
-      fy = (0.01 / (pow(y, 0.7))) / pow(u, 0.5);
-      fyAct = function(u, y, process);
-
-      x = ZeroOneDistribution(*GetMt19937Generator());
-
-    } while (x > fyAct / fy);
-    // reject if x is larger than the ratio fyAct/fy
-    kNew = y;
-  } else if (process == 3) {
-    // decide whether k shall be positive or negative
-    // if x (uniform on [0,1]) < area(k<0)/area(all k) then k < 0
-    if (ZeroOneDistribution(*GetMt19937Generator()) <
-        Neg.ggg / (Neg.ggg + Pos.ggg))
-      posNegSwitch = 0;
-
-    if (posNegSwitch == 1) // if k > 0
-    {
-      do {
-        randA = ZeroOneDistribution(*GetMt19937Generator()) *
-                area(u / 2., u, posNegSwitch, 3);
-        y = 5. / (LambertW(2.68812 * pow(10., 45.) * exp(-50. * randA)));
-
-        fy = 0.1 / (y * y) + 0.02 / y;
-        fyAct = function(u, y, process);
-
-        x = ZeroOneDistribution(*GetMt19937Generator());
-
-      } while (x > fyAct / fy);
-      // reject if x is larger than the ratio fyAct/fy
-      kNew = y;
-    } else // if k < 0
-    {
-      do {
-        randA = ZeroOneDistribution(*GetMt19937Generator()) *
-                area(-0.05, u, posNegSwitch, 3);
-        y = -12. / (1. + 120. * randA);
-
-        fy = 0.1 / (y * y);
-        fyAct = function(u, y, process);
-
-        x = ZeroOneDistribution(*GetMt19937Generator());
-
-      } while (x > fyAct / fy);
-      // reject if x is larger than the ratio fyAct/fy
-      kNew = y;
-    }
-  } else if (process == 4) {
-    // decide whether k shall be positive or negative
-    // if x (uniform on [0,1]) < area(k<0)/area(all k) then k < 0
-    if (ZeroOneDistribution(*GetMt19937Generator()) <
-        Neg.gqq / (Neg.gqq + Pos.gqq))
-      posNegSwitch = 0;
-
-    if (posNegSwitch == 1) // if k > 0
-    {
-      do {
-        randA = ZeroOneDistribution(*GetMt19937Generator()) *
-                area(u / 2., u, posNegSwitch, 4);
-        y = 0.83333 * (0.06 * function(u, 0.05, process) + randA) /
-            function(u, 0.05, process);
-
-        fy = 1.2 * function(u, 0.05, process);
-        fyAct = function(u, y, process);
-
-        x = ZeroOneDistribution(*GetMt19937Generator());
-
-      } while (x > fyAct / fy);
-      // reject if x is larger than the ratio fyAct/fy
-      kNew = y;
-    } else // if k < 0
-    {
-      do {
-        randA = ZeroOneDistribution(*GetMt19937Generator()) *
-                area(-0.05, u, posNegSwitch, 4);
-        y = (2.5 - u * log(7.81082 * pow(10., -6.) * exp(14.5 / u) +
-                           (-115.883 + 113.566 * u) * randA)) /
-            (1. - 0.98 * u);
-
-        fy = 0.98 * exp((1. - 1. / u) * (-2.5 + y)) / u;
-        fyAct = function(u, y, process);
-
-        x = ZeroOneDistribution(*GetMt19937Generator());
-
-      } while (x > fyAct / fy);
-      // reject if x is larger than the ratio fyAct/fy
-      kNew = y;
-    }
-  } else {
-    JSWARN << "Invalid process number (" << process << ")";
-  }
-
-  return kNew * T; // kNew*T is in [GeV]
-}
-
-// calculates the area under the envelope function when using the rejection method
-// integrals had been solved analytically before
-double Martini::area(double y, double u, int posNegSwitch, int process) {
-  if (process == 1) {
-    if (posNegSwitch == 1)
-      return (0.5299 - 0.025 / y + 0.01 * log(y));
-    else
-      return (-0.002083 - 0.025 / y);
-  } else if (process == 2) {
-    return ((0.03333 * pow(y, 0.3)) / pow(u, 0.5));
-  } else if (process == 3) {
-    if (posNegSwitch == 1)
-      return (2.05991 - 0.1 / y + 0.02 * log(y));
-    else
-      return (-0.008333 - 0.1 / y);
-  } else if (process == 4) {
-    if (posNegSwitch == 1)
-      return (1.2 * function(u, 0.05, process) * (y - 0.05));
-    else
-      return ((6.8778 * pow(10., -8.) * exp(14.5 / u) -
-               0.008805 * exp((2.5 - y + 0.98 * u * y) / u)) /
-              (1.0204 - u));
-  }
-
-  return 0.;
-}
-
-double Martini::function(double u, double y, int process) {
-  if (process == 1)
-    return getRate_qqg(u, y);
-  else if (process == 2)
-    return getRate_qqgamma(u, y);
-  else if (process == 3)
-    return getRate_ggg(u, y);
-  else if (process == 4)
-    return getRate_gqq(u, y);
-
-  return 0.;
-}
-
-bool Martini::isCoherent(Parton &pIn, int sibling, double T) {
-  bool coherentNow = false;
-  const weak_ptr<PartonShower> pShower = pIn.shower();
-  auto shower = pShower.lock();
-
-  PartonShower::edge_iterator eIt, eEnd;
-  for (eIt = shower->edges_begin(), eEnd = shower->edges_end(); eIt != eEnd;
-       ++eIt) {
-    if (eIt->target().outdeg() < 1) {
-
-      auto p = shower->GetParton(*eIt);
-      if (p->plabel() == sibling) {
-
-        // synchronize the status of coherence with its sibling
-        if (p->has_user_info<MARTINIUserInfo>()) {
-          bool coherentSibling = p->user_info<MARTINIUserInfo>().coherent();
-          if (!coherentSibling)
-            return coherentSibling;
-        } else {
-          JSWARN << "MARTINIUserInfo not set!!"
-                 << " plabel:" << p->plabel()
-                 << " Make this parton in de-coherent state";
-          return false;
-        }
-
-        // check the sibling is out of energy loss modules
-        bool activeCoherent = (fabs(p->x_in().t() - pIn.x_in().t()) < 0.015);
-        if (!activeCoherent)
-          return activeCoherent;
-
-        JSDEBUG << "  [Sibling]" << p->plabel() << " " << p->pid() << " "
-                << p->x_in().t() << " " << p->x_in().x();
-
-        // momentum at the spliting
-        FourVector pInitVec = pIn.user_info<MARTINIUserInfo>().p_at_split();
-        double pxInit = pInitVec.x();
-        double pyInit = pInitVec.y();
-        double pzInit = pInitVec.z();
-        double pInit = pInitVec.t();
-
-        if (pInit < 1e-2)
-          return false;
-
-        // spatial distance between two partons
-        double xDelta = pIn.x_in().x() - p->x_in().x();
-        double yDelta = pIn.x_in().x() - p->x_in().x();
-        double zDelta = pIn.x_in().x() - p->x_in().x();
-
-        // cross product of pInit and rDelta
-        double xCrox = yDelta * pzInit - zDelta * pyInit;
-        double yCrox = zDelta * pxInit - xDelta * pzInit;
-        double zCrox = xDelta * pyInit - yDelta * pxInit;
-
-        // transverse distance with respect to original parton
-        double rPerp =
-            sqrt(xCrox * xCrox + yCrox * yCrox + zCrox * zCrox) / pInit;
-
-        // momentum difference between two partons
-        double pxDelta = pIn.px() - p->px();
-        double pyDelta = pIn.py() - p->py();
-        double pzDelta = pIn.pz() - p->pz();
-
-        // cross product of pInit and pDelta
-        double pxCrox = pyDelta * pzInit - pzDelta * pyInit;
-        double pyCrox = pzDelta * pxInit - pxDelta * pzInit;
-        double pzCrox = pxDelta * pyInit - pyDelta * pxInit;
-
-        // transverse momentum with respect to original parton
-        double pPerp =
-            sqrt(pxCrox * pxCrox + pyCrox * pyCrox + pzCrox * pzCrox) / pInit;
-
-        double Crperp = 0.25 * pow(p->e() / T, 0.11);
-        if (rPerp * pPerp < Crperp * hbarc)
-          return true;
-      }
-    }
-  }
-
-  return coherentNow;
-}
-RateElastic Martini::getRateElasTotal(double pRest, double T) {
-  // compute the total transition rate in GeV, integrated over k, omega
-  // and q and angles for fixed E=p and temperature T
-  // using parametrization of numerically computed integral
-  // then interpolate to get right value for used alpha_s
-  // IMPORTANT: all computed values below are for a minimal omega of 0.05*T
-  // so this is the cutoff to use in the calculation also!
-  // also Nf=3 was used ... scales out though
-
-  RateElastic rate;
-
-  double u = pRest / T; // making arguments in log to be dimensionless
-
-  double alpha0 = 0.15;
-  double deltaAlpha = 0.03;
-  double iAlpha = floor((alpha_s - alpha0) / deltaAlpha + 0.001);
-  double alphaFrac = (alpha_s - alpha0) / deltaAlpha - iAlpha;
-  double rateLower, rateUpper;
-  double c[2][6], d[2][6];
-
-  for (int i = 0; i < 2; i++)
-    for (int j = 0; j < 6; j++) {
-      c[i][j] = 0.;
-      d[i][j] = 0.;
-    }
-
-  if (alpha_s >= 0.15 && alpha_s < 0.18) {
-    c[0][0] = 0.18172488396136807;
-    c[1][0] = 0.224596478395945;
-    c[0][1] = 0.6004740049060965;
-    c[1][1] = 1.0874259848101948;
-    c[0][2] = 0.36559627257898347;
-    c[1][2] = 0.6436398538984057;
-    c[0][3] = 0.10607576568373664;
-    c[1][3] = 0.11585154613692052;
-    c[0][4] = 0.004322466954618182;
-    c[1][4] = -0.001719701730785056;
-    c[0][5] = 0.04731599462749122;
-    c[1][5] = 0.06734745496415469;
-  } else if (alpha_s >= 0.18 && alpha_s < 0.21) {
-    c[0][0] = 0.224596478395945;
-    c[1][0] = 0.2686436092048326;
-    c[0][1] = 1.0874259848101948;
-    c[1][1] = 1.7286136256785387;
-    c[0][2] = 0.6436398538984057;
-    c[1][2] = 0.9826325498183079;
-    c[0][3] = 0.11585154613692052;
-    c[1][3] = 0.13136670133029682;
-    c[0][4] = -0.001719701730785056;
-    c[1][4] = -0.004876376882437649;
-    c[0][5] = 0.06734745496415469;
-    c[1][5] = 0.09140316977554151;
-  } else if (alpha_s >= 0.21 && alpha_s < 0.24) {
-    c[0][0] = 0.2686436092048326;
-    c[1][0] = 0.3137234778163784;
-    c[0][1] = 1.7286136256785387;
-    c[1][1] = 2.445764079999846;
-    c[0][2] = 0.9826325498183079;
-    c[1][2] = 1.3083241146035964;
-    c[0][3] = 0.13136670133029682;
-    c[1][3] = 0.18341717903923757;
-    c[0][4] = -0.004876376882437649;
-    c[1][4] = 0.006098371807040589;
-    c[0][5] = 0.09140316977554151;
-    c[1][5] = 0.12054238276023879;
-  } else if (alpha_s >= 0.24 && alpha_s < 0.27) {
-    c[0][0] = 0.3137234778163784;
-    c[1][0] = 0.3597255453974444;
-    c[0][1] = 2.445764079999846;
-    c[1][1] = 3.140669321831845;
-    c[0][2] = 1.3083241146035964;
-    c[1][2] = 1.535549334026633;
-    c[0][3] = 0.18341717903923757;
-    c[1][3] = 0.30505450230754705;
-    c[0][4] = 0.006098371807040589;
-    c[1][4] = 0.04285103618362223;
-    c[0][5] = 0.12054238276023879;
-    c[1][5] = 0.1558288379712527;
-  } else if (alpha_s >= 0.27 && alpha_s < 0.3) {
-    c[0][0] = 0.3597255453974444;
-    c[1][0] = 0.40656130602563223;
-    c[0][1] = 3.140669321831845;
-    c[1][1] = 3.713430971987352;
-    c[0][2] = 1.535549334026633;
-    c[1][2] = 1.5818298058630476;
-    c[0][3] = 0.30505450230754705;
-    c[1][3] = 0.5269042544852683;
-    c[0][4] = 0.04285103618362223;
-    c[1][4] = 0.11594975218839362;
-    c[0][5] = 0.1558288379712527;
-    c[1][5] = 0.1982063104156748;
-  } else if (alpha_s >= 0.3 && alpha_s < 0.33) {
-    c[0][0] = 0.40656130602563223;
-    c[1][0] = 0.45415805200862863;
-    c[0][1] = 3.713430971987352;
-    c[1][1] = 4.0758813206143785;
-    c[0][2] = 1.5818298058630476;
-    c[1][2] = 1.3775134184861555;
-    c[0][3] = 0.5269042544852683;
-    c[1][3] = 0.873527536823307;
-    c[0][4] = 0.11594975218839362;
-    c[1][4] = 0.23371456949506658;
-    c[0][5] = 0.1982063104156748;
-    c[1][5] = 0.24840524848507203;
-  } else if (alpha_s >= 0.33 && alpha_s < 0.36) {
-    c[0][0] = 0.45415805200862863;
-    c[1][0] = 0.5024541413891354;
-    c[0][1] = 4.0758813206143785;
-    c[1][1] = 4.159425815179756;
-    c[0][2] = 1.3775134184861555;
-    c[1][2] = 0.8719749565879445;
-    c[0][3] = 0.873527536823307;
-    c[1][3] = 1.3606690530660879;
-    c[0][4] = 0.23371456949506658;
-    c[1][4] = 0.4010658149846402;
-    c[0][5] = 0.24840524848507203;
-    c[1][5] = 0.3067901992139913;
-  } else if (alpha_s >= 0.36 && alpha_s < 0.39) {
-    c[0][0] = 0.5024541413891354;
-    c[1][0] = 0.5513999693402064;
-    c[0][1] = 4.159425815179756;
-    c[1][1] = 3.893153859527746;
-    c[0][2] = 0.8719749565879445;
-    c[1][2] = 0.009578762778659829;
-    c[0][3] = 1.3606690530660879;
-    c[1][3] = 2.0095157488463244;
-    c[0][4] = 0.4010658149846402;
-    c[1][4] = 0.6260756501912864;
-    c[0][5] = 0.3067901992139913;
-    c[1][5] = 0.37424991045026396;
-  } else if (alpha_s >= 0.39 && alpha_s <= 0.42) {
-    c[0][0] = 0.5513999693402064;
-    c[1][0] = 0.600941593540798;
-    c[0][1] = 3.893153859527746;
-    c[1][1] = 3.293344337592684;
-    c[0][2] = 0.009578762778659829;
-    c[1][2] = -1.1764805445298645;
-    c[0][3] = 2.0095157488463244;
-    c[1][3] = 2.792180001243466;
-    c[0][4] = 0.6260756501912864;
-    c[1][4] = 0.8949534049225013;
-    c[0][5] = 0.37424991045026396;
-    c[1][5] = 0.44878529934031575;
-  }
-
-  rateLower = T * (c[0][0] + c[0][1] / pow(u, 4.) - c[0][2] / pow(u, 3.) -
-                   c[0][3] / pow(u, 2.) + c[0][4] / pow(u, 1.5) - c[0][5] / u);
-  rateUpper = T * (c[1][0] + c[1][1] / pow(u, 4.) - c[1][2] / pow(u, 3.) -
-                   c[1][3] / pow(u, 2.) + c[1][4] / pow(u, 1.5) - c[1][5] / u);
-
-  rate.qq = (1. - alphaFrac) * rateLower + alphaFrac * rateUpper;
-  rate.qq *= nf / 3.; // adjust number of flavors
-
-  rate.gq = rate.qq * 9. / 4.;
-
-  if (alpha_s >= 0.15 && alpha_s < 0.18) {
-    d[0][0] = 0.9364689080337059;
-    d[1][0] = 1.1485486950080581;
-    d[0][1] = 2.626076478553979;
-    d[1][1] = 4.993647646894147;
-    d[0][2] = 2.1171556605834274;
-    d[1][2] = 3.7295251994302876;
-    d[0][3] = 0.13123339226210134;
-    d[1][3] = -0.0017620287506503757;
-    d[0][4] = 0.02875811664147147;
-    d[1][4] = 0.010598257485913224;
-    d[0][5] = 0.27736469898722244;
-    d[1][5] = 0.3949856219367327;
-  } else if (alpha_s >= 0.18 && alpha_s < 0.21) {
-    d[0][0] = 1.1485486950080581;
-    d[1][0] = 1.3645568637616001;
-    d[0][1] = 4.993647646894147;
-    d[1][1] = 8.174225869366722;
-    d[0][2] = 3.7295251994302876;
-    d[1][2] = 5.732101892684938;
-    d[0][3] = -0.001762028750650376;
-    d[1][3] = -0.1416811579957863;
-    d[0][4] = 0.010598257485913224;
-    d[1][4] = 0.011703596451947428;
-    d[0][5] = 0.3949856219367327;
-    d[1][5] = 0.5354757997870718;
-  } else if (alpha_s >= 0.21 && alpha_s < 0.24) {
-    d[0][0] = 1.3645568637616001;
-    d[1][0] = 1.5839378568555678;
-    d[0][1] = 8.174225869366722;
-    d[1][1] = 11.785897000063443;
-    d[0][2] = 5.732101892684938;
-    d[1][2] = 7.758388282689373;
-    d[0][3] = -0.1416811579957863;
-    d[1][3] = -0.13163385415183002;
-    d[0][4] = 0.011703596451947428;
-    d[1][4] = 0.09016386041913003;
-    d[0][5] = 0.5354757997870718;
-    d[1][5] = 0.7042577279136836;
-  } else if (alpha_s >= 0.24 && alpha_s < 0.27) {
-    d[0][0] = 1.5839378568555678;
-    d[1][0] = 1.8062676019060235;
-    d[0][1] = 11.785897000063443;
-    d[1][1] = 15.344112642069764;
-    d[0][2] = 7.758388282689373;
-    d[1][2] = 9.384190917330093;
-    d[0][3] = -0.13163385415183002;
-    d[1][3] = 0.19709400976261568;
-    d[0][4] = 0.09016386041913003;
-    d[1][4] = 0.30577623140224813;
-    d[0][5] = 0.7042577279136836;
-    d[1][5] = 0.9066501895009754;
-  } else if (alpha_s >= 0.27 && alpha_s < 0.3) {
-    d[0][0] = 1.8062676019060235;
-    d[1][0] = 2.0312125903238236;
-    d[0][1] = 15.344112642069764;
-    d[1][1] = 18.36844006721506;
-    d[0][2] = 9.384190917330093;
-    d[1][2] = 10.209988454804193;
-    d[0][3] = 0.19709400976261568;
-    d[1][3] = 0.9957025988944573;
-    d[0][4] = 0.30577623140224813;
-    d[1][4] = 0.7109302867706849;
-    d[0][5] = 0.9066501895009754;
-    d[1][5] = 1.1472148515742653;
-  } else if (alpha_s >= 0.3 && alpha_s < 0.33) {
-    d[0][0] = 2.0312125903238236;
-    d[1][0] = 2.258502734110078;
-    d[0][1] = 18.36844006721506;
-    d[1][1] = 20.43444928479894;
-    d[0][2] = 10.209988454804193;
-    d[1][2] = 9.896928897847518;
-    d[0][3] = 0.9957025988944573;
-    d[1][3] = 2.3867073785159003;
-    d[0][4] = 0.7109302867706849;
-    d[1][4] = 1.3473328178504662;
-    d[0][5] = 1.1472148515742653;
-    d[1][5] = 1.429497460496924;
-  } else if (alpha_s >= 0.33 && alpha_s < 0.36) {
-    d[0][0] = 2.258502734110078;
-    d[1][0] = 2.4879110920956653;
-    d[0][1] = 20.43444928479894;
-    d[1][1] = 21.220550462966102;
-    d[0][2] = 9.896928897847518;
-    d[1][2] = 8.20639681844989;
-    d[0][3] = 2.3867073785159003;
-    d[1][3] = 4.445222616370339;
-    d[0][4] = 1.3473328178504662;
-    d[1][4] = 2.2381176005506016;
-    d[0][5] = 1.429497460496924;
-    d[1][5] = 1.7550164762706189;
-  } else if (alpha_s >= 0.36 && alpha_s < 0.39) {
-    d[0][0] = 2.4879110920956653;
-    d[1][0] = 2.7192501243929903;
-    d[0][1] = 21.220550462966102;
-    d[1][1] = 20.470583876561985;
-    d[0][2] = 8.20639681844989;
-    d[1][2] = 4.954737209403953;
-    d[0][3] = 4.445222616370339;
-    d[1][3] = 7.227667929705693;
-    d[0][4] = 2.2381176005506016;
-    d[1][4] = 3.401378906197122;
-    d[0][5] = 1.7550164762706189;
-    d[1][5] = 2.1251383942923474;
-  } else if (alpha_s >= 0.39 && alpha_s <= 0.42) {
-    d[0][0] = 2.7192501243929903;
-    d[1][0] = 2.9523522354248817;
-    d[0][1] = 20.470583876561985;
-    d[1][1] = 18.027772799078463;
-    d[0][2] = 4.954737209403953;
-    d[1][2] = 0.050298242947981846;
-    d[0][3] = 7.227667929705693;
-    d[1][3] = 10.747352232336384;
-    d[0][4] = 3.401378906197122;
-    d[1][4] = 4.8378133911595285;
-    d[0][5] = 2.1251383942923474;
-    d[1][5] = 2.5391647730624003;
-  }
-
-  rateLower = T * (d[1][0] + d[0][1] / pow(u, 4.) - d[0][2] / pow(u, 3.) -
-                   d[0][3] / pow(u, 2.) + d[0][4] / pow(u, 1.5) - d[0][5] / u);
-  rateUpper = T * (d[1][0] + d[1][1] / pow(u, 4.) - d[1][2] / pow(u, 3.) -
-                   d[1][3] / pow(u, 2.) + d[1][4] / pow(u, 1.5) - d[1][5] / u);
-
-  rate.qg = (1. - alphaFrac) * rateLower + alphaFrac * rateUpper;
-  rate.qg /= 3.; // historic reasons
-
-  rate.gg = rate.qg * 9. / 4.;
-
-  return rate;
-}
-
-RateElastic Martini::getRateElasPos(double u, double T) {
-  RateElastic rate;
-
-  double alpha0 = 0.15;
-  double deltaAlpha = 0.03;
-  double iAlpha = floor((alpha_s - alpha0) / deltaAlpha + 0.001);
-  double alphaFrac = (alpha_s - alpha0) / deltaAlpha - iAlpha;
-  double rateLower, rateUpper;
-  double c[2][6], d[2][6];
-
-  for (int i = 0; i < 2; i++)
-    for (int j = 0; j < 6; j++) {
-      c[i][j] = 0.;
-      d[i][j] = 0.;
-    }
-
-  if (alpha_s >= 0.15 && alpha_s < 0.18) {
-    c[0][0] = 0.12199410313320332;
-    c[1][0] = 0.15243607717720586;
-    c[0][1] = 0.23732051765097376;
-    c[1][1] = 0.5403120875137825;
-    c[0][2] = -0.03285419708803458;
-    c[1][2] = 0.06440920730334501;
-    c[0][3] = 0.2255419254079952;
-    c[1][3] = 0.2881594349535524;
-    c[0][4] = 0.03991522899907729;
-    c[1][4] = 0.04948438583750772;
-    c[0][5] = 0.05022641428394594;
-    c[1][5] = 0.07152523367501308;
-  } else if (alpha_s >= 0.18 && alpha_s < 0.21) {
-    c[0][0] = 0.15243607717720586;
-    c[1][0] = 0.15243607717720586;
-    c[0][1] = 0.5403120875137825;
-    c[1][1] = 0.5403120875137825;
-    c[0][2] = 0.06440920730334501;
-    c[1][2] = 0.06440920730334501;
-    c[0][3] = 0.2881594349535524;
-    c[1][3] = 0.2881594349535524;
-    c[0][4] = 0.04948438583750772;
-    c[1][4] = 0.04948438583750772;
-    c[0][5] = 0.07152523367501308;
-    c[1][5] = 0.07152523367501308;
-  } else if (alpha_s >= 0.21 && alpha_s < 0.24) {
-    c[0][0] = 0.15243607717720586;
-    c[1][0] = 0.21661000995329158;
-    c[0][1] = 0.5403120875137825;
-    c[1][1] = 1.4087570376612657;
-    c[0][2] = 0.06440920730334501;
-    c[1][2] = 0.2713885880193171;
-    c[0][3] = 0.2881594349535524;
-    c[1][3] = 0.48681971936565244;
-    c[0][4] = 0.04948438583750772;
-    c[1][4] = 0.09567346780679847;
-    c[0][5] = 0.07152523367501308;
-    c[1][5] = 0.12780677622585393;
-  } else if (alpha_s >= 0.24 && alpha_s < 0.27) {
-    c[0][0] = 0.21661000995329158;
-    c[1][0] = 0.2501007467879627;
-    c[0][1] = 1.4087570376612657;
-    c[1][1] = 1.8034683081244214;
-    c[0][2] = 0.2713885880193171;
-    c[1][2] = 0.228092470920281;
-    c[0][3] = 0.48681971936565244;
-    c[1][3] = 0.6841577896561725;
-    c[0][4] = 0.09567346780679847;
-    c[1][4] = 0.15430793601338547;
-    c[0][5] = 0.12780677622585393;
-    c[1][5] = 0.1648297331159989;
-  } else if (alpha_s >= 0.27 && alpha_s < 0.3) {
-    c[0][0] = 0.2501007467879627;
-    c[1][0] = 0.28440720063047276;
-    c[0][1] = 1.8034683081244214;
-    c[1][1] = 2.0448244620634055;
-    c[0][2] = 0.228092470920281;
-    c[1][2] = -0.018574547528236382;
-    c[0][3] = 0.6841577896561725;
-    c[1][3] = 0.9863974758613413;
-    c[0][4] = 0.15430793601338547;
-    c[1][4] = 0.2503738253300167;
-    c[0][5] = 0.1648297331159989;
-    c[1][5] = 0.2090067594645225;
-  } else if (alpha_s >= 0.3 && alpha_s < 0.33) {
-    c[0][0] = 0.28440720063047276;
-    c[1][0] = 0.31945943548344036;
-    c[0][1] = 2.0448244620634055;
-    c[1][1] = 2.0482495934952256;
-    c[0][2] = -0.018574547528236382;
-    c[1][2] = -0.5350999123662686;
-    c[0][3] = 0.9863974758613413;
-    c[1][3] = 1.4169725257394696;
-    c[0][4] = 0.2503738253300167;
-    c[1][4] = 0.3918202096574105;
-    c[0][5] = 0.2090067594645225;
-    c[1][5] = 0.26103455441873036;
-  } else if (alpha_s >= 0.33 && alpha_s < 0.36) {
-    c[0][0] = 0.31945943548344036;
-    c[1][0] = 0.35519799231686516;
-    c[0][1] = 2.0482495934952256;
-    c[1][1] = 1.7485135425544152;
-    c[0][2] = -0.5350999123662686;
-    c[1][2] = -1.3692232011881413;
-    c[0][3] = 1.4169725257394696;
-    c[1][3] = 1.9906086576701993;
-    c[0][4] = 0.3918202096574105;
-    c[1][4] = 0.5832315715098879;
-    c[0][5] = 0.26103455441873036;
-    c[1][5] = 0.32124694953933486;
-  } else if (alpha_s >= 0.36 && alpha_s < 0.39) {
-    c[0][0] = 0.35519799231686516;
-    c[1][0] = 0.39157507493019383;
-    c[0][1] = 1.7485135425544152;
-    c[1][1] = 1.0778995684787331;
-    c[0][2] = -1.3692232011881413;
-    c[1][2] = -2.5738838613236457;
-    c[0][3] = 1.9906086576701993;
-    c[1][3] = 2.727543221296746;
-    c[0][4] = 0.5832315715098879;
-    c[1][4] = 0.8323699786704292;
-    c[0][5] = 0.32124694953933486;
-    c[1][5] = 0.3905055907877247;
-  } else if (alpha_s >= 0.39 && alpha_s <= 0.42) {
-    c[0][0] = 0.39157507493019383;
-    c[1][0] = 0.4285382777192131;
-    c[0][1] = 1.0778995684787331;
-    c[1][1] = 0.05505396151716547;
-    c[0][2] = -2.5738838613236457;
-    c[1][2] = -4.113979132685303;
-    c[0][3] = 2.727543221296746;
-    c[1][3] = 3.5992808060371506;
-    c[0][4] = 0.8323699786704292;
-    c[1][4] = 1.1252568207814462;
-    c[0][5] = 0.3905055907877247;
-    c[1][5] = 0.4667953957378259;
-  }
-
-  rateLower = T * (c[0][0] + c[0][1] / pow(u, 4.) - c[0][2] / pow(u, 3.) -
-                   c[0][3] / pow(u, 2.) + c[0][4] / pow(u, 1.5) - c[0][5] / u);
-  rateUpper = T * (c[1][0] + c[1][1] / pow(u, 4.) - c[1][2] / pow(u, 3.) -
-                   c[1][3] / pow(u, 2.) + c[1][4] / pow(u, 1.5) - c[1][5] / u);
-
-  rate.qq = (1. - alphaFrac) * rateLower + alphaFrac * rateUpper;
-  rate.qq *= nf / 3.; // adjust number of flavors
-
-  rate.gq = rate.qq * 9. / 4.;
-
-  if (alpha_s >= 0.15 && alpha_s < 0.18) {
-    d[0][0] = 0.6197775378922895;
-    d[1][0] = 0.7680959463632293;
-    d[0][1] = 1.5268694134079064;
-    d[1][1] = 3.282164035377037;
-    d[0][2] = 0.6939337312845367;
-    d[1][2] = 1.6359849897319092;
-    d[0][3] = 0.5967602676773388;
-    d[1][3] = 0.6770046238563808;
-    d[0][4] = 0.17320784052297564;
-    d[1][4] = 0.22074166337990309;
-    d[0][5] = 0.28964614117694565;
-    d[1][5] = 0.4128184793199476;
-  } else if (alpha_s >= 0.18 && alpha_s < 0.21) {
-    d[0][0] = 0.7680959463632293;
-    d[1][0] = 0.9206225398305536;
-    d[0][1] = 3.282164035377037;
-    d[1][1] = 5.690562370150853;
-    d[0][2] = 1.6359849897319092;
-    d[1][2] = 2.8341906487774318;
-    d[0][3] = 0.6770046238563808;
-    d[1][3] = 0.7900156706763937;
-    d[0][4] = 0.22074166337990309;
-    d[1][4] = 0.2995126102416747;
-    d[0][5] = 0.4128184793199476;
-    d[1][5] = 0.5598645426609049;
-  } else if (alpha_s >= 0.21 && alpha_s < 0.24) {
-    d[0][0] = 0.9206225398305536;
-    d[1][0] = 1.0767954081327265;
-    d[0][1] = 5.690562370150853;
-    d[1][1] = 8.378841394880034;
-    d[0][2] = 2.8341906487774318;
-    d[1][2] = 3.9338968631891396;
-    d[0][3] = 0.7900156706763937;
-    d[1][3] = 1.0874771229885156;
-    d[0][4] = 0.2995126102416747;
-    d[1][4] = 0.46570985770548107;
-    d[0][5] = 0.5598645426609049;
-    d[1][5] = 0.7360069767362173;
-  } else if (alpha_s >= 0.24 && alpha_s < 0.27) {
-    d[0][0] = 1.0767954081327265;
-    d[1][0] = 1.2361819653856791;
-    d[0][1] = 8.378841394880034;
-    d[1][1] = 10.877148035367144;
-    d[0][2] = 3.9338968631891396;
-    d[1][2] = 4.526191560392149;
-    d[0][3] = 1.0874771229885156;
-    d[1][3] = 1.731930015138816;
-    d[0][4] = 0.46570985770548107;
-    d[1][4] = 0.7769917594310469;
-    d[0][5] = 0.7360069767362173;
-    d[1][5] = 0.9463662091275489;
-  } else if (alpha_s >= 0.27 && alpha_s < 0.3) {
-    d[0][0] = 1.2361819653856791;
-    d[1][0] = 1.3984393292278847;
-    d[0][1] = 10.877148035367144;
-    d[1][1] = 12.72181515837248;
-    d[0][2] = 4.526191560392149;
-    d[1][2] = 4.227297031355039;
-    d[0][3] = 1.731930015138816;
-    d[1][3] = 2.868526983329731;
-    d[0][4] = 0.7769917594310469;
-    d[1][4] = 1.2836917844304823;
-    d[0][5] = 0.9463662091275489;
-    d[1][5] = 1.1953148369630755;
-  } else if (alpha_s >= 0.3 && alpha_s < 0.33) {
-    d[0][0] = 1.3984393292278847;
-    d[1][0] = 1.5632880021613935;
-    d[0][1] = 12.72181515837248;
-    d[1][1] = 13.502896915302873;
-    d[0][2] = 4.227297031355039;
-    d[1][2] = 2.7113406243010467;
-    d[0][3] = 2.868526983329731;
-    d[1][3] = 4.615035662049938;
-    d[0][4] = 1.2836917844304823;
-    d[1][4] = 2.0259357821768784;
-    d[0][5] = 1.1953148369630755;
-    d[1][5] = 1.486253368704046;
-  } else if (alpha_s >= 0.33 && alpha_s < 0.36) {
-    d[0][0] = 1.5632880021613935;
-    d[1][0] = 1.730492163581557;
-    d[0][1] = 13.502896915302873;
-    d[1][1] = 12.913294655478987;
-    d[0][2] = 2.7113406243010467;
-    d[1][2] = -0.2477159937428581;
-    d[0][3] = 4.615035662049938;
-    d[1][3] = 7.042004003229154;
-    d[0][4] = 2.0259357821768784;
-    d[1][4] = 3.0253452576771465;
-    d[0][5] = 1.486253368704046;
-    d[1][5] = 1.8205651561017433;
-  } else if (alpha_s >= 0.36 && alpha_s < 0.39) {
-    d[0][0] = 1.730492163581557;
-    d[1][0] = 1.8998560359992867;
-    d[0][1] = 12.913294655478987;
-    d[1][1] = 10.708892844334745;
-    d[0][2] = -0.2477159937428581;
-    d[1][2] = -4.823210983922782;
-    d[0][3] = 7.042004003229154;
-    d[1][3] = 10.202109059054063;
-    d[0][4] = 3.0253452576771465;
-    d[1][4] = 4.298747764427364;
-    d[0][5] = 1.8205651561017433;
-    d[1][5] = 2.199497022778097;
-  } else if (alpha_s >= 0.39 && alpha_s <= 0.42) {
-    d[0][0] = 1.8998560359992867;
-    d[1][0] = 2.071204284004704;
-    d[0][1] = 10.708892844334745;
-    d[1][1] = 6.741738604119316;
-    d[0][2] = -4.823210983922782;
-    d[1][2] = -11.099716230158746;
-    d[0][3] = 10.202109059054063;
-    d[1][3] = 14.106488110189458;
-    d[0][4] = 4.298747764427364;
-    d[1][4] = 5.846203546614067;
-    d[0][5] = 2.199497022778097;
-    d[1][5] = 2.62230136903594;
-  }
-
-  rateLower = T * (d[0][0] + d[0][1] / pow(u, 4.) - d[0][2] / pow(u, 3.) -
-                   d[0][3] / pow(u, 2.) + d[0][4] / pow(u, 1.5) - d[0][5] / u);
-  rateUpper = T * (d[1][0] + d[1][1] / pow(u, 4.) - d[1][2] / pow(u, 3.) -
-                   d[1][3] / pow(u, 2.) + d[1][4] / pow(u, 1.5) - d[1][5] / u);
-
-  rate.qg = (1. - alphaFrac) * rateLower + alphaFrac * rateUpper;
-  rate.qg /= 3.; // historic reasons
-
-  rate.gg = rate.qg * 9. / 4.;
-
-  return rate;
-}
-
-RateElastic Martini::getRateElasNeg(double u, double T) {
-  RateElastic rate;
-
-  double alpha0 = 0.15;
-  double deltaAlpha = 0.03;
-  double iAlpha = floor((alpha_s - alpha0) / deltaAlpha + 0.001);
-  double alphaFrac = (alpha_s - alpha0) / deltaAlpha - iAlpha;
-  double rateLower, rateUpper;
-  double c[2][6], d[2][6];
-
-  for (int i = 0; i < 2; i++)
-    for (int j = 0; j < 6; j++) {
-      c[i][j] = 0.;
-      d[i][j] = 0.;
-    }
-
-  if (alpha_s >= 0.15 && alpha_s < 0.18) {
-    c[0][0] = 0.059730780828164666;
-    c[1][0] = 0.07216040121873951;
-    c[0][1] = 0.3631534872548789;
-    c[1][1] = 0.5471138972952214;
-    c[0][2] = 0.39845046966687;
-    c[1][2] = 0.5792306465939813;
-    c[0][3] = 0.11946615972422633;
-    c[1][3] = 0.1723078888161528;
-    c[0][4] = 0.03559276204445307;
-    c[1][4] = 0.05120408756812135;
-    c[0][5] = 0.00291041965645416;
-    c[1][5] = 0.0041777787108426695;
-  } else if (alpha_s >= 0.18 && alpha_s < 0.21) {
-    c[0][0] = 0.07216040121873951;
-    c[1][0] = 0.0846236909779996;
-    c[0][1] = 0.5471138972952214;
-    c[1][1] = 0.7725791286875564;
-    c[0][2] = 0.5792306465939813;
-    c[1][2] = 0.7931123494736929;
-    c[0][3] = 0.1723078888161528;
-    c[1][3] = 0.23406373724706608;
-    c[0][4] = 0.05120408756812135;
-    c[1][4] = 0.06935459958589639;
-    c[0][5] = 0.0041777787108426695;
-    c[1][5] = 0.005644055718614478;
-  } else if (alpha_s >= 0.21 && alpha_s < 0.24) {
-    c[0][0] = 0.0846236909779996;
-    c[1][0] = 0.09711346786308672;
-    c[0][1] = 0.7725791286875564;
-    c[1][1] = 1.0370070423372528;
-    c[0][2] = 0.7931123494736929;
-    c[1][2] = 1.036935526583188;
-    c[0][3] = 0.23406373724706608;
-    c[1][3] = 0.3034025403259155;
-    c[0][4] = 0.06935459958589639;
-    c[1][4] = 0.08957509599955729;
-    c[0][5] = 0.005644055718614478;
-    c[1][5] = 0.007264393465593115;
-  } else if (alpha_s >= 0.24 && alpha_s < 0.27) {
-    c[0][0] = 0.09711346786308672;
-    c[1][0] = 0.10962479860948156;
-    c[0][1] = 1.0370070423372528;
-    c[1][1] = 1.3372010137066646;
-    c[0][2] = 1.036935526583188;
-    c[1][2] = 1.307456863105879;
-    c[0][3] = 0.3034025403259155;
-    c[1][3] = 0.37910328734850873;
-    c[0][4] = 0.08957509599955729;
-    c[1][4] = 0.111456899829735;
-    c[0][5] = 0.007264393465593115;
-    c[1][5] = 0.009000895144744121;
-  } else if (alpha_s >= 0.27 && alpha_s < 0.3) {
-    c[0][0] = 0.10962479860948156;
-    c[1][0] = 0.1221541053951596;
-    c[0][1] = 1.3372010137066646;
-    c[1][1] = 1.6686065099273535;
-    c[0][2] = 1.307456863105879;
-    c[1][2] = 1.600404353394210;
-    c[0][3] = 0.37910328734850873;
-    c[1][3] = 0.4594932213772782;
-    c[0][4] = 0.111456899829735;
-    c[1][4] = 0.13442407314203592;
-    c[0][5] = 0.009000895144744121;
-    c[1][5] = 0.010800449048880756;
-  } else if (alpha_s >= 0.3 && alpha_s < 0.33) {
-    c[0][0] = 0.1221541053951596;
-    c[1][0] = 0.13469861652518803;
-    c[0][1] = 1.6686065099273535;
-    c[1][1] = 2.0276317271182074;
-    c[0][2] = 1.600404353394210;
-    c[1][2] = 1.912613330851788;
-    c[0][3] = 0.4594932213772782;
-    c[1][3] = 0.5434449889160747;
-    c[0][4] = 0.13442407314203592;
-    c[1][4] = 0.15810564016236883;
-    c[0][5] = 0.010800449048880756;
-    c[1][5] = 0.012629305933671075;
-  } else if (alpha_s >= 0.33 && alpha_s < 0.36) {
-    c[0][0] = 0.13469861652518803;
-    c[1][0] = 0.14725614907227047;
-    c[0][1] = 2.0276317271182074;
-    c[1][1] = 2.4109122726272654;
-    c[0][2] = 1.912613330851788;
-    c[1][2] = 2.241198157777867;
-    c[0][3] = 0.5434449889160747;
-    c[1][3] = 0.6299396046048817;
-    c[0][4] = 0.15810564016236883;
-    c[1][4] = 0.18216575652552597;
-    c[0][5] = 0.012629305933671075;
-    c[1][5] = 0.014456750325370632;
-  } else if (alpha_s >= 0.36 && alpha_s < 0.39) {
-    c[0][0] = 0.14725614907227047;
-    c[1][0] = 0.15982489441001274;
-    c[0][1] = 2.4109122726272654;
-    c[1][1] = 2.815254291049982;
-    c[0][2] = 2.241198157777867;
-    c[1][2] = 2.583462624103292;
-    c[0][3] = 0.6299396046048817;
-    c[1][3] = 0.7180274724508857;
-    c[0][4] = 0.18216575652552597;
-    c[1][4] = 0.20629432847931367;
-    c[0][5] = 0.014456750325370632;
-    c[1][5] = 0.01625568033747704;
-  } else if (alpha_s >= 0.39 && alpha_s <= 0.42) {
-    c[0][0] = 0.15982489441001274;
-    c[1][0] = 0.17240331582158486;
-    c[0][1] = 2.815254291049982;
-    c[1][1] = 3.238290376079149;
-    c[0][2] = 2.583462624103292;
-    c[1][2] = 2.9374985881586273;
-    c[0][3] = 0.7180274724508857;
-    c[1][3] = 0.8071008047950518;
-    c[0][4] = 0.20629432847931367;
-    c[1][4] = 0.23030341585944009;
-    c[0][5] = 0.01625568033747704;
-    c[1][5] = 0.018010096397556033;
-  }
-
-  rateLower = T * (c[0][0] + c[0][1] / pow(u, 4.) - c[0][2] / pow(u, 3.) -
-                   c[0][3] / pow(u, 2.) + c[0][4] / pow(u, 1.5) - c[0][5] / u);
-  rateUpper = T * (c[1][0] + c[1][1] / pow(u, 4.) - c[1][2] / pow(u, 3.) -
-                   c[1][3] / pow(u, 2.) + c[1][4] / pow(u, 1.5) - c[1][5] / u);
-
-  rate.qq = (1. - alphaFrac) * rateLower + alphaFrac * rateUpper;
-  rate.qq *= nf / 3.; // adjust number of flavors
-
-  rate.gq = rate.qq * 9. / 4.;
-
-  if (alpha_s >= 0.15 && alpha_s < 0.18) {
-    d[0][0] = 0.3166913701414167;
-    d[1][0] = 0.3804527486448292;
-    d[0][1] = 1.0992070651449564;
-    d[1][1] = 1.7114836115114735;
-    d[0][2] = 1.4232219292986843;
-    d[1][2] = 2.093540209692791;
-    d[0][3] = 0.4655268754156213;
-    d[1][3] = 0.6787666526042345;
-    d[0][4] = 0.1444497238817506;
-    d[1][4] = 0.21014340589291994;
-    d[0][5] = 0.012281442189758532;
-    d[1][5] = 0.017832857383112792;
-  } else if (alpha_s >= 0.18 && alpha_s < 0.21) {
-    d[0][0] = 0.3804527486448292;
-    d[1][0] = 0.44393432393104637;
-    d[0][1] = 1.7114836115114735;
-    d[1][1] = 2.483663499207573;
-    d[0][2] = 2.093540209692791;
-    d[1][2] = 2.8979112438999044;
-    d[0][3] = 0.6787666526042345;
-    d[1][3] = 0.9316968286688833;
-    d[0][4] = 0.21014340589291994;
-    d[1][4] = 0.28780901378857465;
-    d[0][5] = 0.017832857383112792;
-    d[1][5] = 0.02438874287373154;
-  } else if (alpha_s >= 0.21 && alpha_s < 0.24) {
-    d[0][0] = 0.44393432393104637;
-    d[1][0] = 0.5071424487228405;
-    d[0][1] = 2.483663499207573;
-    d[1][1] = 3.4070556051784515;
-    d[0][2] = 2.8979112438999044;
-    d[1][2] = 3.824491419496227;
-    d[0][3] = 0.9316968286688833;
-    d[1][3] = 1.2191109771387096;
-    d[0][4] = 0.28780901378857465;
-    d[1][4] = 0.3755459972857442;
-    d[0][5] = 0.02438874287373154;
-    d[1][5] = 0.03174924882247299;
-  } else if (alpha_s >= 0.24 && alpha_s < 0.27) {
-    d[0][0] = 0.5071424487228405;
-    d[1][0] = 0.5700856365203443;
-    d[0][1] = 3.4070556051784515;
-    d[1][1] = 4.466964606692036;
-    d[0][2] = 3.824491419496227;
-    d[1][2] = 4.857999356928031;
-    d[0][3] = 1.2191109771387096;
-    d[1][3] = 1.5348360053714125;
-    d[0][4] = 0.3755459972857442;
-    d[1][4] = 0.471215528026891;
-    d[0][5] = 0.03174924882247299;
-    d[1][5] = 0.03971601962636114;
-  } else if (alpha_s >= 0.27 && alpha_s < 0.3) {
-    d[0][0] = 0.5700856365203443;
-    d[1][0] = 0.6327732610959403;
-    d[0][1] = 4.466964606692036;
-    d[1][1] = 5.646624908846933;
-    d[0][2] = 4.857999356928031;
-    d[1][2] = 5.982691423451806;
-    d[0][3] = 1.5348360053714125;
-    d[1][3] = 1.8728243844356356;
-    d[0][4] = 0.471215528026891;
-    d[1][4] = 0.572761497659723;
-    d[0][5] = 0.03971601962636114;
-    d[1][5] = 0.04809998538877525;
-  } else if (alpha_s >= 0.3 && alpha_s < 0.33) {
-    d[0][0] = 0.6327732610959403;
-    d[1][0] = 0.6952147319486842;
-    d[0][1] = 5.646624908846933;
-    d[1][1] = 6.931552369487635;
-    d[0][2] = 5.982691423451806;
-    d[1][2] = 7.185588273540373;
-    d[0][3] = 1.8728243844356356;
-    d[1][3] = 2.228328283532209;
-    d[0][4] = 0.572761497659723;
-    d[1][4] = 0.6786029643259804;
-    d[0][5] = 0.04809998538877525;
-    d[1][5] = 0.056755908207122875;
-  } else if (alpha_s >= 0.33 && alpha_s < 0.36) {
-    d[0][0] = 0.6952147319486842;
-    d[1][0] = 0.7574189285141091;
-    d[0][1] = 6.931552369487635;
-    d[1][1] = 8.307255807497631;
-    d[0][2] = 7.185588273540373;
-    d[1][2] = 8.454112812202247;
-    d[0][3] = 2.228328283532209;
-    d[1][3] = 2.596781386863294;
-    d[0][4] = 0.6786029643259804;
-    d[1][4] = 0.7872276571283385;
-    d[0][5] = 0.056755908207122875;
-    d[1][5] = 0.06554867983133447;
-  } else if (alpha_s >= 0.36 && alpha_s < 0.39) {
-    d[0][0] = 0.7574189285141091;
-    d[1][0] = 0.8193940883937045;
-    d[0][1] = 8.307255807497631;
-    d[1][1] = 9.761691032241623;
-    d[0][2] = 8.454112812202247;
-    d[1][2] = 9.777948193339808;
-    d[0][3] = 2.596781386863294;
-    d[1][3] = 2.9744411293541457;
-    d[0][4] = 0.7872276571283385;
-    d[1][4] = 0.8973688582323887;
-    d[0][5] = 0.06554867983133447;
-    d[1][5] = 0.07435862848596686;
-  } else if (alpha_s >= 0.39 && alpha_s <= 0.42) {
-    d[0][0] = 0.8193940883937045;
-    d[1][0] = 0.8811479514201789;
-    d[0][1] = 9.761691032241623;
-    d[1][1] = 11.286034194965852;
-    d[0][2] = 9.777948193339808;
-    d[1][2] = 11.15001447311135;
-    d[0][3] = 2.9744411293541457;
-    d[1][3] = 3.3591358778545803;
-    d[0][4] = 0.8973688582323887;
-    d[1][4] = 1.0083901554550654;
-    d[0][5] = 0.07435862848596686;
-    d[1][5] = 0.08313659597360733;
-  }
-
-  rateLower = T * (d[0][0] + d[0][1] / pow(u, 4.) - d[0][2] / pow(u, 3.) -
-                   d[0][3] / pow(u, 2.) + d[0][4] / pow(u, 1.5) - d[0][5] / u);
-  rateUpper = T * (d[1][0] + d[1][1] / pow(u, 4.) - d[1][2] / pow(u, 3.) -
-                   d[1][3] / pow(u, 2.) + d[1][4] / pow(u, 1.5) - d[1][5] / u);
-
-  rate.qg = (1. - alphaFrac) * rateLower + alphaFrac * rateUpper;
-  rate.qg /= 3.; // historic reasons
-
-  rate.gg = rate.qg * 9. / 4.;
-
-  return rate;
-}
-
-RateConversion Martini::getRateConv(double pRest, double T) {
-  RateConversion rate;
-
-  rate.qg = 4. / 3. * 2. * M_PI * alpha_s * alpha_s * T * T / (3. * pRest) *
-            (0.5 * log(pRest * T / ((1. / 6.) * pow(g * T, 2.))) - 0.36149);
-  rate.gq = nf * 3. / 8. * 4. / 3. * 2. * M_PI * alpha_s * alpha_s * T * T /
-            (3. * pRest) *
-            (0.5 * log(pRest * T / ((1. / 6.) * pow(g * T, 2.))) - 0.36149);
-  rate.qgamma = 2. * M_PI * alpha_s * alpha_em * T * T / (3. * pRest) *
-                (0.5 * log(pRest * T / ((1. / 6.) * pow(g * T, 2.))) - 0.36149);
-
-  return rate;
-}
-
-double Martini::getEnergyTransfer(double pRest, double T, int process) {
-  double u = pRest / T; // making arguments in log to be dimensionless
-
-  double omega = 0.; // momentum of radiated gluon (dimentionless)
-  double y;          // omega candidate
-  double x;          // random number, uniform on [0,1]
-  double randA; // uniform random number on [0, Area under the envelop function]
-  double fy;    // total area under the envelop function
-  double fyAct; // actual rate
-
-  RateElastic Pos, Neg;
-  Pos = getRateElasPos(u, T);
-  Neg = getRateElasNeg(u, T);
-
-  // this switch will hold the decision whether k is positive or negative:
-  // 0 : negative, 1 : positive
-  int posNegSwitch = 1;
-
-  /* process == 5 : qq -> qq (first q is hard, second q is soft) 
-     process == 6 : qg -> qg 
-     process == 7 : gq -> gq 
-     process == 8 : gg -> gg  */
-
-  if (process == 5 || process == 7) // for qq or gq
-  {
-    // decide whether k shall be positive or negative
-    // if x (uniform on [0,1]) < area(k<0)/area(all k) then k < 0
-    if (process == 5) {
-      if (ZeroOneDistribution(*GetMt19937Generator()) <
-          Neg.qq / (Neg.qq + Pos.qq))
-        posNegSwitch = 0;
-    } else {
-      if (ZeroOneDistribution(*GetMt19937Generator()) <
-          Neg.gq / (Neg.gq + Pos.gq))
-        posNegSwitch = 0;
-    }
-
-    if (posNegSwitch == 1) // if omega > 0
-    {
-      do {
-        randA = ZeroOneDistribution(*GetMt19937Generator()) *
-                areaOmega(u, posNegSwitch, process);
-        y = exp((-1.41428 * pow(10., 9.) * alpha_s -
-                 8.08158 * pow(10., 8.) * alpha_s * alpha_s +
-                 2.02327 * pow(10., 9.) * randA) /
-                (alpha_s *
-                 (4.72097 * pow(10., 8.) + 2.6977 * pow(10., 8.) * alpha_s)));
-
-        fy = alpha_s / 0.15 * (0.035 + alpha_s * 0.02) / sqrt(y * y);
-        fyAct = functionOmega(u, y, process);
-
-        x = ZeroOneDistribution(*GetMt19937Generator());
-
-      } while (x > fyAct / fy);
-      // reject if x is larger than the ratio fyAct/fy
-      omega = y;
-    } else // if omega < 0
-    {
-      do {
-        randA = ZeroOneDistribution(*GetMt19937Generator()) *
-                areaOmega(-0.05, posNegSwitch, process);
-        y = -12. * exp(-30. * randA / (alpha_s * (7. + 4. * alpha_s)));
-
-        fy = alpha_s / 0.15 * (0.035 + alpha_s * 0.02) / sqrt(y * y);
-        fyAct = functionOmega(u, y, process);
-
-        x = ZeroOneDistribution(*GetMt19937Generator());
-
-      } while (x > fyAct / fy);
-      // reject if x is larger than the ratio fyAct/fy
-      omega = y;
-    }
-  } else if (process == 6 || process == 8) // for qg or gg
-  {
-    // decide whether k shall be positive or negative
-    // if x (uniform on [0,1]) < area(k<0)/area(all k) then k < 0
-    if (process == 6) {
-      if (ZeroOneDistribution(*GetMt19937Generator()) <
-          Neg.qg / (Neg.qg + Pos.qg))
-        posNegSwitch = 0;
-    } else {
-      if (ZeroOneDistribution(*GetMt19937Generator()) <
-          Neg.gg / (Neg.gg + Pos.gg))
-        posNegSwitch = 0;
-    }
-
-    if (posNegSwitch == 1) // if omega > 0
-    {
-      do {
-        randA = ZeroOneDistribution(*GetMt19937Generator()) *
-                areaOmega(u, posNegSwitch, process);
-        y = exp((-2.32591 * pow(10., 17.) * alpha_s -
-                 1.32909 * pow(10., 17.) * alpha_s * alpha_s +
-                 2.2183 * pow(10., 17.) * randA) /
-                (alpha_s * (7.76406 * pow(10., 16.) +
-                            4.43661 * pow(10., 16.) * alpha_s)));
-
-        fy = 1.5 * alpha_s / 0.15 * (0.035 + alpha_s * 0.02) / sqrt(y * y);
-        fyAct = functionOmega(u, y, process);
-
-        x = ZeroOneDistribution(*GetMt19937Generator());
-
-      } while (x > fyAct / fy);
-      // reject if x is larger than the ratio fyAct/fy
-      omega = y;
-    } else // if omega < 0
-    {
-      do {
-        randA = ZeroOneDistribution(*GetMt19937Generator()) *
-                areaOmega(-0.05, posNegSwitch, process);
-        y = -12. * exp(-2.81475 * pow(10., 15.) * randA /
-                       (alpha_s * (9.85162 * pow(10., 14.) +
-                                   5.6295 * pow(10., 14.) * alpha_s)));
-
-        fy = 1.5 * alpha_s / 0.15 * (0.035 + alpha_s * 0.02) / sqrt(y * y);
-        fyAct = functionOmega(u, y, process);
-
-        x = ZeroOneDistribution(*GetMt19937Generator());
-
-      } while (x > fyAct / fy);
-      // reject if x is larger than the ratio fyAct/fy
-      omega = y;
-    }
-  } else {
-    JSWARN << "Invalid process number (" << process << ")";
-
-    omega = 0.;
-  }
-
-  return omega * T; // omega*T is in [GeV]
-}
-
-double Martini::getMomentumTransfer(double pRest, double omega, double T,
-                                    int process) {
-  double u = pRest / T; // making arguments in log to be dimensionless
-  omega /= T;
-
-  double q = 0.; // momentum of radiated gluon (dimentionless)
-  double y;      // q candidate
-  double x;      // random number, uniform on [0,1]
-  double randA; // uniform random number on [0, Area under the envelop function]
-  double fy;    // total area under the envelop function
-  double fyAct; // actual rate
-
-  double A, B;
-
-  /* process == 5 : qq -> qq (first q is hard, second q is soft)
-     process == 6 : qg -> qg 
-     process == 7 : gq -> gq 
-     process == 8 : gg -> gg  */
-
-  // small omega using the rejection method
-  if (omega < 10. && omega > -3.) {
-    if (process == 5 || process == 7) // for qq or gq
-    {
-      A = (0.7 + alpha_s) * 0.0014 *
-          (1000. + 40. / sqrt(omega * omega) + 10.5 * pow(omega, 4.)) * alpha_s;
-      B = 2. * sqrt(omega * omega) + 0.01;
-    } else if (process == 6 || process == 8) // for qg or gg
-    {
-      A = (0.7 + alpha_s) * 0.0022 *
-          (1000. + 40. / sqrt(omega * omega) + 10.5 * pow(omega, 4.)) * alpha_s;
-      B = 2. * sqrt(omega * omega) + 0.002;
-    } else {
-      JSWARN << "Invalid process number (" << process << ")";
-
-      A = 0.;
-      B = 0.;
-    }
-
-    do {
-      randA = ZeroOneDistribution(*GetMt19937Generator()) *
-              areaQ(u, omega, process);
-      y = pow(B, 0.25) *
-          sqrt(tan((2. * sqrt(B) * randA + A * atan(omega * omega / sqrt(B))) /
-                   A));
-
-      fy = A * y / (pow(y, 4.) + B);
-      fyAct = functionQ(u, omega, y, process);
-
-      x = ZeroOneDistribution(*GetMt19937Generator());
-
-    } while (x > fyAct / fy);
-    // reject if x is larger than the ratio fyAct/fy
-    q = y;
-  }
-  // large omega using the Metropolis method
-  else if (omega < 40.) {
-    double g = 0, g_new = 0;
-    double ratio;
-    double y_new;
-
-    // the ranges in which the variables u and phi need to be sampled
-    const double y_min = sqrt(omega * omega);
-    const double y_max = u;
-
-    int count = 0;
-    // randomly select initial values of q=y, such that
-    do {
-      y = y_min + ZeroOneDistribution(*GetMt19937Generator()) * (y_max - y_min);
-      g = functionQ(u, omega, y, process);
-
-      // if no y having non-zero g is found, give up here.
-      if (count > 100)
-        return 0.;
-      count++;
-    } while (g == 0.);
-
-    // number of steps in the Markov chain
-    const int n_steps = 500;
-
-    for (int i = 0; i < n_steps; i++) {
-      do {
-        y_new = y_min +
-                ZeroOneDistribution(*GetMt19937Generator()) * (y_max - y_min);
-      } while (y_new < y_min || y_new > y_max);
-      // check that the new value is in range
-
-      // calculate the function at the proposed point
-      g_new = functionQ(u, omega, y_new, process);
-      // ratio of g(y_new)/g(y)
-      ratio = g_new / g;
-
-      // accept if probability g(y_new)/g(y) is larger than randon number
-      if (ZeroOneDistribution(*GetMt19937Generator()) < ratio) {
-        y = y_new;
-        g = g_new;
-      }
-    }
-    q = y;
-  }
-  // set collinear for too large omega
-  else {
-    q = omega;
-  }
-
-  return q * T; // q*T is in [GeV]
-}
-
-// calculates the area under the envelope function when using the rejection method
-// integrals had been solved analytically before
-double Martini::areaOmega(double u, int posNegSwitch, int process) {
-  if (process == 5 || process == 7) {
-    if (posNegSwitch == 1)
-      return (0.0333333 * alpha_s * (7. + 4. * alpha_s) * (2.99573 + log(u)));
-    else
-      return (-0.133333 * alpha_s * (1.75 + alpha_s) * log(-0.0833333 * u));
-  } else if (process == 6 || process == 8) {
-    if (posNegSwitch == 1)
-      return (0.05 * alpha_s * (7. + 4. * alpha_s) * (2.99573 + log(u)));
-    else
-      return (-0.2 * alpha_s * (1.75 + alpha_s) * log(-0.0833333 * u));
-  } else {
-    JSWARN << "Invalid process number (" << process << ")";
-  }
-
-  return 0.;
-}
-
-double Martini::areaQ(double u, double omega, int process) {
-  double A, B;
-  double areaQ;
-
-  if (process == 5 || process == 7) {
-    A = (0.7 + alpha_s - 0.3) * 0.0014 * alpha_s *
-        (1000. + 40. / sqrt(omega * omega) + 10.5 * pow(omega, 4.));
-    B = 2. * sqrt(omega * omega) + 0.01;
-  } else if (process == 6 || process == 8) {
-    A = (0.7 + alpha_s - 0.3) * 0.0022 * alpha_s *
-        (1000. + 40. / sqrt(omega * omega) + 10.5 * pow(omega, 4.));
-    B = 2. * sqrt(omega * omega) + 0.002;
-  } else {
-    JSWARN << "Invalid process number (" << process << ")";
-
-    A = 0.;
-    B = 0.;
-  }
-  areaQ = (0.5 * A * (atan(u * u / sqrt(B)) - atan(omega * omega / sqrt(B)))) /
-          sqrt(B);
-
-  return areaQ;
-}
-
-FourVector Martini::getNewMomentumElas(FourVector pVec, double omega,
-                                       double q) {
-  FourVector pVecNew, pVecNewTemp;
-  FourVector etVec, qtVec, qlVec;
-  FourVector r;
-  double qt, ql;
-  double cosTheta_pq;
-  double pAbs = pVec.t();
-  double phi;
-  double M[3][3]; //rotation matrix
-  double u;
-  double xx, yy, zz, tt;
-
-  if (omega == q) {
-    xx = pVec.x() * (pAbs - omega) / pAbs;
-    yy = pVec.y() * (pAbs - omega) / pAbs;
-    zz = pVec.z() * (pAbs - omega) / pAbs;
-    tt = pVec.t() * (pAbs - omega) / pAbs;
-
-    pVecNew.Set(xx, yy, zz, tt);
-    return pVecNew;
-  }
-
-  cosTheta_pq = (-omega * omega + 2. * pAbs * omega + q * q) / (2. * pAbs * q);
-  qt = q * sqrt(1. - cosTheta_pq * cosTheta_pq); // transverse momentum transfer
-  ql = q * cosTheta_pq;
-
-  if (pVec.y() * pVec.y() > pVec.x() * pVec.x()) {
-    xx = 0.;
-    yy = -pVec.z();
-    zz = pVec.y();
-  } else {
-    xx = pVec.z();
-    yy = 0.;
-    zz = -pVec.x();
-  }
-
-  tt = sqrt(xx * xx + yy * yy + zz * zz);
-  etVec.Set(xx / tt, yy / tt, zz / tt, 1.); // normalized to 1
-
-  // the transverse transferred momentum vector
-  qtVec.Set(etVec.x() * qt, etVec.y() * qt, etVec.z() * qt, etVec.t() * qt);
-  // the longuitudinal transferred momentum vector
-  qlVec.Set(pVec.x() / pAbs * ql, pVec.y() / pAbs * ql, pVec.z() / pAbs * ql,
-            pVec.t() / pAbs * ql);
-
-  pVecNewTemp = pVec;
-  pVecNewTemp -= qtVec; // change transverse momentum
-  pVecNewTemp -= qlVec; // change longitudinal momentum
-
-  phi = 2. * M_PI * ZeroOneDistribution(*GetMt19937Generator());
-  r.Set(pVec.x() / pVec.t(), pVec.y() / pVec.t(), pVec.z() / pVec.t(), 1.);
-  u = 1. - cos(phi);
-
-  // define the rotation matrix for rotations around pvecRest
-  M[0][0] = r.x() * r.x() * u + cos(phi);
-  M[1][0] = r.x() * r.y() * u - r.z() * sin(phi);
-  M[2][0] = r.x() * r.z() * u + r.y() * sin(phi);
-
-  M[0][1] = r.y() * r.x() * u + r.z() * sin(phi);
-  M[1][1] = r.y() * r.y() * u + cos(phi);
-  M[2][1] = r.y() * r.z() * u - r.x() * sin(phi);
-
-  M[0][2] = r.z() * r.x() * u - r.y() * sin(phi);
-  M[1][2] = r.z() * r.y() * u + r.x() * sin(phi);
-  M[2][2] = r.z() * r.z() * u + cos(phi);
-
-  xx = M[0][0] * pVecNewTemp.x() + M[0][1] * pVecNewTemp.y() +
-       M[0][2] * pVecNewTemp.z();
-  yy = M[1][0] * pVecNewTemp.x() + M[1][1] * pVecNewTemp.y() +
-       M[1][2] * pVecNewTemp.z();
-  zz = M[2][0] * pVecNewTemp.x() + M[2][1] * pVecNewTemp.y() +
-       M[2][2] * pVecNewTemp.z();
-  tt = sqrt(xx * xx + yy * yy + zz * zz);
-
-  pVecNew.Set(xx, yy, zz, tt);
-  return pVecNew;
-}
-
-FourVector Martini::getThermalVec(FourVector qVec, double T, int id) {
-  int kind = 1; // 1: fermion, 2: boson
-  if (fabs(id) < 4)
-    kind = 1;
-  else if (id == 21)
-    kind = -1;
-
-  FourVector kVec;           // new thermal parton's momentum
-  double k, k_min;           // (minimum) mangitude of thermal momentum
-  double cosTh, sinTh;       // angle between vector q and k
-  double u1[3], u2[3];       // unit vector in rotation axis
-  double M1[3][3], M2[3][3]; // rotation matrix
-  double xx, yy, zz, tt;     // components of 4-vector
-
-  double q =
-      sqrt(qVec.x() * qVec.x() + qVec.y() * qVec.y() + qVec.z() * qVec.z());
-  double omega = qVec.t();
-
-  // if momentum transfer is on-shell or time-like
-  // return null FourVector
-  if (q - fabs(omega) < 1e-5) {
-    return FourVector(0., 0., 0., 0.);
-  }
-
-  // minimum momenum of thermal parton k that makes recoil parton on-shell
-  k_min = (q - omega) / 2.;
-
-  // sampled magnitude of thermal momentum
-  k = getThermal(k_min, T, kind);
-
-  cosTh = (2. * k * omega - q * q + omega * omega) / (2. * k * q);
-  sinTh = sqrt(1. - cosTh * cosTh);
-
-  // choose a unit vector perpendicular to qVec with which qVec is rotated by theta
-  // to get the direction of thermal parton kVec
-  double norm = sqrt(qVec.x() * qVec.x() + qVec.y() * qVec.y());
-  if (norm > 1e-10) {
-    u1[0] = qVec.y() / norm;
-    u1[1] = -qVec.x() / norm;
-    u1[2] = 0.;
-  }
-  // if momentum transfer is z-direction u1 is set to x-direction
-  else {
-    u1[0] = 1.;
-    u1[1] = 0.;
-    u1[2] = 0.;
-  }
-
-  // define the rotation matrix for theta rotations
-  M1[0][0] = u1[0] * u1[0] * (1. - cosTh) + cosTh;
-  M1[1][0] = u1[0] * u1[1] * (1. - cosTh) - u1[2] * sinTh;
-  M1[2][0] = u1[0] * u1[2] * (1. - cosTh) + u1[1] * sinTh;
-
-  M1[0][1] = u1[1] * u1[0] * (1. - cosTh) + u1[2] * sinTh;
-  M1[1][1] = u1[1] * u1[1] * (1. - cosTh) + cosTh;
-  M1[2][1] = u1[1] * u1[2] * (1. - cosTh) - u1[0] * sinTh;
-
-  M1[0][2] = u1[2] * u1[0] * (1. - cosTh) - u1[1] * sinTh;
-  M1[1][2] = u1[2] * u1[1] * (1. - cosTh) + u1[0] * sinTh;
-  M1[2][2] = u1[2] * u1[2] * (1. - cosTh) + cosTh;
-
-  // get thermal parton's momentum by rotating theta from qVec
-  xx = M1[0][0] * qVec.x() + M1[0][1] * qVec.y() + M1[0][2] * qVec.z();
-  yy = M1[1][0] * qVec.x() + M1[1][1] * qVec.y() + M1[1][2] * qVec.z();
-  zz = M1[2][0] * qVec.x() + M1[2][1] * qVec.y() + M1[2][2] * qVec.z();
-
-  // momentum is normalized to k
-  tt = sqrt(xx * xx + yy * yy + zz * zz);
-  xx /= tt / k;
-  yy /= tt / k;
-  zz /= tt / k;
-
-  kVec.Set(xx, yy, zz, k);
-
-  // rotate kVec in random azimuthal angle with respect to the momentum transfer qVec
-  double phi = 2. * M_PI * ZeroOneDistribution(*GetMt19937Generator());
-
-  xx = qVec.x();
-  yy = qVec.y();
-  zz = qVec.z();
-  tt = sqrt(xx * xx + yy * yy + zz * zz);
-
-  u2[0] = xx / tt;
-  u2[1] = yy / tt;
-  u2[2] = zz / tt;
-
-  M2[0][0] = u2[0] * u2[0] * (1. - cos(phi)) + cos(phi);
-  M2[1][0] = u2[0] * u2[1] * (1. - cos(phi)) - u2[2] * sin(phi);
-  M2[2][0] = u2[0] * u2[2] * (1. - cos(phi)) + u2[1] * sin(phi);
-
-  M2[0][1] = u2[1] * u2[0] * (1. - cos(phi)) + u2[2] * sin(phi);
-  M2[1][1] = u2[1] * u2[1] * (1. - cos(phi)) + cos(phi);
-  M2[2][1] = u2[1] * u2[2] * (1. - cos(phi)) - u2[0] * sin(phi);
-
-  M2[0][2] = u2[2] * u2[0] * (1. - cos(phi)) - u2[1] * sin(phi);
-  M2[1][2] = u2[2] * u2[1] * (1. - cos(phi)) + u2[0] * sin(phi);
-  M2[2][2] = u2[2] * u2[2] * (1. - cos(phi)) + cos(phi);
-
-  xx = M2[0][0] * kVec.x() + M2[0][1] * kVec.y() + M2[0][2] * kVec.z();
-  yy = M2[1][0] * kVec.x() + M2[1][1] * kVec.y() + M2[1][2] * kVec.z();
-  zz = M2[2][0] * kVec.x() + M2[2][1] * kVec.y() + M2[2][2] * kVec.z();
-  tt = sqrt(xx * xx + yy * yy + zz * zz);
-
-  kVec.Set(xx, yy, zz, tt);
-
-  return kVec;
-}
-
-double Martini::getThermal(double k_min, double T, int kind) {
-  // this algorithm uses 5.5/(1+px2) as envelope function and then uses the rejection method
-  // tan (Pi/2*x) is the inverse of the integral of the envelope function
-  // this can be improved
-  // kind: -1 = Boson
-  //        1 = Fermion
-  double p;
-  double gm = 5.5;
-  int repeat = 1;
-  double gx = 0.;
-  double px;
-  double px2;
-  double ex;
-
-  do {
-    px = k_min / T +
-         tan(M_PI * ZeroOneDistribution(*GetMt19937Generator()) / 2.0);
-    px2 = px * px;
-    ex = sqrt(px2);
-    if (kind == 0)
-      gx = px2 * (1.0 + px2) * exp(-ex);
-    else if (kind == -1)
-      gx = px2 * (1.0 + px2) * 1 / (exp(ex) - 1);
-    else if (kind == +1)
-      gx = px2 * (1.0 + px2) * 1 / (exp(ex) + 1);
-    if (ZeroOneDistribution(*GetMt19937Generator()) < gx / gm) {
-      repeat = 0;
-      p = ex;
-    }
-  } while (repeat);
-
-  return p * T; // p*T is in [GeV]
-}
-
-// Reads in the binary stored file of dGamma values
-void Martini::readRadiativeRate(Gamma_info *dat, dGammas *Gam) {
-  FILE *rfile;
-  string filename;
-  filename = PathToTables + "/radgamma";
-
-  JSINFO << "Reading rates of inelastic collisions from file ";
-  JSINFO << filename.c_str() << " ... ";
-  size_t bytes_read;
-
-  rfile = fopen(filename.c_str(), "rb");
-  if (rfile == NULL) {
-    JSWARN << "[readRadiativeRate]: ERROR: Unable to open file " << filename;
-    throw std::runtime_error(
-        "[readRadiativeRate]: ERROR: Unable to open Radiative rate file");
-  }
-
-  bytes_read = fread((char *)(&dat->ddf), sizeof(double), 1, rfile);
-  bytes_read = fread((char *)(&dat->dda), sizeof(double), 1, rfile);
-  bytes_read = fread((char *)(&dat->dcf), sizeof(double), 1, rfile);
-  bytes_read = fread((char *)(&dat->dca), sizeof(double), 1, rfile);
-  bytes_read = fread((char *)(&dat->Nc), sizeof(int), 1, rfile);
-  bytes_read = fread((char *)(&dat->Nf), sizeof(int), 1, rfile);
-  bytes_read = fread((char *)(&dat->BetheHeitler), sizeof(int), 1, rfile);
-  bytes_read = fread((char *)(&dat->BDMPS), sizeof(int), 1, rfile);
-  bytes_read = fread((char *)(&dat->include_gluons), sizeof(int), 1, rfile);
-  bytes_read = fread((char *)Gam->qqg, sizeof(double), NP * NK, rfile);
-  bytes_read = fread((char *)Gam->tau_qqg, sizeof(double), NP * NK, rfile);
-  bytes_read = fread((char *)Gam->gqq, sizeof(double), NP * NK, rfile);
-  bytes_read = fread((char *)Gam->tau_gqq, sizeof(double), NP * NK, rfile);
-  bytes_read = fread((char *)Gam->ggg, sizeof(double), NP * NK, rfile);
-  bytes_read = fread((char *)Gam->tau_ggg, sizeof(double), NP * NK, rfile);
-  bytes_read = fread((char *)Gam->qqgamma, sizeof(double), NP * NK, rfile);
-  bytes_read = fread((char *)Gam->tau_qqgamma, sizeof(double), NP * NK, rfile);
-  fclose(rfile);
-
-  dat->Nf = nf;
-  dat->dp = 0.05;
-  dat->p_max = 20;
-  dat->p_min =
-      0; // exp(LogEmin) set to zero because my array starts at zero!...
-  dat->n_p = static_cast<int>(
-      1.001 + dat->p_max / dat->dp); // np = int(0.4 + 121 / 0.5) = 241
-  dat->p_max = dat->dp * dat->n_p;   // p_max = 0.5*241 = 120.5
-  dat->n_pmin = static_cast<int>(
-      1.001 + dat->p_min / dat->dp);  // np_min = int(0.4 + 3.3 / 0.5) = 7
-  dat->n_p -= dat->n_pmin - 1;        // n_p = 241 - (7 - 1) = 235
-  dat->p_min = dat->dp * dat->n_pmin; // p_min = 0.5 * 7 = 3.5
-  dat->n_kmin = 1 + 2 * (static_cast<int>(2. / dat->dp));
-  dat->k_min = -dat->dp * dat->n_kmin;
-  dat->n_k = static_cast<int>((8 + dat->p_max) / (2 * dat->dp));
-  dat->k_max = 2 * dat->dp * (dat->n_k - 1) + dat->k_min;
-}
-
-void Martini::readElasticRateOmega() {
-  ifstream fin;
-  string filename[2];
-
-  double as, omega;
-  double dGamma;
-
-  // open files with data to read in:
-  filename[0] = PathToTables + "/logEnDtrqq";
-  filename[1] = PathToTables + "/logEnDtrqg";
-
-  JSINFO << "Reading rates of elastic collisions from files";
-  JSINFO << filename[0];
-  JSINFO << filename[1] << " ...";
-
-  fin.open(filename[0].c_str(), ios::in);
-  if (!fin) {
-    JSWARN << "[readElasticRateOmega]: ERROR: Unable to open file "
-           << filename[0];
-    throw std::runtime_error(
-        "[readElasticRateQ]: ERROR: Unable to open ElasticRateOmega file");
-  }
-
-  int ik = 0;
-  while (!fin.eof()) {
-    fin >> as;
-    fin >> omega;
-    fin >> dGamma;
-    dGamma_qq->push_back(dGamma);
-
-    ik++;
-  }
-  fin.close();
-
-  fin.open(filename[1].c_str(), ios::in);
-  if (!fin) {
-    JSWARN << "[readElasticRateOmega]: ERROR: Unable to open file "
-           << filename[1];
-    throw std::runtime_error(
-        "[readElasticRateQ]: ERROR: Unable to open ElasticRateOmega file");
-  }
-
-  ik = 0;
-  while (!fin.eof()) {
-    fin >> as;
-    fin >> omega;
-    fin >> dGamma;
-    dGamma_qg->push_back(dGamma);
-
-    ik++;
-  }
-  fin.close();
-}
-
-void Martini::readElasticRateQ() {
-  ifstream fin;
-  string filename[2];
-
-  double as, omega, q;
-  double dGamma;
-
-  // open files with data to read in:
-  filename[0] = PathToTables + "/logEnDqtrqq";
-  filename[1] = PathToTables + "/logEnDqtrqg";
-
-  JSINFO << "Reading rates of elastic collisions from files";
-  JSINFO << filename[0];
-  JSINFO << filename[1] << " ...";
-
-  fin.open(filename[0].c_str(), ios::in);
-  if (!fin) {
-    JSWARN << "[readElasticRateQ]: ERROR: Unable to open file " << filename[0];
-    throw std::runtime_error(
-        "[readElasticRateQ]: ERROR: Unable to open ElasticRateQ file");
-  }
-
-  int ik = 0;
-  while (!fin.eof()) {
-    fin >> as;
-    fin >> omega;
-    fin >> q;
-    fin >> dGamma;
-    dGamma_qq_q->push_back(dGamma);
-
-    ik++;
-  }
-  fin.close();
-
-  fin.open(filename[1].c_str(), ios::in);
-  if (!fin) {
-    JSWARN << "[readElasticRateQ]: ERROR: Unable to open file " << filename[1];
-    throw std::runtime_error(
-        "[readElasticRateQ]: ERROR: Unable to open ElasticRateQ file");
-  }
-
-  ik = 0;
-  while (!fin.eof()) {
-    fin >> as;
-    fin >> omega;
-    fin >> q;
-    fin >> dGamma;
-    dGamma_qg_q->push_back(dGamma);
-
-    ik++;
-  }
-  fin.close();
-}
-
-double Martini::getRate_qqg(double p, double k) {
-  return use_table(p, k, Gam.qqg, 0);
-}
-
-double Martini::getRate_gqq(double p, double k) {
-  if (k < p / 2.)
-    return use_table(p, k, Gam.gqq, 1);
-  else
-    return 0.;
-}
-
-double Martini::getRate_ggg(double p, double k) {
-  if (k < p / 2.)
-    return use_table(p, k, Gam.ggg, 2);
-  else
-    return 0.;
-}
-
-double Martini::getRate_qqgamma(double p, double k) {
-  return use_table(p, k, Gam.qqgamma, 3);
-}
-
-double Martini::use_table(double p, double k, double dGamma[NP][NK],
-                          int which_kind)
-/* Uses the lookup table and simple interpolation to get the value
-   of dGamma/dkdx at some value of p,k.
-   This works by inverting the relations between (p,k) and (n_p,n_k)
-   used in building the table, to find out what continuous values
-   of n_p, n_k should be considered; then linearly interpolates.     */
-{
-  double a, b, result; // fraction of way from corner of box
-  int n_p, n_k;        // location of corner of box
-
-  // out of range
-  if ((p < 4.01) || (p > 46000.) || (k < -12.) || (k > p + 12.))
-    return 0.;
-
-  if ((which_kind % 3) && (k > p / 2))
-    k = p - k; // Take advantage of symmetry in these cases
-
-  a = 24.7743737154026 * log(p * 0.2493765586034912718l);
-  n_p = (int)a;
-  a -= n_p;
-  if (k < 2.) {
-    if (k < -1) {
-      if (k < -2)
-        b = 60. + 5. * k;
-      else
-        b = 70. + 10. * k;
-    } else {
-      if (k < 1.)
-        b = 80. + 20. * k;
-      else
-        b = 90. + 10. * k;
-    }
-  } else if (k < p - 2.) { /* This is that tricky middle ground. */
-    b = 190. - 10. * log(1.000670700260932956l /
-                             (0.0003353501304664781l + (k - 2.) / (p - 4.)) -
-                         1.);
-  } else {
-    if (k < p + 1.) {
-      if (k < p - 1.)
-        b = 290. + 10. * (k - p);
-      else
-        b = 300. + 20. * (k - p);
-    } else {
-      if (k < p + 2.)
-        b = 310. + 10. * (k - p);
-      else
-        b = 320. + 5. * (k - p);
-    }
-  }
-
-  n_k = (int)b;
-  b -= n_k;
-  result = (1. - a) * ((1. - b) * dGamma[n_p][n_k] + b * dGamma[n_p][n_k + 1]) +
-           a * ((1. - b) * dGamma[n_p + 1][n_k] + b * dGamma[n_p + 1][n_k + 1]);
-
-  if (std::abs(k) > 0.001) // Avoid division by 0, should never get asked for
-  {
-    switch (which_kind) {
-    case 0:
-      result /= k;
-      if (k < 20.)
-        result /= 1. - exp(-k);
-      if (k > p - 20.)
-        result /= 1. + exp(k - p);
-      break;
-    case 1:
-      result /= p;
-      if (k < 20.)
-        result /= 1 + exp(-k);
-      if (k > p - 20.)
-        result /= 1. + exp(k - p);
-      break;
-    case 2:
-      result /= k * (p - k) / p;
-      if (k < 20.)
-        result /= 1. - exp(-k);
-      if (k > p - 20.)
-        result /= 1. - exp(k - p);
-      break;
-    case 3:
-      result /= k;
-      if (k < 0)
-        result = 0.;
-      if (k > p - 20.)
-        result /= 1. + exp(k - p);
-      break;
-    }
-  }
-
-  return result;
-}
-
-double Martini::getElasticRateOmega(double u, double omega, int process) {
-  if ((omega > 0. && omega < u) || (omega < 0. && omega > -u))
-    return use_elastic_table_omega(omega, process);
-
-  return 0.;
-}
-
-double Martini::getElasticRateQ(double u, double omega, double q, int process) {
-  if (q > std::abs(omega) &&
-      ((omega > 0 && omega < u) || (omega < 0 && omega > -u)))
-    return use_elastic_table_q(omega, q, process);
-
-  return 0.;
-}
-
-double Martini::use_elastic_table_omega(double omega, int which_kind)
-/* Uses the lookup table and simple interpolation to get the value
-   of dGamma/domega at some value of omega and alpha_s. */
-{
-  double result;
-  double alphaFrac, omegaFrac;
-  int iOmega, iAlphas;
-  int position, positionAlphaUp, positionOmegaUp, positionAlphaUpOmegaUp;
-  double rate, rateAlphaUp, rateOmegaUp, rateAlphaUpOmegaUp;
-  double rateOmegaAv, rateAlphaUpOmegaAv;
-
-  if (omega > 0.)
-    iOmega = Nomega / 2 + floor((log(omega) + 5) / omegaStep);
-  else
-    iOmega = Nomega / 2 - ceil((log(-omega) + 5) / omegaStep) - 1;
-  iAlphas = floor((alpha_s - 0.15) / alphaStep);
-
-  position = iOmega + Nomega * (iAlphas);
-  positionAlphaUp = iOmega + Nomega * (iAlphas + 1);
-  positionOmegaUp = iOmega + 1 + Nomega * (iAlphas);
-  positionAlphaUpOmegaUp = iOmega + 1 + Nomega * (iAlphas + 1);
-
-  alphaFrac = (alpha_s - (floor((alpha_s - alphaMin) / alphaStep) * alphaStep +
-                          alphaMin)) /
-              alphaStep;
-  if (omega > 0.) {
-    if (exp(ceil((log(omega) + 5) / omegaStep) * omegaStep - 5) !=
-        exp(floor((log(omega) + 5) / omegaStep) * omegaStep - 5))
-      omegaFrac =
-          (omega - (exp(floor((log(omega) + 5) / omegaStep) * omegaStep - 5))) /
-          ((exp(ceil((log(omega) + 5) / omegaStep) * omegaStep - 5)) -
-           exp(floor((log(omega) + 5) / omegaStep) * omegaStep - 5));
-    else
-      omegaFrac = 0.;
-  } else {
-    if (exp(ceil((log(-omega) + 5) / omegaStep) * omegaStep - 5) !=
-        exp(floor((log(-omega) + 5) / omegaStep) * omegaStep - 5))
-      omegaFrac =
-          (-omega -
-           (exp(floor((log(-omega) + 5) / omegaStep) * omegaStep - 5))) /
-          ((exp(ceil((log(-omega) + 5) / omegaStep) * omegaStep - 5)) -
-           exp(floor((log(-omega) + 5) / omegaStep) * omegaStep - 5));
-    else
-      omegaFrac = 0.;
-  }
-
-  if (which_kind == 5 || which_kind == 7) {
-    if (position > 0 && iAlphas < Nalphas && iOmega < Nomega)
-      rate = dGamma_qq->at(position);
-    else
-      rate = 0.;
-
-    if (iAlphas + 1 < Nalphas)
-      rateAlphaUp = dGamma_qq->at(positionAlphaUp);
-    else
-      rateAlphaUp = rate;
-
-    if (iOmega + 1 < Nomega)
-      rateOmegaUp = dGamma_qq->at(positionOmegaUp);
-    else
-      rateOmegaUp = rate;
-
-    if (iAlphas < Nalphas && iOmega < Nomega)
-      rateAlphaUpOmegaUp = dGamma_qq->at(positionAlphaUpOmegaUp);
-    else
-      rateAlphaUpOmegaUp = rate;
-  } else {
-    if (position > 0 && iAlphas < Nalphas && iOmega < Nomega)
-      rate = dGamma_qg->at(position);
-    else
-      rate = 0.;
-
-    if (iAlphas + 1 < Nalphas)
-      rateAlphaUp = dGamma_qg->at(positionAlphaUp);
-    else
-      rateAlphaUp = rate;
-
-    if (iOmega + 1 < Nomega)
-      rateOmegaUp = dGamma_qg->at(positionOmegaUp);
-    else
-      rateOmegaUp = rate;
-
-    if (iAlphas < Nalphas && iOmega < Nomega)
-      rateAlphaUpOmegaUp = dGamma_qg->at(positionAlphaUpOmegaUp);
-    else
-      rateAlphaUpOmegaUp = rate;
-  }
-
-  if (omega > 0.) {
-    rateOmegaAv = (1. - omegaFrac) * rate + omegaFrac * rateOmegaUp;
-    rateAlphaUpOmegaAv =
-        (1. - omegaFrac) * rateAlphaUp + omegaFrac * rateAlphaUpOmegaUp;
-  } else {
-    rateOmegaAv = (omegaFrac)*rate + (1. - omegaFrac) * rateOmegaUp;
-    rateAlphaUpOmegaAv =
-        (omegaFrac)*rateAlphaUp + (1. - omegaFrac) * rateAlphaUpOmegaUp;
-  }
-  result = (1. - alphaFrac) * rateOmegaAv + alphaFrac * rateAlphaUpOmegaAv;
-
-  // leave out the *9./4. for processes 6 and 8 to use the same envelope later
-  return result;
-}
-
-double Martini::use_elastic_table_q(double omega, double q, int which_kind)
-/* Uses the lookup table and simple interpolation to get the value
-   of dGamma/domegadq at some value of omega, q, and alpha_s. */
-{
-  double result;
-  double alphaFrac, omegaFrac, qFrac;
-  int iOmega, iAlphas, iQ;
-  int position, positionAlphaUp, positionOmegaUp, positionAlphaUpOmegaUp;
-  int positionQUp, positionAlphaUpQUp, positionOmegaUpQUp,
-      positionAlphaUpOmegaUpQUp;
-  int position2QUp;
-  double rate, rateAlphaUp, rateOmegaUp, rateAlphaUpOmegaUp;
-  double rateQUp, rateAlphaUpQUp, rateOmegaUpQUp, rateAlphaUpOmegaUpQUp;
-  double rate2QUp, rateAlphaUp2QUp, rateOmegaUp2QUp, rateAlphaUpOmegaUp2QUp;
-  double rateOmegaAv, rateAlphaUpOmegaAv, rateQUpOmegaAv, rateAlphaUpQUpOmegaAv;
-  double rate2QUpOmegaAv, rateAlphaUp2QUpOmegaAv;
-  double rateQAv, rateAlphaUpQAv;
-  double slope, slopeAlphaUp;
-
-  rate2QUp = 0.;
-  rateAlphaUp2QUp = 0.;
-  rateOmegaUp2QUp = 0.;
-  rateAlphaUpOmegaUp2QUp = 0.;
-  rateOmegaAv = 0.;
-  rateAlphaUpOmegaAv = 0.;
-  rateQUpOmegaAv = 0.;
-  rateAlphaUpQUpOmegaAv = 0.;
-  rate2QUpOmegaAv = 0.;
-  rateAlphaUp2QUpOmegaAv = 0.;
-
-  if (omega > 0.)
-    iOmega = Nomega / 2 + floor((log(omega) + 5) / omegaStep);
-  else
-    iOmega = Nomega / 2 - ceil((log(-omega) + 5) / omegaStep) - 1;
-  iQ = floor((log(q) + 5) / qStep + 0.0001);
-  iAlphas = floor((alpha_s - 0.15) / alphaStep + 0.0001);
-
-  position = iQ + Nq * (iOmega + Nomega * (iAlphas));
-  positionAlphaUp = iQ + Nq * (iOmega + Nomega * (iAlphas + 1));
-  positionOmegaUp = iQ + Nq * (iOmega + 1 + Nomega * (iAlphas));
-  positionQUp = iQ + 1 + Nq * (iOmega + Nomega * (iAlphas));
-  position2QUp = iQ + 2 + Nq * (iOmega + Nomega * (iAlphas));
-  positionAlphaUpOmegaUp = iQ + Nq * (iOmega + 1 + Nomega * (iAlphas + 1));
-  positionAlphaUpQUp = iQ + 1 + Nq * (iOmega + Nomega * (iAlphas + 1));
-  positionOmegaUpQUp = iQ + 1 + Nq * (iOmega + 1 + Nomega * (iAlphas));
-  positionAlphaUpOmegaUpQUp =
-      iQ + 1 + Nq * (iOmega + 1 + Nomega * (iAlphas + 1));
-
-  alphaFrac = (alpha_s - (floor((alpha_s - alphaMin) / alphaStep) * alphaStep +
-                          alphaMin)) /
-              alphaStep;
-  if (omega > 0.) {
-    if (exp(ceil((log(omega) + 5) / omegaStep) * omegaStep - 5) !=
-        exp(floor((log(omega) + 5) / omegaStep) * omegaStep - 5))
-      omegaFrac =
-          (omega - (exp(floor((log(omega) + 5) / omegaStep) * omegaStep - 5))) /
-          ((exp(ceil((log(omega) + 5) / omegaStep) * omegaStep - 5)) -
-           exp(floor((log(omega) + 5) / omegaStep) * omegaStep - 5));
-    else
-      omegaFrac = 0.;
-  } else {
-    if (exp(ceil((log(-omega) + 5) / omegaStep) * omegaStep - 5) !=
-        exp(floor((log(-omega) + 5) / omegaStep) * omegaStep - 5))
-      omegaFrac =
-          (-omega -
-           (exp(floor((log(-omega) + 5) / omegaStep) * omegaStep - 5))) /
-          ((exp(ceil((log(-omega) + 5) / omegaStep) * omegaStep - 5)) -
-           exp(floor((log(-omega) + 5) / omegaStep) * omegaStep - 5));
-    else
-      omegaFrac = 0.;
-  }
-
-  // interpolate the logs linearly for large omegas
-  // since there the spectrum is dropping exp in q
-  if (omega > 20.) {
-    qFrac = (log(q) - (floor((log(q) + 5.) / qStep) * qStep - 5.)) / qStep;
-  }
-  // linear interpolation in q for small omegas
-  else {
-    if (exp(ceil((log(q) + 5.) / qStep) * qStep - 5.) !=
-        exp(floor((log(q) + 5.) / qStep) * qStep - 5.))
-      qFrac = (q - (exp(floor((log(q) + 5.) / qStep) * qStep - 5.))) /
-              ((exp(ceil((log(q) + 5.) / qStep) * qStep - 5.)) -
-               exp(floor((log(q) + 5.) / qStep) * qStep - 5.));
-    else
-      qFrac = 0.;
-  }
-
-  if (which_kind == 5 || which_kind == 7) {
-    if (position >= 0 && iAlphas < Nalphas && iOmega < Nomega && iQ < Nq)
-      rate = dGamma_qq_q->at(position);
-    else
-      rate = 0.;
-
-    if (iAlphas + 1 < Nalphas)
-      rateAlphaUp = dGamma_qq_q->at(positionAlphaUp);
-    else
-      rateAlphaUp = rate;
-
-    if (iOmega + 1 < Nomega)
-      rateOmegaUp = dGamma_qq_q->at(positionOmegaUp);
-    else
-      rateOmegaUp = rate;
-
-    if (iQ + 1 < Nq)
-      rateQUp = dGamma_qq_q->at(positionQUp);
-    else
-      rateQUp = rate;
-
-    if (iAlphas < Nalphas && iOmega < Nomega)
-      rateAlphaUpOmegaUp = dGamma_qq_q->at(positionAlphaUpOmegaUp);
-    else
-      rateAlphaUpOmegaUp = rate;
-
-    if (iAlphas < Nalphas && iQ < Nq)
-      rateAlphaUpQUp = dGamma_qq_q->at(positionAlphaUpQUp);
-    else
-      rateAlphaUpQUp = rate;
-
-    if (iOmega + 1 < Nomega && iQ + 1 < Nq)
-      rateOmegaUpQUp = dGamma_qq_q->at(positionOmegaUpQUp);
-    else
-      rateOmegaUpQUp = rate;
-
-    if (iAlphas < Nalphas && iOmega < Nomega && iQ < Nq)
-      rateAlphaUpOmegaUpQUp = dGamma_qq_q->at(positionAlphaUpOmegaUpQUp);
-    else
-      rateAlphaUpOmegaUpQUp = rate;
-
-    // used for extrapolation when the data points are too far apart
-    if (omega > 20.) {
-      if (iQ + 2 < Nq)
-        rate2QUp = dGamma_qq_q->at(position2QUp);
-      else
-        rate2QUp = rateQUp;
-
-      if (iAlphas < Nalphas && iQ + 2 < Nq)
-        rateAlphaUp2QUp = dGamma_qq_q->at(positionAlphaUpQUp + 1);
-      else
-        rateAlphaUp2QUp = rateAlphaUpQUp;
-
-      if (iOmega < Nomega && iQ + 2 < Nq)
-        rateOmegaUp2QUp = dGamma_qq_q->at(positionOmegaUpQUp + 1);
-      else
-        rateOmegaUp2QUp = rateOmegaUpQUp;
-
-      if (iAlphas < Nalphas && iOmega < Nomega && iQ + 2 < Nq)
-        rateAlphaUpOmegaUp2QUp = dGamma_qq_q->at(positionAlphaUpOmegaUpQUp + 1);
-      else
-        rateAlphaUpOmegaUp2QUp = rateAlphaUpOmegaUpQUp;
-    }
-  } else {
-    if (position > 0 && iAlphas < Nalphas && iOmega < Nomega && iQ < Nq)
-      rate = dGamma_qg_q->at(position);
-    else
-      rate = 0.;
-
-    if (iAlphas + 1 < Nalphas)
-      rateAlphaUp = dGamma_qg_q->at(positionAlphaUp);
-    else
-      rateAlphaUp = rate;
-
-    if (iOmega + 1 < Nomega)
-      rateOmegaUp = dGamma_qg_q->at(positionOmegaUp);
-    else
-      rateOmegaUp = rate;
-
-    if (iQ + 1 < Nq)
-      rateQUp = dGamma_qg_q->at(positionQUp);
-    else
-      rateQUp = rate;
-
-    if (iAlphas < Nalphas && iOmega < Nomega)
-      rateAlphaUpOmegaUp = dGamma_qg_q->at(positionAlphaUpOmegaUp);
-    else
-      rateAlphaUpOmegaUp = rate;
-
-    if (iAlphas < Nalphas && iQ < Nq)
-      rateAlphaUpQUp = dGamma_qg_q->at(positionAlphaUpQUp);
-    else
-      rateAlphaUpQUp = rate;
-
-    if (iOmega + 1 < Nomega && iQ + 1 < Nq)
-      rateOmegaUpQUp = dGamma_qg_q->at(positionOmegaUpQUp);
-    else
-      rateOmegaUpQUp = rate;
-
-    if (iAlphas < Nalphas && iOmega < Nomega && iQ < Nq)
-      rateAlphaUpOmegaUpQUp = dGamma_qg_q->at(positionAlphaUpOmegaUpQUp);
-    else
-      rateAlphaUpOmegaUpQUp = rate;
-
-    // used for extrapolation when the data points are too far apart
-    if (omega > 20.) {
-      if (iQ + 2 < Nq)
-        rate2QUp = dGamma_qg_q->at(position2QUp);
-      else
-        rate2QUp = rateQUp;
-
-      if (iAlphas < Nalphas && iQ + 2 < Nq)
-        rateAlphaUp2QUp = dGamma_qg_q->at(positionAlphaUpQUp + 1);
-      else
-        rateAlphaUp2QUp = rateAlphaUpQUp;
-
-      if (iOmega < Nomega && iQ + 2 < Nq)
-        rateOmegaUp2QUp = dGamma_qg_q->at(positionOmegaUpQUp + 1);
-      else
-        rateOmegaUp2QUp = rateOmegaUpQUp;
-
-      if (iAlphas < Nalphas && iOmega < Nomega && iQ + 2 < Nq)
-        rateAlphaUpOmegaUp2QUp = dGamma_qg_q->at(positionAlphaUpOmegaUpQUp + 1);
-      else
-        rateAlphaUpOmegaUp2QUp = rateAlphaUpOmegaUpQUp;
-    }
-  }
-
-  if (omega > 0. && omega <= 20.) {
-    rateOmegaAv = (1. - omegaFrac) * rate + omegaFrac * rateOmegaUp;
-    rateAlphaUpOmegaAv =
-        (1. - omegaFrac) * rateAlphaUp + omegaFrac * rateAlphaUpOmegaUp;
-    rateQUpOmegaAv = (1. - omegaFrac) * rateQUp + omegaFrac * rateOmegaUpQUp;
-    rateAlphaUpQUpOmegaAv =
-        (1. - omegaFrac) * rateAlphaUpQUp + omegaFrac * rateAlphaUpOmegaUpQUp;
-  } else if (omega > 20.) {
-    if (rate != 0. && rateOmegaUp != 0.)
-      rateOmegaAv =
-          exp((1. - omegaFrac) * log(rate) + omegaFrac * log(rateOmegaUp));
-    else if (rate == 0.)
-      rateOmegaAv = rateOmegaUp;
-    else if (rateOmegaUp == 0.)
-      rateOmegaAv = rate;
-    else
-      rateOmegaAv = 0.;
-
-    if (rateAlphaUpOmegaUp != 0. && rateAlphaUp != 0.)
-      rateAlphaUpOmegaAv = exp((1. - omegaFrac) * log(rateAlphaUp) +
-                               omegaFrac * log(rateAlphaUpOmegaUp));
-    else if (rateAlphaUp == 0.)
-      rateAlphaUpOmegaAv = rateAlphaUpOmegaUp;
-    else if (rateAlphaUpOmegaUp == 0.)
-      rateAlphaUpOmegaAv = rateAlphaUp;
-    else
-      rateAlphaUpOmegaAv = 0.;
-
-    if (rateOmegaUpQUp != 0. && rateQUp != 0.)
-      rateQUpOmegaAv = exp((1. - omegaFrac) * log(rateQUp) +
-                           omegaFrac * log(rateOmegaUpQUp));
-    else if (rateOmegaUpQUp == 0.)
-      rateQUpOmegaAv = rateQUp;
-    else if (rateQUp == 0.)
-      rateQUpOmegaAv = rateOmegaUpQUp;
-    else
-      rateQUpOmegaAv = 0.;
-
-    if (rateAlphaUpOmegaUpQUp != 0. && rateAlphaUpQUp != 0.)
-      rateAlphaUpQUpOmegaAv = exp((1. - omegaFrac) * log(rateAlphaUpQUp) +
-                                  omegaFrac * log(rateAlphaUpOmegaUpQUp));
-    else if (rateAlphaUpQUp == 0.)
-      rateAlphaUpQUpOmegaAv = rateAlphaUpOmegaUpQUp;
-    else if (rateAlphaUpOmegaUpQUp == 0.)
-      rateAlphaUpQUpOmegaAv = rateAlphaUpQUp;
-    else
-      rateAlphaUpQUpOmegaAv = 0.;
-
-    rate2QUpOmegaAv = exp((1. - omegaFrac) * log(rate2QUp) +
-                          omegaFrac * log(rateOmegaUp2QUp));
-    rateAlphaUp2QUpOmegaAv = exp((1. - omegaFrac) * log(rateAlphaUp2QUp) +
-                                 omegaFrac * log(rateAlphaUpOmegaUp2QUp));
-  } else if (omega < 0.) {
-    rateOmegaAv = (omegaFrac)*rate + (1. - omegaFrac) * rateOmegaUp;
-    rateQUpOmegaAv = (omegaFrac)*rateQUp + (1. - omegaFrac) * rateOmegaUpQUp;
-    rateAlphaUpOmegaAv =
-        (omegaFrac)*rateAlphaUp + (1. - omegaFrac) * rateAlphaUpOmegaUp;
-    rateAlphaUpQUpOmegaAv =
-        (omegaFrac)*rateAlphaUpQUp + (1. - omegaFrac) * rateAlphaUpOmegaUpQUp;
-  }
-
-  // interpolate logs for large omega
-  if (omega > 20.) {
-    if (rateOmegaAv > 0.) {
-      rateQAv =
-          exp((1. - qFrac) * log(rateOmegaAv) + qFrac * log(rateQUpOmegaAv));
-    } else if (rateOmegaAv < 0.) // use extrapolation
-    {
-      slope = (log(rate2QUpOmegaAv) - log(rateQUpOmegaAv)) / qStep;
-      rateQAv = exp(log(rateQUpOmegaAv) - slope * ((1. - qFrac) * qStep));
-    } else {
-      rateQAv = 0.;
-    }
-
-    if (rateAlphaUpOmegaAv > 0.) {
-      rateAlphaUpQAv = exp((1. - qFrac) * log(rateAlphaUpOmegaAv) +
-                           qFrac * log(rateAlphaUpQUpOmegaAv));
-    } else if (rateAlphaUpOmegaAv < 0.) // use extrapolation
-    {
-      slopeAlphaUp =
-          (log(rateAlphaUp2QUpOmegaAv) - log(rateAlphaUpQUpOmegaAv)) / qStep;
-      rateAlphaUpQAv = exp(log(rateAlphaUpQUpOmegaAv) -
-                           slopeAlphaUp * ((1. - qFrac) * qStep));
-    } else {
-      rateAlphaUpQAv = 0.;
-    }
-  }
-  // interpolate linearly for small omega
-  else {
-    rateQAv = (1. - qFrac) * rateOmegaAv + qFrac * rateQUpOmegaAv;
-    rateAlphaUpQAv =
-        (1. - qFrac) * rateAlphaUpOmegaAv + qFrac * rateAlphaUpQUpOmegaAv;
-  }
-
-  result = (1. - alphaFrac) * rateQAv + alphaFrac * rateAlphaUpQAv;
-
-  // the absolute normalization doesn't matter when sampling the shape
-  // it only matters in "totalRate" etc.
-  return result;
-}
-
-double LambertW(double z) {
-  double w_new, w_old, ratio, e_old, tol;
-  int n;
-
-  tol = 1.0e-14;
-
-  if (z <= -exp(-1.0)) {
-    JSWARN << "LambertW is not defined for z = " << z;
-    JSWARN << "z needs to be bigger than " << -exp(-1.0);
-    throw std::runtime_error("LambertW small z problem");
-  }
-
-  if (z > 3.0) {
-    w_old = log(z) - log(log(z));
-  } else {
-    w_old = 1.0;
-  }
-
-  w_new = 0.0;
-  ratio = 1.0;
-  n = 0;
-  while (std::abs(ratio) > tol) {
-    e_old = exp(w_old);
-    ratio = w_old * e_old - z;
-    ratio /= (e_old * (w_old + 1.0) -
-              (w_old + 2.0) * (w_old * e_old - z) / (2.0 * w_old + 2.0));
-    w_new = w_old - ratio;
-    w_old = w_new;
-    n++;
-    if (n > 99) {
-      JSWARN << "LambertW is not converging after 100 iterations.";
-      JSWARN << "LambertW: z = " << z;
-      JSWARN << "LambertW: w_old = " << w_old;
-      JSWARN << "LambertW: w_new = " << w_new;
-      JSWARN << "LambertW: ratio = " << ratio;
-      throw std::runtime_error("LambertW not conversing");
-    }
-  }
-
-  return w_new;
-} // LambertW by Sangyong Jeon
+/*******************************************************************************
+ * Copyright (c) The JETSCAPE Collaboration, 2018
+ *
+ * Modular, task-based framework for simulating all aspects of heavy-ion collisions
+ * 
+ * For the list of contributors see AUTHORS.
+ *
+ * Report issues at https://github.com/JETSCAPE/JETSCAPE/issues
+ *
+ * or via email to bugs.jetscape@gmail.com
+ *
+ * Distributed under the GNU General Public License 3.0 (GPLv3 or later).
+ * See COPYING for details.
+ ******************************************************************************/
+
+#include "Martini.h"
+#include "JetScapeLogger.h"
+#include "JetScapeXML.h"
+#include <string>
+
+#include "tinyxml2.h"
+#include <iostream>
+
+#include "FluidDynamics.h"
+#include "MartiniMutex.h"
+#define hbarc 0.197327053
+
+#define MAGENTA "\033[35m"
+
+using namespace Jetscape;
+
+// Register the module with the base class
+RegisterJetScapeModule<Martini> Martini::reg("Martini");
+
+using std::ofstream;
+using std::ifstream;
+using std::ostream;
+using std::ios;
+
+int Martini::pLabelNew = 0;
+
+Martini::Martini() {
+  SetId("Martini");
+  VERBOSE(8);
+
+  //vectors for elastic rates:
+  dGamma_qq = new vector<double>;
+  dGamma_qg = new vector<double>;
+  dGamma_qq_q = new vector<double>;
+  dGamma_qg_q = new vector<double>;
+
+  // create and set Martini Mutex
+  auto martini_mutex = make_shared<MartiniMutex>();
+  SetMutex(martini_mutex);
+}
+
+Martini::~Martini() { VERBOSE(8); }
+
+void Martini::Init() {
+  JSINFO << "Intialize Martini ...";
+
+  double deltaT = 0.0;
+  double Martini_deltaT_Max = 0.03 + rounding_error;
+
+  deltaT = GetXMLElementDouble({"Eloss", "deltaT"});
+
+  if (deltaT > Martini_deltaT_Max) {
+    JSWARN << "Timestep for Martini ( deltaT = " << deltaT
+           << " ) is too large. "
+           << "Please choose a detaT smaller than or equal to 0.03 in the XML "
+              "file.";
+    throw std::runtime_error(
+        "Martini not properly initialized in XML file ...");
+  }
+
+  string s = GetXMLElementText({"Eloss", "Martini", "name"});
+  JSDEBUG << s << " to be initilizied ...";
+
+  Q0 = GetXMLElementDouble({"Eloss", "Martini", "Q0"});
+  alpha_s = GetXMLElementDouble({"Eloss", "Martini", "alpha_s"});
+  pcut = GetXMLElementDouble({"Eloss", "Martini", "pcut"});
+  hydro_Tc = GetXMLElementDouble({"Eloss", "Martini", "hydro_Tc"});
+  recoil_on = GetXMLElementInt({"Eloss", "Martini", "recoil_on"});
+
+  g = sqrt(4. * M_PI * alpha_s);
+  alpha_em = 1. / 137.;
+  //hydro_tStart = 0.6;
+
+  // Path to additional data
+  PathToTables = GetXMLElementText({"Eloss", "Martini", "path"});
+
+  // Initialize random number distribution
+  ZeroOneDistribution = uniform_real_distribution<double>{0.0, 1.0};
+
+  readRadiativeRate(&dat, &Gam);
+  readElasticRateOmega();
+  readElasticRateQ();
+}
+
+void Martini::DoEnergyLoss(double deltaT, double Time, double Q2,
+                           vector<Parton> &pIn, vector<Parton> &pOut) {
+  VERBOSESHOWER(5) << MAGENTA << "SentInPartons Signal received : " << deltaT
+                   << " " << Q2 << " " << pIn.size();
+
+  // particle info
+  int Id, newId;
+  int pStat;               // status of parton:
+                           // 0: normal parton, 1: recoil parton,
+                           // -1: sampled thermal parton (negative)
+  int pLabel;              // particle number
+  double p0, px, py, pz; // momentum of initial parton (pIn)
+  double pAbs;
+  double velx, vely, velz;
+  double pRest, pxRest;    // momentum in the rest frame of fluid cell (pIn)
+  double pyRest, pzRest;
+  double k, kRest;    // momentum of radiated parton (pOut)
+  double pNew, pxNew; // momentum of final parton (pOut)
+  double pyNew, pzNew;
+  double pNewRest;            // momentum in the rest frame of fluid cell (pOut)
+  double omega, q;            // transferred energy/momentum for scattering
+  double pThermal, pxThermal; // momentum of thermal parton (pOut)
+  double pyThermal, pzThermal;
+  double pRecoil, pxRecoil; // momentum of recoil parton (pOut)
+  double pyRecoil, pzRecoil;
+  double pRecoilRest;
+  double xx, yy, zz, tt;    // position of initial parton (pIn)
+  FourVector pVec, pVecNew; // 4-vectors of momenta before & after process
+  FourVector kVec;          // 4-vector of momentum of radiated parton
+  FourVector pVecRest;      // 4-vectors in the rest frame of fluid cell
+  FourVector pVecNewRest;
+  FourVector qVec; // 4-vector of momentum transfer (Note: space-like)
+  FourVector
+      pVecThermalRest;       // 4-vectors of thermal parton in the rest frame of
+  FourVector pVecThermal;    // fluid cell and lab frame
+  FourVector pVecRecoilRest; // 4-vectors of recoil parton in the rest frame of
+  FourVector pVecRecoil;     // fluid cell and lab frame
+  FourVector xVec;           // 4-vector of position (for next time step!)
+  double velocity_jet[4];    // jet velocity for MATTER
+  double eta;                // pseudo-rapidity
+  double SpatialRapidity;    // space-time rapidity
+  bool coherent;             // whether particle is coherent with its
+                             // mother or daughter.
+      // while coherent, additional radiation is prohibited.
+  int sibling;         // counter parton in radiation process
+  FourVector pAtSplit; // mother's momentum when splitting happens
+  bool userInfo;       // whether user information is stored
+  bool active;         // wheter this parton is active in MARTINI
+
+  // flow info
+  double vx, vy, vz;   // 3 components of flow velocity
+  double T;            // Temperature of fluid cell
+  double beta, gamma;  // flow velocity & gamma factor
+  double cosPhi;       // angle between flow and particle
+  double cosPhiRest;   // angle between flow and particle in rest frame
+  double boostBack;    // factor for boosting back to lab frame
+  double cosPhiRestEl; // angle between flow and scat. particle in rest frame
+  double boostBackEl;
+
+  GetHydroTau0Signal(hydro_tStart);
+
+  for (int i = 0; i < pIn.size(); i++) {
+
+    Id = pIn[i].pid();
+    pStat = pIn[i].pstat();
+    // do nothing for negative particles
+    if (pStat < 0)
+      continue;
+
+    px = pIn[i].px();
+    py = pIn[i].py();
+    pz = pIn[i].pz();
+    p0 = pIn[i].e();
+
+    pAbs = sqrt(px * px + py * py + pz * pz);
+
+    // In MARTINI, particles are all massless and on-shell
+    pVec = FourVector(px, py, pz, pAbs);
+
+    velx = px / p0;
+    vely = py / p0;
+    velz = pz / p0;
+    double velocityMod = std::sqrt(std::pow(velx, 2) + std::pow(vely, 2) +
+                                   std::pow(velz, 2));
+    tt = Time;
+    xx = pIn[i].x_in().x() + (Time - pIn[i].x_in().t()) * velx / velocityMod;
+    yy = pIn[i].x_in().y() + (Time - pIn[i].x_in().t()) * vely / velocityMod;
+    zz = pIn[i].x_in().z() + (Time - pIn[i].x_in().t()) * velz / velocityMod;
+
+    eta = pIn[i].eta();
+    SpatialRapidity = 0.5 * std::log((tt + zz) / (tt - zz));
+    double boostedTStart = hydro_tStart * cosh(SpatialRapidity);
+
+    // Only accept low t particles
+    if (pIn[i].t() > Q0 * Q0 + rounding_error || Time <= boostedTStart)
+      continue;
+
+    // Extract fluid properties
+    std::unique_ptr<FluidCellInfo> check_fluid_info_ptr;
+    GetHydroCellSignal(Time, xx, yy, zz, check_fluid_info_ptr);
+    VERBOSE(8) << MAGENTA << "Temperature from Brick (Signal) = "
+               << check_fluid_info_ptr->temperature;
+
+    vx = check_fluid_info_ptr->vx;
+    vy = check_fluid_info_ptr->vy;
+    vz = check_fluid_info_ptr->vz;
+    T = check_fluid_info_ptr->temperature;
+
+    beta = sqrt(vx * vx + vy * vy + vz * vz);
+
+    if (T < hydro_Tc) continue;
+
+    TakeResponsibilityFor(
+        pIn[i]); // Generate error if another module already has responsibility.
+
+    pLabel = pIn[i].plabel();
+    if (pLabel == 0) {
+      IncrementpLable();
+      pIn[i].set_label(pLabelNew);
+      pLabel = pLabelNew;
+    }
+
+    userInfo = pIn[i].has_user_info<MARTINIUserInfo>();
+    // set user information to every parton
+    if (!userInfo)
+      pIn[i].set_user_info(new MARTINIUserInfo());
+
+    coherent = pIn[i].user_info<MARTINIUserInfo>().coherent();
+    sibling = pIn[i].user_info<MARTINIUserInfo>().coherent_with();
+    pAtSplit = pIn[i].user_info<MARTINIUserInfo>().p_at_split();
+
+    // Set momentum in fluid cell's frame
+    if (beta < 1e-10) {
+      // 1: for static medium
+      gamma = 1.;
+      cosPhi = 1.;
+      pRest = pAbs;
+      pVecRest = pVec;
+
+      cosPhiRest = 1.;
+      boostBack = 1.;
+    } else {
+      // 2: for evolving medium
+      gamma = 1. / sqrt(1. - beta * beta);
+      cosPhi = (px * vx + py * vy + pz * vz) / (pAbs * beta);
+
+      // boost particle to the local rest frame of fluid cell
+      pRest = pAbs * gamma * (1. - beta * cosPhi);
+
+      pxRest = -vx * gamma * pAbs +
+               (1. + (gamma - 1.) * vx * vx / (beta * beta)) * px +
+               (gamma - 1.) * vx * vy / (beta * beta) * py +
+               (gamma - 1.) * vx * vz / (beta * beta) * pz;
+      pyRest = -vy * gamma * pAbs +
+               (1. + (gamma - 1.) * vy * vy / (beta * beta)) * py +
+               (gamma - 1.) * vx * vy / (beta * beta) * px +
+               (gamma - 1.) * vy * vz / (beta * beta) * pz;
+      pzRest = -vz * gamma * pAbs +
+               (1. + (gamma - 1.) * vz * vz / (beta * beta)) * pz +
+               (gamma - 1.) * vx * vz / (beta * beta) * px +
+               (gamma - 1.) * vy * vz / (beta * beta) * py;
+
+      pVecRest = FourVector(pxRest, pyRest, pzRest, pRest);
+
+      cosPhiRest = (pxRest * vx + pyRest * vy + pzRest * vz) / (pRest * beta);
+      boostBack = gamma * (1. + beta * cosPhiRest);
+    }
+
+    //cout << "Time = " << Time << " Id = " << Id
+    //     << " T = " << setprecision(3) << T
+    //     << " pAbs = " << pAbs << " " << sqrt(px*px+py*py) << " " << pz
+    //     << " | pRest = " << pRest << "/" << pcut
+    //     << " | position = " << xx << " " << yy << " " << zz
+    //     << " | stat = " << pStat << " " << pLabel << " ";
+
+    //if (pRest < eLossCut) continue;
+    if (pRest < eLossCut) {
+      //  cout << endl;
+      continue;
+    }
+
+    xVec = FourVector(xx + px / pAbs * deltaT, yy + py / pAbs * deltaT,
+                      zz + pz / pAbs * deltaT, Time + deltaT);
+
+    velocity_jet[0] = 1.0;
+    velocity_jet[1] = pIn[i].jet_v().x();
+    velocity_jet[2] = pIn[i].jet_v().y();
+    velocity_jet[3] = pIn[i].jet_v().z();
+
+    double deltaTRest = deltaT / gamma;
+    // determine the energy-loss process
+    int process = DetermineProcess(pRest, T, deltaTRest, Id);
+
+    //cout << "process = " << process << endl;
+
+    VERBOSE(8) << MAGENTA << "Time = " << Time << " Id = " << Id
+               << " process = " << process << " T = " << setprecision(3) << T
+               << " pAbs = " << pAbs << " " << px << " " << py << " " << pz
+               << " | pRest = " << pRest << "/" << pcut
+               << " | position = " << xx << " " << yy << " " << zz
+               << " | stat = " << pStat << " " << pLabel << " " << coherent
+               << " | " << pAtSplit.x();
+
+    // update the status of parton if this parton is still coherent with its sibling
+    bool coherent_temp = coherent;
+    // de-activate formation time of in-medium radiation at this moment..
+    //if ( coherent ) coherent = isCoherent(pIn[i], sibling, T);
+    //if ( coherent_temp != coherent )
+    //  JSDEBUG << "Coherent status changed: " << coherent_temp << " -> " << coherent;
+
+    // Do nothing for this parton at this timestep
+    // If this parton is in coherent state with its sibling,
+    // further radiation is prohibited until it becomes de-coherent
+    if (process == 0 || (coherent && (process < 5))) {
+      pOut.push_back(Parton(pLabel, Id, pStat, pVec, xVec));
+      pOut[pOut.size() - 1].set_form_time(0.);
+      pOut[pOut.size() - 1].set_jet_v(velocity_jet); // use initial jet velocity
+
+      if (coherent) {
+        pOut[pOut.size() - 1].set_user_info(
+            new MARTINIUserInfo(coherent, sibling, pAtSplit));
+      } else {
+        pOut[pOut.size() - 1].set_user_info(new MARTINIUserInfo());
+      }
+
+      return;
+    }
+
+    if (std::abs(Id) == 1 || std::abs(Id) == 2 || std::abs(Id) == 3) {
+
+      // quark radiating gluon (q->qg)
+      if (process == 1) {
+        if (pRest / T < AMYpCut)
+          return;
+
+        // sample radiated parton's momentum
+        kRest = getNewMomentumRad(pRest, T, process);
+        if (kRest > pRest)
+          return;
+
+        // final state parton's momentum
+        pNewRest = pRest - kRest;
+
+        pNew = pNewRest * boostBack;
+        pVecNew.Set((px / pAbs) * pNew, (py / pAbs) * pNew, (pz / pAbs) * pNew,
+                    pNew);
+        pOut.push_back(Parton(pLabel, Id, pStat, pVecNew, xVec));
+        pOut[pOut.size() - 1].set_form_time(0.);
+        pOut[pOut.size() - 1].set_jet_v(
+            velocity_jet); // use initial jet velocity
+        pOut[pOut.size() - 1].set_user_info(new MARTINIUserInfo());
+
+        if (kRest > pcut) {
+          IncrementpLable();
+          k = kRest * boostBack;
+          kVec.Set((px / pAbs) * k, (py / pAbs) * k, (pz / pAbs) * k, k);
+          pOut.push_back(Parton(pLabelNew, 21, pStat, kVec, xVec));
+          pOut[pOut.size() - 1].set_form_time(0.);
+          pOut[pOut.size() - 1].set_jet_v(
+              velocity_jet); // use initial jet velocity
+        }
+
+        //// If original and radiated partons are above pcut, set them coherent
+        //if (pOut.size() == 2) {
+        //  bool coherentNew = true;
+        //  FourVector pAtSplitNew = pOut[0].p_in();
+        //  pOut[0].set_user_info(new MARTINIUserInfo(coherentNew, pLabelNew, pAtSplitNew));
+        //  pOut[1].set_user_info(new MARTINIUserInfo(coherentNew, pLabel, pAtSplitNew));
+        //}
+
+        return;
+      } else if (process == 2) {
+        // quark radiating photon (q->qgamma)
+        if (pRest / T < AMYpCut)
+          return;
+
+        // sample radiated parton's momentum
+        kRest = getNewMomentumRad(pRest, T, process);
+        if (kRest > pRest)
+          return;
+
+        // final state parton's momentum
+        pNewRest = pRest - kRest;
+
+        pNew = pNewRest * boostBack;
+        pVecNew.Set((px / pAbs) * pNew, (py / pAbs) * pNew, (pz / pAbs) * pNew,
+                    pNew);
+        pOut.push_back(Parton(pLabel, Id, pStat, pVecNew, xVec));
+        pOut[pOut.size() - 1].set_form_time(0.);
+        pOut[pOut.size() - 1].set_jet_v(
+            velocity_jet); // use initial jet velocity
+        pOut[pOut.size() - 1].set_user_info(new MARTINIUserInfo());
+
+        // photon doesn't have energy threshold; No absorption into medium
+        // However, we only keep positive energy photons
+        if (kRest > 0.) {
+          IncrementpLable();
+          k = kRest * boostBack;
+          kVec.Set((px / pAbs) * k, (py / pAbs) * k, (pz / pAbs) * k, k);
+          pOut.push_back(Parton(pLabelNew, 21, pStat, kVec, xVec));
+          pOut[pOut.size() - 1].set_form_time(0.);
+          pOut[pOut.size() - 1].set_jet_v(
+              velocity_jet); // use initial jet velocity
+        }
+
+        return;
+      } else if (process == 5 || process == 6) {
+        // quark scattering with either quark (qq->qq) or gluon (qg->qg)
+        omega = getEnergyTransfer(pRest, T, process);
+        q = getMomentumTransfer(pRest, omega, T, process);
+
+        // momentum transfer is always space-like
+        if (q < fabs(omega))
+          return;
+
+        pVecNewRest = getNewMomentumElas(pVecRest, omega, q);
+
+        pNewRest = pVecNewRest.t();
+
+        // Boost scattered particle to lab frame
+        if (beta < 1e-10) {
+          // 1: for static medium
+          pVecNew = pVecNewRest;
+        } else {
+          // 2: for evolving medium
+          pxNew =
+              vx * gamma * pVecNewRest.t() +
+              (1. + (gamma - 1.) * vx * vx / (beta * beta)) * pVecNewRest.x() +
+              (gamma - 1.) * vx * vy / (beta * beta) * pVecNewRest.y() +
+              (gamma - 1.) * vx * vz / (beta * beta) * pVecNewRest.z();
+          pyNew =
+              vy * gamma * pVecNewRest.t() +
+              (1. + (gamma - 1.) * vy * vy / (beta * beta)) * pVecNewRest.y() +
+              (gamma - 1.) * vx * vy / (beta * beta) * pVecNewRest.x() +
+              (gamma - 1.) * vy * vz / (beta * beta) * pVecNewRest.z();
+          pzNew =
+              vz * gamma * pVecNewRest.t() +
+              (1. + (gamma - 1.) * vz * vz / (beta * beta)) * pVecNewRest.z() +
+              (gamma - 1.) * vx * vz / (beta * beta) * pVecNewRest.x() +
+              (gamma - 1.) * vy * vz / (beta * beta) * pVecNewRest.y();
+
+          pNew = sqrt(pxNew * pxNew + pyNew * pyNew + pzNew * pzNew);
+          pVecNew.Set(pxNew, pyNew, pzNew, pNew);
+        }
+
+        pOut.push_back(Parton(pLabel, Id, pStat, pVecNew, xVec));
+        pOut[pOut.size() - 1].set_form_time(0.);
+        pOut[pOut.size() - 1].set_jet_v(
+            velocity_jet); // use initial jet velocity
+
+        if (coherent) {
+          pOut[pOut.size() - 1].set_user_info(
+              new MARTINIUserInfo(coherent, sibling, pAtSplit));
+        } else {
+          pOut[pOut.size() - 1].set_user_info(new MARTINIUserInfo());
+        }
+
+        if (recoil_on) {
+          // momentum transfer between elastic scattering
+          qVec = pVecRest;
+          qVec -= pVecNewRest;
+
+          pVecThermalRest = getThermalVec(qVec, T, Id);
+          pVecRecoilRest = qVec;
+          pVecRecoilRest += pVecThermalRest;
+          double pRecoilRest = pVecRecoilRest.t();
+
+          if (pRecoilRest > pcut) {
+
+            // Boost recoil particle to lab frame
+            if (beta < 1e-10) {
+              // 1: for static medium
+              pVecThermal = pVecThermalRest;
+              pVecRecoil = pVecRecoilRest;
+            } else {
+              // 2: for evolving medium
+              pxThermal =
+                  vx * gamma * pVecThermalRest.t() +
+                  (1. + (gamma - 1.) * vx * vx / (beta * beta)) *
+                      pVecThermalRest.x() +
+                  (gamma - 1.) * vx * vy / (beta * beta) * pVecThermalRest.y() +
+                  (gamma - 1.) * vx * vz / (beta * beta) * pVecThermalRest.z();
+              pyThermal =
+                  vy * gamma * pVecThermalRest.t() +
+                  (1. + (gamma - 1.) * vy * vy / (beta * beta)) *
+                      pVecThermalRest.y() +
+                  (gamma - 1.) * vx * vy / (beta * beta) * pVecThermalRest.x() +
+                  (gamma - 1.) * vy * vz / (beta * beta) * pVecThermalRest.z();
+              pzThermal =
+                  vz * gamma * pVecThermalRest.t() +
+                  (1. + (gamma - 1.) * vz * vz / (beta * beta)) *
+                      pVecThermalRest.z() +
+                  (gamma - 1.) * vx * vz / (beta * beta) * pVecThermalRest.x() +
+                  (gamma - 1.) * vy * vz / (beta * beta) * pVecThermalRest.y();
+
+              pThermal = sqrt(pxThermal * pxThermal + pyThermal * pyThermal +
+                              pzThermal * pzThermal);
+              pVecThermal.Set(pxThermal, pyThermal, pzThermal, pThermal);
+
+              pxRecoil =
+                  vx * gamma * pVecRecoilRest.t() +
+                  (1. + (gamma - 1.) * vx * vx / (beta * beta)) *
+                      pVecRecoilRest.x() +
+                  (gamma - 1.) * vx * vy / (beta * beta) * pVecRecoilRest.y() +
+                  (gamma - 1.) * vx * vz / (beta * beta) * pVecRecoilRest.z();
+              pyRecoil =
+                  vy * gamma * pVecRecoilRest.t() +
+                  (1. + (gamma - 1.) * vy * vy / (beta * beta)) *
+                      pVecRecoilRest.y() +
+                  (gamma - 1.) * vx * vy / (beta * beta) * pVecRecoilRest.x() +
+                  (gamma - 1.) * vy * vz / (beta * beta) * pVecRecoilRest.z();
+              pzRecoil =
+                  vz * gamma * pVecRecoilRest.t() +
+                  (1. + (gamma - 1.) * vz * vz / (beta * beta)) *
+                      pVecRecoilRest.z() +
+                  (gamma - 1.) * vx * vz / (beta * beta) * pVecRecoilRest.x() +
+                  (gamma - 1.) * vy * vz / (beta * beta) * pVecRecoilRest.y();
+
+              pRecoil = sqrt(pxRecoil * pxRecoil + pyRecoil * pyRecoil +
+                             pzRecoil * pzRecoil);
+              pVecRecoil.Set(pxRecoil, pyRecoil, pzRecoil, pRecoil);
+            }
+
+            // determine id of recoil parton
+            if (process == 5) {
+              // choose the Id of new qqbar pair. Note that we only deal with nf = 3
+              double r = ZeroOneDistribution(*GetMt19937Generator());
+              if (r < 1. / 3.)
+                newId = 1;
+              else if (r < 2. / 3.)
+                newId = 2;
+              else
+                newId = 3;
+            } else {
+              newId = 21;
+            }
+
+            if (pVecThermal.t() > 1e-5) {
+              IncrementpLable();
+              pOut.push_back(Parton(pLabelNew, newId, -1, pVecThermal, xVec));
+              pOut[pOut.size() - 1].set_form_time(0.);
+              pOut[pOut.size() - 1].set_jet_v(
+                  velocity_jet); // use initial jet velocity
+              //cout << "process == 5&6::newLabel:" << pLabelNew << endl;
+            }
+
+            IncrementpLable();
+            pOut.push_back(Parton(pLabelNew, newId, 1, pVecRecoil, xVec));
+            pOut[pOut.size() - 1].set_form_time(0.);
+            pOut[pOut.size() - 1].set_jet_v(
+                velocity_jet); // use initial jet velocity
+            //cout << "process == 5&6::newLabel:" << pLabelNew << endl;
+          }
+        }
+        return;
+      } else if (process == 9) {
+        // quark converting to gluon
+        pOut.push_back(Parton(pLabel, 21, pStat, pVec, xVec));
+        pOut[pOut.size() - 1].set_form_time(0.);
+        pOut[pOut.size() - 1].set_jet_v(
+            velocity_jet); // use initial jet velocity
+
+        if (coherent) {
+          pOut[pOut.size() - 1].set_user_info(
+              new MARTINIUserInfo(coherent, sibling, pAtSplit));
+        } else {
+          pOut[pOut.size() - 1].set_user_info(new MARTINIUserInfo());
+        }
+
+        return;
+      } else if (process == 10) {
+        // quark converting to photon
+        pOut.push_back(Parton(pLabel, 22, pStat, pVec, xVec));
+        pOut[pOut.size() - 1].set_form_time(0.);
+        pOut[pOut.size() - 1].set_jet_v(
+            velocity_jet); // use initial jet velocity
+
+        return;
+      }
+    } else if (Id == 21) {
+
+      // gluon radiating gluon (g->gg)
+      if (process == 3) {
+        if (pRest / T < AMYpCut)
+          return;
+
+        // sample radiated parton's momentum
+        kRest = getNewMomentumRad(pRest, T, process);
+        if (kRest > pRest)
+          return;
+
+        // final state parton's momentum
+        pNewRest = pRest - kRest;
+
+        pNew = pNewRest * boostBack;
+        pVecNew.Set((px / pAbs) * pNew, (py / pAbs) * pNew, (pz / pAbs) * pNew,
+                    pNew);
+        pOut.push_back(Parton(pLabel, Id, pStat, pVecNew, xVec));
+        pOut[pOut.size() - 1].set_form_time(0.);
+        pOut[pOut.size() - 1].set_jet_v(
+            velocity_jet); // use initial jet velocity
+        pOut[pOut.size() - 1].set_user_info(new MARTINIUserInfo());
+
+        if (kRest > pcut) {
+          IncrementpLable();
+          k = kRest * boostBack;
+          kVec.Set((px / pAbs) * k, (py / pAbs) * k, (pz / pAbs) * k, k);
+          pOut.push_back(Parton(pLabelNew, Id, pStat, kVec, xVec));
+          pOut[pOut.size() - 1].set_form_time(0.);
+          pOut[pOut.size() - 1].set_jet_v(
+              velocity_jet); // use initial jet velocity
+        }
+
+        //// If original and radiated partons are above pcut, set them coherent
+        //if (pOut.size() == 2) {
+        //  bool coherentNew = true;
+        //  FourVector pAtSplitNew = pOut[0].p_in();
+        //  pOut[0].set_user_info(new MARTINIUserInfo(coherentNew, pLabelNew, pAtSplitNew));
+        //  pOut[1].set_user_info(new MARTINIUserInfo(coherentNew, pLabel, pAtSplitNew));
+        //}
+
+        return;
+      } else if (process == 4) {
+        // gluon split into quark-antiquark pair (g->qqbar)
+        if (pRest / T < AMYpCut)
+          return;
+
+        // sample radiated parton's momentum
+        kRest = getNewMomentumRad(pRest, T, process);
+        if (kRest > pRest)
+          return;
+
+        // final state parton's momentum
+        pNewRest = pRest - kRest;
+
+        // choose the Id of new qqbar pair. Note that we only deal with nf = 3
+        double r = ZeroOneDistribution(*GetMt19937Generator());
+        if (r < 1. / 3.)
+          newId = 1;
+        else if (r < 2. / 3.)
+          newId = 2;
+        else
+          newId = 3;
+
+        // *momentum of quark is usually larger than that of anti-quark
+        pNew = pNewRest * boostBack;
+        pVecNew.Set((px / pAbs) * pNew, (py / pAbs) * pNew, (pz / pAbs) * pNew,
+                    pNew);
+        pOut.push_back(Parton(pLabel, newId, pStat, pVecNew, xVec));
+        pOut[pOut.size() - 1].set_form_time(0.);
+        pOut[pOut.size() - 1].set_jet_v(
+            velocity_jet); // use initial jet velocity
+        pOut[pOut.size() - 1].set_user_info(new MARTINIUserInfo());
+
+        if (kRest > pcut) {
+          IncrementpLable();
+          k = kRest * boostBack;
+          kVec.Set((px / pAbs) * k, (py / pAbs) * k, (pz / pAbs) * k, k);
+          pOut.push_back(Parton(pLabelNew, -newId, pStat, kVec, xVec));
+          pOut[pOut.size() - 1].set_form_time(0.);
+          pOut[pOut.size() - 1].set_jet_v(
+              velocity_jet); // use initial jet velocity
+        }
+
+        //// If original and radiated partons are above pcut, set them coherent
+        //if (pOut.size() == 2) {
+        //  bool coherentNew = true;
+        //  FourVector pAtSplitNew = pOut[0].p_in();
+        //  pOut[0].set_user_info(new MARTINIUserInfo(coherentNew, pLabelNew, pAtSplitNew));
+        //  pOut[1].set_user_info(new MARTINIUserInfo(coherentNew, pLabel, pAtSplitNew));
+        //}
+
+        return;
+      } else if (process == 7 || process == 8) {
+        // gluon scattering with either quark (gq->gq) or gluon (gg->gg)
+        omega = getEnergyTransfer(pRest, T, process);
+        q = getMomentumTransfer(pRest, omega, T, process);
+
+        // momentum transfer is always space-like
+        if (q < fabs(omega))
+          return;
+
+        pVecNewRest = getNewMomentumElas(pVecRest, omega, q);
+
+        pNewRest = pVecNewRest.t();
+
+        // Boost scattered particle to lab frame
+        if (beta < 1e-10) {
+          // 1: for static medium
+          pVecNew = pVecNewRest;
+        } else {
+          // 2: for evolving medium
+          pxNew =
+              vx * gamma * pVecNewRest.t() +
+              (1. + (gamma - 1.) * vx * vx / (beta * beta)) * pVecNewRest.x() +
+              (gamma - 1.) * vx * vy / (beta * beta) * pVecNewRest.y() +
+              (gamma - 1.) * vx * vz / (beta * beta) * pVecNewRest.z();
+          pyNew =
+              vy * gamma * pVecNewRest.t() +
+              (1. + (gamma - 1.) * vy * vy / (beta * beta)) * pVecNewRest.y() +
+              (gamma - 1.) * vx * vy / (beta * beta) * pVecNewRest.x() +
+              (gamma - 1.) * vy * vz / (beta * beta) * pVecNewRest.z();
+          pzNew =
+              vz * gamma * pVecNewRest.t() +
+              (1. + (gamma - 1.) * vz * vz / (beta * beta)) * pVecNewRest.z() +
+              (gamma - 1.) * vx * vz / (beta * beta) * pVecNewRest.x() +
+              (gamma - 1.) * vy * vz / (beta * beta) * pVecNewRest.y();
+
+          pNew = sqrt(pxNew * pxNew + pyNew * pyNew + pzNew * pzNew);
+          pVecNew.Set(pxNew, pyNew, pzNew, pNew);
+        }
+
+        pOut.push_back(Parton(pLabel, Id, pStat, pVecNew, xVec));
+        pOut[pOut.size() - 1].set_form_time(0.);
+        pOut[pOut.size() - 1].set_jet_v(
+            velocity_jet); // use initial jet velocity
+
+        if (coherent) {
+          pOut[pOut.size() - 1].set_user_info(
+              new MARTINIUserInfo(coherent, sibling, pAtSplit));
+        } else {
+          pOut[pOut.size() - 1].set_user_info(new MARTINIUserInfo());
+        }
+
+        if (recoil_on) {
+          // momentum transfer between elastic scattering
+          qVec = pVecRest;
+          qVec -= pVecNewRest;
+
+          pVecThermalRest = getThermalVec(qVec, T, Id);
+          pVecRecoilRest = qVec;
+          pVecRecoilRest += pVecThermalRest;
+          double pRecoilRest = pVecRecoilRest.t();
+
+          if (pRecoilRest > pcut) {
+
+            // Boost recoil particle to lab frame
+            if (beta < 1e-10) {
+              // 1: for static medium
+              pVecThermal = pVecThermalRest;
+              pVecRecoil = pVecRecoilRest;
+            } else {
+              // 2: for evolving medium
+              pxThermal =
+                  vx * gamma * pVecThermalRest.t() +
+                  (1. + (gamma - 1.) * vx * vx / (beta * beta)) *
+                      pVecThermalRest.x() +
+                  (gamma - 1.) * vx * vy / (beta * beta) * pVecThermalRest.y() +
+                  (gamma - 1.) * vx * vz / (beta * beta) * pVecThermalRest.z();
+              pyThermal =
+                  vy * gamma * pVecThermalRest.t() +
+                  (1. + (gamma - 1.) * vy * vy / (beta * beta)) *
+                      pVecThermalRest.y() +
+                  (gamma - 1.) * vx * vy / (beta * beta) * pVecThermalRest.x() +
+                  (gamma - 1.) * vy * vz / (beta * beta) * pVecThermalRest.z();
+              pzThermal =
+                  vz * gamma * pVecThermalRest.t() +
+                  (1. + (gamma - 1.) * vz * vz / (beta * beta)) *
+                      pVecThermalRest.z() +
+                  (gamma - 1.) * vx * vz / (beta * beta) * pVecThermalRest.x() +
+                  (gamma - 1.) * vy * vz / (beta * beta) * pVecThermalRest.y();
+
+              pThermal = sqrt(pxThermal * pxThermal + pyThermal * pyThermal +
+                              pzThermal * pzThermal);
+              pVecThermal.Set(pxThermal, pyThermal, pzThermal, pThermal);
+
+              pxRecoil =
+                  vx * gamma * pVecRecoilRest.t() +
+                  (1. + (gamma - 1.) * vx * vx / (beta * beta)) *
+                      pVecRecoilRest.x() +
+                  (gamma - 1.) * vx * vy / (beta * beta) * pVecRecoilRest.y() +
+                  (gamma - 1.) * vx * vz / (beta * beta) * pVecRecoilRest.z();
+              pyRecoil =
+                  vy * gamma * pVecRecoilRest.t() +
+                  (1. + (gamma - 1.) * vy * vy / (beta * beta)) *
+                      pVecRecoilRest.y() +
+                  (gamma - 1.) * vx * vy / (beta * beta) * pVecRecoilRest.x() +
+                  (gamma - 1.) * vy * vz / (beta * beta) * pVecRecoilRest.z();
+              pzRecoil =
+                  vz * gamma * pVecRecoilRest.t() +
+                  (1. + (gamma - 1.) * vz * vz / (beta * beta)) *
+                      pVecRecoilRest.z() +
+                  (gamma - 1.) * vx * vz / (beta * beta) * pVecRecoilRest.x() +
+                  (gamma - 1.) * vy * vz / (beta * beta) * pVecRecoilRest.y();
+
+              pRecoil = sqrt(pxRecoil * pxRecoil + pyRecoil * pyRecoil +
+                             pzRecoil * pzRecoil);
+              pVecRecoil.Set(pxRecoil, pyRecoil, pzRecoil, pRecoil);
+            }
+
+            // determine id of recoil parton
+            if (process == 7) {
+              // choose the Id of new qqbar pair. Note that we only deal with nf = 3
+              double r = ZeroOneDistribution(*GetMt19937Generator());
+              if (r < 1. / 3.)
+                newId = 1;
+              else if (r < 2. / 3.)
+                newId = 2;
+              else
+                newId = 3;
+            } else {
+              newId = 21;
+            }
+
+            if (pVecThermal.t() > 1e-5) {
+              IncrementpLable();
+              pOut.push_back(Parton(pLabelNew, newId, -1, pVecThermal, xVec));
+              pOut[pOut.size() - 1].set_form_time(0.);
+              pOut[pOut.size() - 1].set_jet_v(
+                  velocity_jet); // use initial jet velocity
+              //cout << "process == 7&8::newLabel:" << pLabelNew << endl;
+            }
+
+            IncrementpLable();
+            pOut.push_back(Parton(pLabelNew, newId, 1, pVecRecoil, xVec));
+            pOut[pOut.size() - 1].set_form_time(0.);
+            pOut[pOut.size() - 1].set_jet_v(
+                velocity_jet); // use initial jet velocity
+            //cout << "process == 7&8::newLabel:" << pLabelNew << endl;
+          }
+        }
+
+        return;
+      } else if (process == 11) {
+        // gluon converting to quark
+        // choose the Id of new qqbar pair. Note that we only deal with nf = 3
+        double r = ZeroOneDistribution(*GetMt19937Generator());
+        if (r < 1. / 3.)
+          newId = 1;
+        else if (r < 2. / 3.)
+          newId = 2;
+        else
+          newId = 3;
+
+        double antiquark = ZeroOneDistribution(*GetMt19937Generator());
+        if (antiquark < 0.5)
+          newId *= -1;
+
+        pOut.push_back(Parton(pLabel, newId, pStat, pVec, xVec));
+        pOut[pOut.size() - 1].set_form_time(0.);
+        pOut[pOut.size() - 1].set_jet_v(
+            velocity_jet); // use initial jet velocity
+
+        if (coherent) {
+          pOut[pOut.size() - 1].set_user_info(
+              new MARTINIUserInfo(coherent, sibling, pAtSplit));
+        } else {
+          pOut[pOut.size() - 1].set_user_info(new MARTINIUserInfo());
+        }
+
+        return;
+      }
+    } // Id==21
+  }   // particle loop
+}
+
+int Martini::DetermineProcess(double pRest, double T, double deltaTRest,
+                              int Id) {
+
+  double dT = deltaTRest / hbarc; // time step in [GeV^(-1)]
+
+  // get the rates for each process
+  // total Probability = dT*Rate
+  RateRadiative rateRad;
+  rateRad = getRateRadTotal(pRest, T);
+  RateElastic rateElas;
+  rateElas = getRateElasTotal(pRest, T);
+  RateConversion rateConv;
+  rateConv = getRateConv(pRest, T);
+
+  // evolution for quark (u, d, s)
+  if (std::abs(Id) == 1 || std::abs(Id) == 2 || std::abs(Id) == 3) {
+    // multiplying by (ef/e)^2
+    if (abs(Id) == 1) {
+      rateRad.qqgamma *= 4. / 9.;
+      rateConv.qgamma *= 4. / 9.;
+    } else {
+      rateRad.qqgamma *= 1. / 9.;
+      rateConv.qgamma *= 1. / 9.;
+    }
+
+    double totalQuarkProb = 0.;
+
+    /* block the photon process at this moment */
+    //if (pRest/T > AMYpCut) totalQuarkProb += (rateRad.qqg + rateRad.qqgamma)*dT;
+    //totalQuarkProb += (rateElas.qq + rateElas.qg + rateConv.qg + rateConv.qgamma)*dT;
+
+    if (pRest / T > AMYpCut)
+      totalQuarkProb += rateRad.qqg * dT;
+    totalQuarkProb += (rateElas.qq + rateElas.qg + rateConv.qg) * dT;
+
+    // warn if total probability exceeds 1
+    if (totalQuarkProb > 1.) {
+      JSWARN << " : Total Probability for quark processes exceeds 1 ("
+             << totalQuarkProb << "). "
+             << " : Most likely this means you should choose a smaller deltaT "
+                "in the xml"
+             << " (e.g. 0.01). "
+             << "pRest=" << pRest << " T=" << T << " pRest/T=" << pRest / T;
+      //throw std::runtime_error ("Martini probability problem.");
+    }
+
+    double accumProb = 0.;
+    double nextProb = 0.;
+    double Prob = 0.;
+
+    if (ZeroOneDistribution(*GetMt19937Generator()) < totalQuarkProb) {
+      /* label for process
+         [1-4  : Radiation ] 1: q->qg , 2 : q->qgamma, 3 : g->gg , 4: g->qqbar
+         [5-8  : Elastic   ] 5: qq->qq, 6 : qg->qg   , 7 : gq->gq, 8: gg->gg
+         [9-11 : Conversion] 9: q->g  , 10: q->gamma , 11: g->q                */
+      double randProb = ZeroOneDistribution(*GetMt19937Generator());
+
+      // AMY radiation only happens if energy scale is above certain threshold.
+      // but elastic/conversion processes doesn't have threshold.
+      if (pRest / T > AMYpCut) {
+        Prob = rateRad.qqg * dT / totalQuarkProb;
+        if (accumProb <= randProb && randProb < (accumProb + Prob))
+          return 1;
+
+        accumProb += Prob;
+        Prob = rateRad.qqgamma * dT / totalQuarkProb;
+        if (accumProb <= randProb && randProb < (accumProb + Prob))
+          return 2;
+      }
+
+      accumProb += Prob;
+      Prob = rateElas.qq * dT / totalQuarkProb;
+      if (accumProb <= randProb && randProb < (accumProb + Prob))
+        return 5;
+
+      accumProb += Prob;
+      Prob = rateElas.qg * dT / totalQuarkProb;
+      if (accumProb <= randProb && randProb < (accumProb + Prob))
+        return 6;
+
+      accumProb += Prob;
+      Prob = rateConv.qg * dT / totalQuarkProb;
+      if (accumProb <= randProb && randProb < (accumProb + Prob))
+        return 9;
+
+      accumProb += Prob;
+      Prob = rateConv.qgamma * dT / totalQuarkProb;
+      if (accumProb <= randProb && randProb < (accumProb + Prob))
+        return 10;
+    } else {
+      // nothing happens to quark
+      return 0;
+    }
+  } else if (Id == 21) {
+    // evolution for gluon
+    double totalGluonProb = 0.;
+
+    if (pRest / T > AMYpCut)
+      totalGluonProb += (rateRad.ggg + rateRad.gqq) * dT;
+    totalGluonProb += (rateElas.gq + rateElas.gg + rateConv.gq) * dT;
+
+    // warn if total probability exceeds 1
+    if (totalGluonProb > 1.) {
+      JSWARN << " : Total Probability for gluon processes exceeds 1 ("
+             << totalGluonProb << "). "
+             << " : Most likely this means you should choose a smaller deltaT "
+                "in the xml"
+             << " (e.g. 0.01). "
+             << "pRest=" << pRest << " T=" << T << " pRest/T=" << pRest / T;
+      //throw std::runtime_error ("Martini probability problem.");
+    }
+
+    double accumProb = 0.;
+    double nextProb = 0.;
+    double Prob = 0.;
+
+    if (ZeroOneDistribution(*GetMt19937Generator()) < totalGluonProb) {
+      /* label for process
+         [1-4  : Radiation ] 1: q->qg, 2 : q->qgamma, 3 : g->gg, 4: g->qq
+         [5-8  : Elastic   ] 5: q->q , 6 : q->g     , 7 : g->q , 8: g->g
+         [9-11 : Conversion] 9: q->g , 10: q->gamma , 11: g->q            */
+      double randProb = ZeroOneDistribution(*GetMt19937Generator());
+
+      // AMY radiation only happens if energy scale is above certain threshold.
+      // but elastic/conversion processes doesn't have threshold.
+      if (pRest / T > AMYpCut) {
+        Prob = rateRad.ggg * dT / totalGluonProb;
+        if (accumProb <= randProb && randProb < (accumProb + Prob))
+          return 3;
+
+        accumProb += Prob;
+        Prob = rateRad.gqq * dT / totalGluonProb;
+        if (accumProb <= randProb && randProb < (accumProb + Prob))
+          return 4;
+      }
+
+      accumProb += Prob;
+      Prob = rateElas.gq * dT / totalGluonProb;
+      if (accumProb <= randProb && randProb < (accumProb + Prob))
+        return 7;
+
+      accumProb += Prob;
+      Prob = rateElas.gg * dT / totalGluonProb;
+      if (accumProb <= randProb && randProb < (accumProb + Prob))
+        return 8;
+
+      accumProb += Prob;
+      Prob = rateConv.gq * dT / totalGluonProb;
+      if (accumProb <= randProb && randProb < (accumProb + Prob))
+        return 11;
+    } else {
+      // nothing happens to gluon
+      return 0;
+    }
+  }
+
+  // if parton is other than u,d,s,g, do nothing
+  return 0;
+}
+
+RateRadiative Martini::getRateRadTotal(double pRest, double T) {
+  RateRadiative rate;
+
+  double u = pRest / T; // making arguments in log to be dimensionless
+
+  if (u > AMYpCut) {
+    rate.qqg = (0.8616 - 3.2913 / (u * u) + 2.1102 / u - 0.9485 / sqrt(u)) *
+               pow(g, 4.) * T;
+    rate.ggg = (1.9463 + 61.7856 / (u * u * u) - 30.7877 / (u * u) +
+                8.0409 / u - 2.6249 / sqrt(u)) *
+               pow(g, 4.) * T;
+    rate.gqq = (2.5830 / (u * u * u) - 1.7010 / (u * u) + 1.4977 / u -
+                1.1961 / pow(u, 0.8) + 0.1807 / sqrt(u)) *
+               pow(g, 4.) * T * nf;
+    rate.qqgamma =
+        (0.0053056 + 2.3279 / pow(u, 3.) - 0.6676 / u + 0.3223 / sqrt(u)) *
+        pow(g, 4.) * alpha_em / alpha_s * T;
+
+    double runningFactor =
+        log(g * T * pow(10., 0.25) / .175) / log(g * T * pow(u, 0.25) / .175);
+    if (runningFactor < 1.) {
+      rate.qqg *= runningFactor;
+      rate.gqq *= runningFactor;
+      rate.ggg *= runningFactor;
+      rate.qqgamma *= runningFactor;
+    }
+  } else {
+    rate.qqg = 0.;
+    rate.ggg = 0.;
+    rate.gqq = 0.;
+    rate.qqgamma = 0.;
+  }
+
+  return rate;
+}
+
+RateRadiative Martini::getRateRadPos(double u, double T) {
+  RateRadiative rate;
+
+  rate.qqg = (0.5322 - 3.1037 / (u * u) + 2.0139 / u - 0.9417 / sqrt(u)) *
+             pow(g, 4.) * T;
+  rate.ggg = (1.1923 - 11.5250 / (u * u * u) + 3.3010 / u - 1.9049 / sqrt(u)) *
+             pow(g, 4.) * T;
+  rate.gqq =
+      (0.0004656 - 0.04621 / (u * u) + 0.0999 / u - 0.08171 / pow(u, 0.8) +
+       0.008090 / pow(u, 0.2) - 1.2525 * pow(10., -8.) * u) *
+      pow(g, 4.) * T * nf;
+  rate.qqgamma = 0.;
+
+  return rate;
+}
+
+RateRadiative Martini::getRateRadNeg(double u, double T) {
+  RateRadiative rate;
+
+  rate.qqg = (0.3292 - 0.6759 / (u * u) + 0.4871 / pow(u, 1.5) - 0.05393 / u +
+              0.007878 / sqrt(u)) *
+             pow(g, 4.) * T;
+  rate.ggg = (0.7409 + 1.8608 / (u * u * u) - 0.1353 / (u * u) + 0.1401 / u) *
+             pow(g, 4.) * T;
+  rate.gqq = (0.03215 / (u * u * u) + 0.01419 / (u * u) + 0.004338 / u -
+              0.00001246 / sqrt(u)) *
+             pow(g, 4.) * T * nf;
+  rate.qqgamma = 0.;
+
+  return rate;
+}
+
+double Martini::getNewMomentumRad(double pRest, double T, int process) {
+  double u = pRest / T; // making arguments in log to be dimensionless
+
+  double kNew = 0.; // momentum of radiated gluon (dimentionless)
+  double y;         // kNew candidate
+  double x;         // random number, uniform on [0,1]
+  double randA; // uniform random number on [0, Area under the envelop function]
+  double fy;    // total area under the envelop function
+  double fyAct; // actual rate
+
+  RateRadiative Pos, Neg;
+  Pos = getRateRadPos(u, T);
+  Neg = getRateRadNeg(u, T);
+
+  // this switch will hold the decision whether k is positive or negative:
+  // 0 : negative, 1 : positive
+  int posNegSwitch = 1;
+
+  /* process == 1 : quark radiating gluon
+     process == 2 : quark radiating photon
+     process == 3 : gluon radiating gluon
+     process == 4 : gluon split into quark-antiquark pair */
+
+  if (process == 1) {
+    // decide whether k shall be positive or negative
+    // if x (uniform on [0,1]) < area(k<0)/area(all k) then k < 0
+    if (ZeroOneDistribution(*GetMt19937Generator()) <
+        Neg.qqg / (Neg.qqg + Pos.qqg))
+      posNegSwitch = 0;
+
+    if (posNegSwitch == 1) // if k > 0
+    {
+      do {
+        randA = ZeroOneDistribution(*GetMt19937Generator()) *
+                area(u + 12., u, posNegSwitch, 1);
+        y = 2.5 / (LambertW(2.59235 * pow(10., 23.) * exp(-100. * randA)));
+
+        fy = 0.025 / (y * y) + 0.01 / y;
+        fyAct = function(u, y, process);
+
+        x = ZeroOneDistribution(*GetMt19937Generator());
+
+      } while (x > fyAct / fy);
+      // reject if x is larger than the ratio fyAct/fy
+      kNew = y;
+    } else // if k < 0
+    {
+      do {
+        randA = ZeroOneDistribution(*GetMt19937Generator()) *
+                area(-0.05, u, posNegSwitch, 1);
+        y = -12. / (1. + 480. * randA);
+
+        fy = 0.025 / (y * y);
+        fyAct = function(u, y, process);
+
+        x = ZeroOneDistribution(*GetMt19937Generator());
+
+      } while (x > fyAct / fy);
+      // reject if x is larger than the ratio fyAct/fy
+      kNew = y;
+    }
+  } else if (process == 2) {
+    do {
+      randA = ZeroOneDistribution(*GetMt19937Generator()) *
+              area(1.15 * u, u, posNegSwitch, 2);
+      y = 83895.3 * pow(pow(u, 0.5) * randA, 10. / 3.);
+
+      fy = (0.01 / (pow(y, 0.7))) / pow(u, 0.5);
+      fyAct = function(u, y, process);
+
+      x = ZeroOneDistribution(*GetMt19937Generator());
+
+    } while (x > fyAct / fy);
+    // reject if x is larger than the ratio fyAct/fy
+    kNew = y;
+  } else if (process == 3) {
+    // decide whether k shall be positive or negative
+    // if x (uniform on [0,1]) < area(k<0)/area(all k) then k < 0
+    if (ZeroOneDistribution(*GetMt19937Generator()) <
+        Neg.ggg / (Neg.ggg + Pos.ggg))
+      posNegSwitch = 0;
+
+    if (posNegSwitch == 1) // if k > 0
+    {
+      do {
+        randA = ZeroOneDistribution(*GetMt19937Generator()) *
+                area(u / 2., u, posNegSwitch, 3);
+        y = 5. / (LambertW(2.68812 * pow(10., 45.) * exp(-50. * randA)));
+
+        fy = 0.1 / (y * y) + 0.02 / y;
+        fyAct = function(u, y, process);
+
+        x = ZeroOneDistribution(*GetMt19937Generator());
+
+      } while (x > fyAct / fy);
+      // reject if x is larger than the ratio fyAct/fy
+      kNew = y;
+    } else // if k < 0
+    {
+      do {
+        randA = ZeroOneDistribution(*GetMt19937Generator()) *
+                area(-0.05, u, posNegSwitch, 3);
+        y = -12. / (1. + 120. * randA);
+
+        fy = 0.1 / (y * y);
+        fyAct = function(u, y, process);
+
+        x = ZeroOneDistribution(*GetMt19937Generator());
+
+      } while (x > fyAct / fy);
+      // reject if x is larger than the ratio fyAct/fy
+      kNew = y;
+    }
+  } else if (process == 4) {
+    // decide whether k shall be positive or negative
+    // if x (uniform on [0,1]) < area(k<0)/area(all k) then k < 0
+    if (ZeroOneDistribution(*GetMt19937Generator()) <
+        Neg.gqq / (Neg.gqq + Pos.gqq))
+      posNegSwitch = 0;
+
+    if (posNegSwitch == 1) // if k > 0
+    {
+      do {
+        randA = ZeroOneDistribution(*GetMt19937Generator()) *
+                area(u / 2., u, posNegSwitch, 4);
+        y = 0.83333 * (0.06 * function(u, 0.05, process) + randA) /
+            function(u, 0.05, process);
+
+        fy = 1.2 * function(u, 0.05, process);
+        fyAct = function(u, y, process);
+
+        x = ZeroOneDistribution(*GetMt19937Generator());
+
+      } while (x > fyAct / fy);
+      // reject if x is larger than the ratio fyAct/fy
+      kNew = y;
+    } else // if k < 0
+    {
+      do {
+        randA = ZeroOneDistribution(*GetMt19937Generator()) *
+                area(-0.05, u, posNegSwitch, 4);
+        y = (2.5 - u * log(7.81082 * pow(10., -6.) * exp(14.5 / u) +
+                           (-115.883 + 113.566 * u) * randA)) /
+            (1. - 0.98 * u);
+
+        fy = 0.98 * exp((1. - 1. / u) * (-2.5 + y)) / u;
+        fyAct = function(u, y, process);
+
+        x = ZeroOneDistribution(*GetMt19937Generator());
+
+      } while (x > fyAct / fy);
+      // reject if x is larger than the ratio fyAct/fy
+      kNew = y;
+    }
+  } else {
+    JSWARN << "Invalid process number (" << process << ")";
+  }
+
+  return kNew * T; // kNew*T is in [GeV]
+}
+
+// calculates the area under the envelope function when using the rejection method
+// integrals had been solved analytically before
+double Martini::area(double y, double u, int posNegSwitch, int process) {
+  if (process == 1) {
+    if (posNegSwitch == 1)
+      return (0.5299 - 0.025 / y + 0.01 * log(y));
+    else
+      return (-0.002083 - 0.025 / y);
+  } else if (process == 2) {
+    return ((0.03333 * pow(y, 0.3)) / pow(u, 0.5));
+  } else if (process == 3) {
+    if (posNegSwitch == 1)
+      return (2.05991 - 0.1 / y + 0.02 * log(y));
+    else
+      return (-0.008333 - 0.1 / y);
+  } else if (process == 4) {
+    if (posNegSwitch == 1)
+      return (1.2 * function(u, 0.05, process) * (y - 0.05));
+    else
+      return ((6.8778 * pow(10., -8.) * exp(14.5 / u) -
+               0.008805 * exp((2.5 - y + 0.98 * u * y) / u)) /
+              (1.0204 - u));
+  }
+
+  return 0.;
+}
+
+double Martini::function(double u, double y, int process) {
+  if (process == 1)
+    return getRate_qqg(u, y);
+  else if (process == 2)
+    return getRate_qqgamma(u, y);
+  else if (process == 3)
+    return getRate_ggg(u, y);
+  else if (process == 4)
+    return getRate_gqq(u, y);
+
+  return 0.;
+}
+
+bool Martini::isCoherent(Parton &pIn, int sibling, double T) {
+  bool coherentNow = false;
+  const weak_ptr<PartonShower> pShower = pIn.shower();
+  auto shower = pShower.lock();
+
+  PartonShower::edge_iterator eIt, eEnd;
+  for (eIt = shower->edges_begin(), eEnd = shower->edges_end(); eIt != eEnd;
+       ++eIt) {
+    if (eIt->target().outdeg() < 1) {
+
+      auto p = shower->GetParton(*eIt);
+      if (p->plabel() == sibling) {
+
+        // synchronize the status of coherence with its sibling
+        if (p->has_user_info<MARTINIUserInfo>()) {
+          bool coherentSibling = p->user_info<MARTINIUserInfo>().coherent();
+          if (!coherentSibling)
+            return coherentSibling;
+        } else {
+          JSWARN << "MARTINIUserInfo not set!!"
+                 << " plabel:" << p->plabel()
+                 << " Make this parton in de-coherent state";
+          return false;
+        }
+
+        // check the sibling is out of energy loss modules
+        bool activeCoherent = (fabs(p->x_in().t() - pIn.x_in().t()) < 0.015);
+        if (!activeCoherent)
+          return activeCoherent;
+
+        JSDEBUG << "  [Sibling]" << p->plabel() << " " << p->pid() << " "
+                << p->x_in().t() << " " << p->x_in().x();
+
+        // momentum at the spliting
+        FourVector pInitVec = pIn.user_info<MARTINIUserInfo>().p_at_split();
+        double pxInit = pInitVec.x();
+        double pyInit = pInitVec.y();
+        double pzInit = pInitVec.z();
+        double pInit = pInitVec.t();
+
+        if (pInit < 1e-2)
+          return false;
+
+        // spatial distance between two partons
+        double xDelta = pIn.x_in().x() - p->x_in().x();
+        double yDelta = pIn.x_in().x() - p->x_in().x();
+        double zDelta = pIn.x_in().x() - p->x_in().x();
+
+        // cross product of pInit and rDelta
+        double xCrox = yDelta * pzInit - zDelta * pyInit;
+        double yCrox = zDelta * pxInit - xDelta * pzInit;
+        double zCrox = xDelta * pyInit - yDelta * pxInit;
+
+        // transverse distance with respect to original parton
+        double rPerp =
+            sqrt(xCrox * xCrox + yCrox * yCrox + zCrox * zCrox) / pInit;
+
+        // momentum difference between two partons
+        double pxDelta = pIn.px() - p->px();
+        double pyDelta = pIn.py() - p->py();
+        double pzDelta = pIn.pz() - p->pz();
+
+        // cross product of pInit and pDelta
+        double pxCrox = pyDelta * pzInit - pzDelta * pyInit;
+        double pyCrox = pzDelta * pxInit - pxDelta * pzInit;
+        double pzCrox = pxDelta * pyInit - pyDelta * pxInit;
+
+        // transverse momentum with respect to original parton
+        double pPerp =
+            sqrt(pxCrox * pxCrox + pyCrox * pyCrox + pzCrox * pzCrox) / pInit;
+
+        double Crperp = 0.25 * pow(p->e() / T, 0.11);
+        if (rPerp * pPerp < Crperp * hbarc)
+          return true;
+      }
+    }
+  }
+
+  return coherentNow;
+}
+RateElastic Martini::getRateElasTotal(double pRest, double T) {
+  // compute the total transition rate in GeV, integrated over k, omega
+  // and q and angles for fixed E=p and temperature T
+  // using parametrization of numerically computed integral
+  // then interpolate to get right value for used alpha_s
+  // IMPORTANT: all computed values below are for a minimal omega of 0.05*T
+  // so this is the cutoff to use in the calculation also!
+  // also Nf=3 was used ... scales out though
+
+  RateElastic rate;
+
+  double u = pRest / T; // making arguments in log to be dimensionless
+
+  double alpha0 = 0.15;
+  double deltaAlpha = 0.03;
+  double iAlpha = floor((alpha_s - alpha0) / deltaAlpha + 0.001);
+  double alphaFrac = (alpha_s - alpha0) / deltaAlpha - iAlpha;
+  double rateLower, rateUpper;
+  double c[2][6], d[2][6];
+
+  for (int i = 0; i < 2; i++)
+    for (int j = 0; j < 6; j++) {
+      c[i][j] = 0.;
+      d[i][j] = 0.;
+    }
+
+  if (alpha_s >= 0.15 && alpha_s < 0.18) {
+    c[0][0] = 0.18172488396136807;
+    c[1][0] = 0.224596478395945;
+    c[0][1] = 0.6004740049060965;
+    c[1][1] = 1.0874259848101948;
+    c[0][2] = 0.36559627257898347;
+    c[1][2] = 0.6436398538984057;
+    c[0][3] = 0.10607576568373664;
+    c[1][3] = 0.11585154613692052;
+    c[0][4] = 0.004322466954618182;
+    c[1][4] = -0.001719701730785056;
+    c[0][5] = 0.04731599462749122;
+    c[1][5] = 0.06734745496415469;
+  } else if (alpha_s >= 0.18 && alpha_s < 0.21) {
+    c[0][0] = 0.224596478395945;
+    c[1][0] = 0.2686436092048326;
+    c[0][1] = 1.0874259848101948;
+    c[1][1] = 1.7286136256785387;
+    c[0][2] = 0.6436398538984057;
+    c[1][2] = 0.9826325498183079;
+    c[0][3] = 0.11585154613692052;
+    c[1][3] = 0.13136670133029682;
+    c[0][4] = -0.001719701730785056;
+    c[1][4] = -0.004876376882437649;
+    c[0][5] = 0.06734745496415469;
+    c[1][5] = 0.09140316977554151;
+  } else if (alpha_s >= 0.21 && alpha_s < 0.24) {
+    c[0][0] = 0.2686436092048326;
+    c[1][0] = 0.3137234778163784;
+    c[0][1] = 1.7286136256785387;
+    c[1][1] = 2.445764079999846;
+    c[0][2] = 0.9826325498183079;
+    c[1][2] = 1.3083241146035964;
+    c[0][3] = 0.13136670133029682;
+    c[1][3] = 0.18341717903923757;
+    c[0][4] = -0.004876376882437649;
+    c[1][4] = 0.006098371807040589;
+    c[0][5] = 0.09140316977554151;
+    c[1][5] = 0.12054238276023879;
+  } else if (alpha_s >= 0.24 && alpha_s < 0.27) {
+    c[0][0] = 0.3137234778163784;
+    c[1][0] = 0.3597255453974444;
+    c[0][1] = 2.445764079999846;
+    c[1][1] = 3.140669321831845;
+    c[0][2] = 1.3083241146035964;
+    c[1][2] = 1.535549334026633;
+    c[0][3] = 0.18341717903923757;
+    c[1][3] = 0.30505450230754705;
+    c[0][4] = 0.006098371807040589;
+    c[1][4] = 0.04285103618362223;
+    c[0][5] = 0.12054238276023879;
+    c[1][5] = 0.1558288379712527;
+  } else if (alpha_s >= 0.27 && alpha_s < 0.3) {
+    c[0][0] = 0.3597255453974444;
+    c[1][0] = 0.40656130602563223;
+    c[0][1] = 3.140669321831845;
+    c[1][1] = 3.713430971987352;
+    c[0][2] = 1.535549334026633;
+    c[1][2] = 1.5818298058630476;
+    c[0][3] = 0.30505450230754705;
+    c[1][3] = 0.5269042544852683;
+    c[0][4] = 0.04285103618362223;
+    c[1][4] = 0.11594975218839362;
+    c[0][5] = 0.1558288379712527;
+    c[1][5] = 0.1982063104156748;
+  } else if (alpha_s >= 0.3 && alpha_s < 0.33) {
+    c[0][0] = 0.40656130602563223;
+    c[1][0] = 0.45415805200862863;
+    c[0][1] = 3.713430971987352;
+    c[1][1] = 4.0758813206143785;
+    c[0][2] = 1.5818298058630476;
+    c[1][2] = 1.3775134184861555;
+    c[0][3] = 0.5269042544852683;
+    c[1][3] = 0.873527536823307;
+    c[0][4] = 0.11594975218839362;
+    c[1][4] = 0.23371456949506658;
+    c[0][5] = 0.1982063104156748;
+    c[1][5] = 0.24840524848507203;
+  } else if (alpha_s >= 0.33 && alpha_s < 0.36) {
+    c[0][0] = 0.45415805200862863;
+    c[1][0] = 0.5024541413891354;
+    c[0][1] = 4.0758813206143785;
+    c[1][1] = 4.159425815179756;
+    c[0][2] = 1.3775134184861555;
+    c[1][2] = 0.8719749565879445;
+    c[0][3] = 0.873527536823307;
+    c[1][3] = 1.3606690530660879;
+    c[0][4] = 0.23371456949506658;
+    c[1][4] = 0.4010658149846402;
+    c[0][5] = 0.24840524848507203;
+    c[1][5] = 0.3067901992139913;
+  } else if (alpha_s >= 0.36 && alpha_s < 0.39) {
+    c[0][0] = 0.5024541413891354;
+    c[1][0] = 0.5513999693402064;
+    c[0][1] = 4.159425815179756;
+    c[1][1] = 3.893153859527746;
+    c[0][2] = 0.8719749565879445;
+    c[1][2] = 0.009578762778659829;
+    c[0][3] = 1.3606690530660879;
+    c[1][3] = 2.0095157488463244;
+    c[0][4] = 0.4010658149846402;
+    c[1][4] = 0.6260756501912864;
+    c[0][5] = 0.3067901992139913;
+    c[1][5] = 0.37424991045026396;
+  } else if (alpha_s >= 0.39 && alpha_s <= 0.42) {
+    c[0][0] = 0.5513999693402064;
+    c[1][0] = 0.600941593540798;
+    c[0][1] = 3.893153859527746;
+    c[1][1] = 3.293344337592684;
+    c[0][2] = 0.009578762778659829;
+    c[1][2] = -1.1764805445298645;
+    c[0][3] = 2.0095157488463244;
+    c[1][3] = 2.792180001243466;
+    c[0][4] = 0.6260756501912864;
+    c[1][4] = 0.8949534049225013;
+    c[0][5] = 0.37424991045026396;
+    c[1][5] = 0.44878529934031575;
+  }
+
+  rateLower = T * (c[0][0] + c[0][1] / pow(u, 4.) - c[0][2] / pow(u, 3.) -
+                   c[0][3] / pow(u, 2.) + c[0][4] / pow(u, 1.5) - c[0][5] / u);
+  rateUpper = T * (c[1][0] + c[1][1] / pow(u, 4.) - c[1][2] / pow(u, 3.) -
+                   c[1][3] / pow(u, 2.) + c[1][4] / pow(u, 1.5) - c[1][5] / u);
+
+  rate.qq = (1. - alphaFrac) * rateLower + alphaFrac * rateUpper;
+  rate.qq *= nf / 3.; // adjust number of flavors
+
+  rate.gq = rate.qq * 9. / 4.;
+
+  if (alpha_s >= 0.15 && alpha_s < 0.18) {
+    d[0][0] = 0.9364689080337059;
+    d[1][0] = 1.1485486950080581;
+    d[0][1] = 2.626076478553979;
+    d[1][1] = 4.993647646894147;
+    d[0][2] = 2.1171556605834274;
+    d[1][2] = 3.7295251994302876;
+    d[0][3] = 0.13123339226210134;
+    d[1][3] = -0.0017620287506503757;
+    d[0][4] = 0.02875811664147147;
+    d[1][4] = 0.010598257485913224;
+    d[0][5] = 0.27736469898722244;
+    d[1][5] = 0.3949856219367327;
+  } else if (alpha_s >= 0.18 && alpha_s < 0.21) {
+    d[0][0] = 1.1485486950080581;
+    d[1][0] = 1.3645568637616001;
+    d[0][1] = 4.993647646894147;
+    d[1][1] = 8.174225869366722;
+    d[0][2] = 3.7295251994302876;
+    d[1][2] = 5.732101892684938;
+    d[0][3] = -0.001762028750650376;
+    d[1][3] = -0.1416811579957863;
+    d[0][4] = 0.010598257485913224;
+    d[1][4] = 0.011703596451947428;
+    d[0][5] = 0.3949856219367327;
+    d[1][5] = 0.5354757997870718;
+  } else if (alpha_s >= 0.21 && alpha_s < 0.24) {
+    d[0][0] = 1.3645568637616001;
+    d[1][0] = 1.5839378568555678;
+    d[0][1] = 8.174225869366722;
+    d[1][1] = 11.785897000063443;
+    d[0][2] = 5.732101892684938;
+    d[1][2] = 7.758388282689373;
+    d[0][3] = -0.1416811579957863;
+    d[1][3] = -0.13163385415183002;
+    d[0][4] = 0.011703596451947428;
+    d[1][4] = 0.09016386041913003;
+    d[0][5] = 0.5354757997870718;
+    d[1][5] = 0.7042577279136836;
+  } else if (alpha_s >= 0.24 && alpha_s < 0.27) {
+    d[0][0] = 1.5839378568555678;
+    d[1][0] = 1.8062676019060235;
+    d[0][1] = 11.785897000063443;
+    d[1][1] = 15.344112642069764;
+    d[0][2] = 7.758388282689373;
+    d[1][2] = 9.384190917330093;
+    d[0][3] = -0.13163385415183002;
+    d[1][3] = 0.19709400976261568;
+    d[0][4] = 0.09016386041913003;
+    d[1][4] = 0.30577623140224813;
+    d[0][5] = 0.7042577279136836;
+    d[1][5] = 0.9066501895009754;
+  } else if (alpha_s >= 0.27 && alpha_s < 0.3) {
+    d[0][0] = 1.8062676019060235;
+    d[1][0] = 2.0312125903238236;
+    d[0][1] = 15.344112642069764;
+    d[1][1] = 18.36844006721506;
+    d[0][2] = 9.384190917330093;
+    d[1][2] = 10.209988454804193;
+    d[0][3] = 0.19709400976261568;
+    d[1][3] = 0.9957025988944573;
+    d[0][4] = 0.30577623140224813;
+    d[1][4] = 0.7109302867706849;
+    d[0][5] = 0.9066501895009754;
+    d[1][5] = 1.1472148515742653;
+  } else if (alpha_s >= 0.3 && alpha_s < 0.33) {
+    d[0][0] = 2.0312125903238236;
+    d[1][0] = 2.258502734110078;
+    d[0][1] = 18.36844006721506;
+    d[1][1] = 20.43444928479894;
+    d[0][2] = 10.209988454804193;
+    d[1][2] = 9.896928897847518;
+    d[0][3] = 0.9957025988944573;
+    d[1][3] = 2.3867073785159003;
+    d[0][4] = 0.7109302867706849;
+    d[1][4] = 1.3473328178504662;
+    d[0][5] = 1.1472148515742653;
+    d[1][5] = 1.429497460496924;
+  } else if (alpha_s >= 0.33 && alpha_s < 0.36) {
+    d[0][0] = 2.258502734110078;
+    d[1][0] = 2.4879110920956653;
+    d[0][1] = 20.43444928479894;
+    d[1][1] = 21.220550462966102;
+    d[0][2] = 9.896928897847518;
+    d[1][2] = 8.20639681844989;
+    d[0][3] = 2.3867073785159003;
+    d[1][3] = 4.445222616370339;
+    d[0][4] = 1.3473328178504662;
+    d[1][4] = 2.2381176005506016;
+    d[0][5] = 1.429497460496924;
+    d[1][5] = 1.7550164762706189;
+  } else if (alpha_s >= 0.36 && alpha_s < 0.39) {
+    d[0][0] = 2.4879110920956653;
+    d[1][0] = 2.7192501243929903;
+    d[0][1] = 21.220550462966102;
+    d[1][1] = 20.470583876561985;
+    d[0][2] = 8.20639681844989;
+    d[1][2] = 4.954737209403953;
+    d[0][3] = 4.445222616370339;
+    d[1][3] = 7.227667929705693;
+    d[0][4] = 2.2381176005506016;
+    d[1][4] = 3.401378906197122;
+    d[0][5] = 1.7550164762706189;
+    d[1][5] = 2.1251383942923474;
+  } else if (alpha_s >= 0.39 && alpha_s <= 0.42) {
+    d[0][0] = 2.7192501243929903;
+    d[1][0] = 2.9523522354248817;
+    d[0][1] = 20.470583876561985;
+    d[1][1] = 18.027772799078463;
+    d[0][2] = 4.954737209403953;
+    d[1][2] = 0.050298242947981846;
+    d[0][3] = 7.227667929705693;
+    d[1][3] = 10.747352232336384;
+    d[0][4] = 3.401378906197122;
+    d[1][4] = 4.8378133911595285;
+    d[0][5] = 2.1251383942923474;
+    d[1][5] = 2.5391647730624003;
+  }
+
+  rateLower = T * (d[1][0] + d[0][1] / pow(u, 4.) - d[0][2] / pow(u, 3.) -
+                   d[0][3] / pow(u, 2.) + d[0][4] / pow(u, 1.5) - d[0][5] / u);
+  rateUpper = T * (d[1][0] + d[1][1] / pow(u, 4.) - d[1][2] / pow(u, 3.) -
+                   d[1][3] / pow(u, 2.) + d[1][4] / pow(u, 1.5) - d[1][5] / u);
+
+  rate.qg = (1. - alphaFrac) * rateLower + alphaFrac * rateUpper;
+  rate.qg /= 3.; // historic reasons
+
+  rate.gg = rate.qg * 9. / 4.;
+
+  return rate;
+}
+
+RateElastic Martini::getRateElasPos(double u, double T) {
+  RateElastic rate;
+
+  double alpha0 = 0.15;
+  double deltaAlpha = 0.03;
+  double iAlpha = floor((alpha_s - alpha0) / deltaAlpha + 0.001);
+  double alphaFrac = (alpha_s - alpha0) / deltaAlpha - iAlpha;
+  double rateLower, rateUpper;
+  double c[2][6], d[2][6];
+
+  for (int i = 0; i < 2; i++)
+    for (int j = 0; j < 6; j++) {
+      c[i][j] = 0.;
+      d[i][j] = 0.;
+    }
+
+  if (alpha_s >= 0.15 && alpha_s < 0.18) {
+    c[0][0] = 0.12199410313320332;
+    c[1][0] = 0.15243607717720586;
+    c[0][1] = 0.23732051765097376;
+    c[1][1] = 0.5403120875137825;
+    c[0][2] = -0.03285419708803458;
+    c[1][2] = 0.06440920730334501;
+    c[0][3] = 0.2255419254079952;
+    c[1][3] = 0.2881594349535524;
+    c[0][4] = 0.03991522899907729;
+    c[1][4] = 0.04948438583750772;
+    c[0][5] = 0.05022641428394594;
+    c[1][5] = 0.07152523367501308;
+  } else if (alpha_s >= 0.18 && alpha_s < 0.21) {
+    c[0][0] = 0.15243607717720586;
+    c[1][0] = 0.15243607717720586;
+    c[0][1] = 0.5403120875137825;
+    c[1][1] = 0.5403120875137825;
+    c[0][2] = 0.06440920730334501;
+    c[1][2] = 0.06440920730334501;
+    c[0][3] = 0.2881594349535524;
+    c[1][3] = 0.2881594349535524;
+    c[0][4] = 0.04948438583750772;
+    c[1][4] = 0.04948438583750772;
+    c[0][5] = 0.07152523367501308;
+    c[1][5] = 0.07152523367501308;
+  } else if (alpha_s >= 0.21 && alpha_s < 0.24) {
+    c[0][0] = 0.15243607717720586;
+    c[1][0] = 0.21661000995329158;
+    c[0][1] = 0.5403120875137825;
+    c[1][1] = 1.4087570376612657;
+    c[0][2] = 0.06440920730334501;
+    c[1][2] = 0.2713885880193171;
+    c[0][3] = 0.2881594349535524;
+    c[1][3] = 0.48681971936565244;
+    c[0][4] = 0.04948438583750772;
+    c[1][4] = 0.09567346780679847;
+    c[0][5] = 0.07152523367501308;
+    c[1][5] = 0.12780677622585393;
+  } else if (alpha_s >= 0.24 && alpha_s < 0.27) {
+    c[0][0] = 0.21661000995329158;
+    c[1][0] = 0.2501007467879627;
+    c[0][1] = 1.4087570376612657;
+    c[1][1] = 1.8034683081244214;
+    c[0][2] = 0.2713885880193171;
+    c[1][2] = 0.228092470920281;
+    c[0][3] = 0.48681971936565244;
+    c[1][3] = 0.6841577896561725;
+    c[0][4] = 0.09567346780679847;
+    c[1][4] = 0.15430793601338547;
+    c[0][5] = 0.12780677622585393;
+    c[1][5] = 0.1648297331159989;
+  } else if (alpha_s >= 0.27 && alpha_s < 0.3) {
+    c[0][0] = 0.2501007467879627;
+    c[1][0] = 0.28440720063047276;
+    c[0][1] = 1.8034683081244214;
+    c[1][1] = 2.0448244620634055;
+    c[0][2] = 0.228092470920281;
+    c[1][2] = -0.018574547528236382;
+    c[0][3] = 0.6841577896561725;
+    c[1][3] = 0.9863974758613413;
+    c[0][4] = 0.15430793601338547;
+    c[1][4] = 0.2503738253300167;
+    c[0][5] = 0.1648297331159989;
+    c[1][5] = 0.2090067594645225;
+  } else if (alpha_s >= 0.3 && alpha_s < 0.33) {
+    c[0][0] = 0.28440720063047276;
+    c[1][0] = 0.31945943548344036;
+    c[0][1] = 2.0448244620634055;
+    c[1][1] = 2.0482495934952256;
+    c[0][2] = -0.018574547528236382;
+    c[1][2] = -0.5350999123662686;
+    c[0][3] = 0.9863974758613413;
+    c[1][3] = 1.4169725257394696;
+    c[0][4] = 0.2503738253300167;
+    c[1][4] = 0.3918202096574105;
+    c[0][5] = 0.2090067594645225;
+    c[1][5] = 0.26103455441873036;
+  } else if (alpha_s >= 0.33 && alpha_s < 0.36) {
+    c[0][0] = 0.31945943548344036;
+    c[1][0] = 0.35519799231686516;
+    c[0][1] = 2.0482495934952256;
+    c[1][1] = 1.7485135425544152;
+    c[0][2] = -0.5350999123662686;
+    c[1][2] = -1.3692232011881413;
+    c[0][3] = 1.4169725257394696;
+    c[1][3] = 1.9906086576701993;
+    c[0][4] = 0.3918202096574105;
+    c[1][4] = 0.5832315715098879;
+    c[0][5] = 0.26103455441873036;
+    c[1][5] = 0.32124694953933486;
+  } else if (alpha_s >= 0.36 && alpha_s < 0.39) {
+    c[0][0] = 0.35519799231686516;
+    c[1][0] = 0.39157507493019383;
+    c[0][1] = 1.7485135425544152;
+    c[1][1] = 1.0778995684787331;
+    c[0][2] = -1.3692232011881413;
+    c[1][2] = -2.5738838613236457;
+    c[0][3] = 1.9906086576701993;
+    c[1][3] = 2.727543221296746;
+    c[0][4] = 0.5832315715098879;
+    c[1][4] = 0.8323699786704292;
+    c[0][5] = 0.32124694953933486;
+    c[1][5] = 0.3905055907877247;
+  } else if (alpha_s >= 0.39 && alpha_s <= 0.42) {
+    c[0][0] = 0.39157507493019383;
+    c[1][0] = 0.4285382777192131;
+    c[0][1] = 1.0778995684787331;
+    c[1][1] = 0.05505396151716547;
+    c[0][2] = -2.5738838613236457;
+    c[1][2] = -4.113979132685303;
+    c[0][3] = 2.727543221296746;
+    c[1][3] = 3.5992808060371506;
+    c[0][4] = 0.8323699786704292;
+    c[1][4] = 1.1252568207814462;
+    c[0][5] = 0.3905055907877247;
+    c[1][5] = 0.4667953957378259;
+  }
+
+  rateLower = T * (c[0][0] + c[0][1] / pow(u, 4.) - c[0][2] / pow(u, 3.) -
+                   c[0][3] / pow(u, 2.) + c[0][4] / pow(u, 1.5) - c[0][5] / u);
+  rateUpper = T * (c[1][0] + c[1][1] / pow(u, 4.) - c[1][2] / pow(u, 3.) -
+                   c[1][3] / pow(u, 2.) + c[1][4] / pow(u, 1.5) - c[1][5] / u);
+
+  rate.qq = (1. - alphaFrac) * rateLower + alphaFrac * rateUpper;
+  rate.qq *= nf / 3.; // adjust number of flavors
+
+  rate.gq = rate.qq * 9. / 4.;
+
+  if (alpha_s >= 0.15 && alpha_s < 0.18) {
+    d[0][0] = 0.6197775378922895;
+    d[1][0] = 0.7680959463632293;
+    d[0][1] = 1.5268694134079064;
+    d[1][1] = 3.282164035377037;
+    d[0][2] = 0.6939337312845367;
+    d[1][2] = 1.6359849897319092;
+    d[0][3] = 0.5967602676773388;
+    d[1][3] = 0.6770046238563808;
+    d[0][4] = 0.17320784052297564;
+    d[1][4] = 0.22074166337990309;
+    d[0][5] = 0.28964614117694565;
+    d[1][5] = 0.4128184793199476;
+  } else if (alpha_s >= 0.18 && alpha_s < 0.21) {
+    d[0][0] = 0.7680959463632293;
+    d[1][0] = 0.9206225398305536;
+    d[0][1] = 3.282164035377037;
+    d[1][1] = 5.690562370150853;
+    d[0][2] = 1.6359849897319092;
+    d[1][2] = 2.8341906487774318;
+    d[0][3] = 0.6770046238563808;
+    d[1][3] = 0.7900156706763937;
+    d[0][4] = 0.22074166337990309;
+    d[1][4] = 0.2995126102416747;
+    d[0][5] = 0.4128184793199476;
+    d[1][5] = 0.5598645426609049;
+  } else if (alpha_s >= 0.21 && alpha_s < 0.24) {
+    d[0][0] = 0.9206225398305536;
+    d[1][0] = 1.0767954081327265;
+    d[0][1] = 5.690562370150853;
+    d[1][1] = 8.378841394880034;
+    d[0][2] = 2.8341906487774318;
+    d[1][2] = 3.9338968631891396;
+    d[0][3] = 0.7900156706763937;
+    d[1][3] = 1.0874771229885156;
+    d[0][4] = 0.2995126102416747;
+    d[1][4] = 0.46570985770548107;
+    d[0][5] = 0.5598645426609049;
+    d[1][5] = 0.7360069767362173;
+  } else if (alpha_s >= 0.24 && alpha_s < 0.27) {
+    d[0][0] = 1.0767954081327265;
+    d[1][0] = 1.2361819653856791;
+    d[0][1] = 8.378841394880034;
+    d[1][1] = 10.877148035367144;
+    d[0][2] = 3.9338968631891396;
+    d[1][2] = 4.526191560392149;
+    d[0][3] = 1.0874771229885156;
+    d[1][3] = 1.731930015138816;
+    d[0][4] = 0.46570985770548107;
+    d[1][4] = 0.7769917594310469;
+    d[0][5] = 0.7360069767362173;
+    d[1][5] = 0.9463662091275489;
+  } else if (alpha_s >= 0.27 && alpha_s < 0.3) {
+    d[0][0] = 1.2361819653856791;
+    d[1][0] = 1.3984393292278847;
+    d[0][1] = 10.877148035367144;
+    d[1][1] = 12.72181515837248;
+    d[0][2] = 4.526191560392149;
+    d[1][2] = 4.227297031355039;
+    d[0][3] = 1.731930015138816;
+    d[1][3] = 2.868526983329731;
+    d[0][4] = 0.7769917594310469;
+    d[1][4] = 1.2836917844304823;
+    d[0][5] = 0.9463662091275489;
+    d[1][5] = 1.1953148369630755;
+  } else if (alpha_s >= 0.3 && alpha_s < 0.33) {
+    d[0][0] = 1.3984393292278847;
+    d[1][0] = 1.5632880021613935;
+    d[0][1] = 12.72181515837248;
+    d[1][1] = 13.502896915302873;
+    d[0][2] = 4.227297031355039;
+    d[1][2] = 2.7113406243010467;
+    d[0][3] = 2.868526983329731;
+    d[1][3] = 4.615035662049938;
+    d[0][4] = 1.2836917844304823;
+    d[1][4] = 2.0259357821768784;
+    d[0][5] = 1.1953148369630755;
+    d[1][5] = 1.486253368704046;
+  } else if (alpha_s >= 0.33 && alpha_s < 0.36) {
+    d[0][0] = 1.5632880021613935;
+    d[1][0] = 1.730492163581557;
+    d[0][1] = 13.502896915302873;
+    d[1][1] = 12.913294655478987;
+    d[0][2] = 2.7113406243010467;
+    d[1][2] = -0.2477159937428581;
+    d[0][3] = 4.615035662049938;
+    d[1][3] = 7.042004003229154;
+    d[0][4] = 2.0259357821768784;
+    d[1][4] = 3.0253452576771465;
+    d[0][5] = 1.486253368704046;
+    d[1][5] = 1.8205651561017433;
+  } else if (alpha_s >= 0.36 && alpha_s < 0.39) {
+    d[0][0] = 1.730492163581557;
+    d[1][0] = 1.8998560359992867;
+    d[0][1] = 12.913294655478987;
+    d[1][1] = 10.708892844334745;
+    d[0][2] = -0.2477159937428581;
+    d[1][2] = -4.823210983922782;
+    d[0][3] = 7.042004003229154;
+    d[1][3] = 10.202109059054063;
+    d[0][4] = 3.0253452576771465;
+    d[1][4] = 4.298747764427364;
+    d[0][5] = 1.8205651561017433;
+    d[1][5] = 2.199497022778097;
+  } else if (alpha_s >= 0.39 && alpha_s <= 0.42) {
+    d[0][0] = 1.8998560359992867;
+    d[1][0] = 2.071204284004704;
+    d[0][1] = 10.708892844334745;
+    d[1][1] = 6.741738604119316;
+    d[0][2] = -4.823210983922782;
+    d[1][2] = -11.099716230158746;
+    d[0][3] = 10.202109059054063;
+    d[1][3] = 14.106488110189458;
+    d[0][4] = 4.298747764427364;
+    d[1][4] = 5.846203546614067;
+    d[0][5] = 2.199497022778097;
+    d[1][5] = 2.62230136903594;
+  }
+
+  rateLower = T * (d[0][0] + d[0][1] / pow(u, 4.) - d[0][2] / pow(u, 3.) -
+                   d[0][3] / pow(u, 2.) + d[0][4] / pow(u, 1.5) - d[0][5] / u);
+  rateUpper = T * (d[1][0] + d[1][1] / pow(u, 4.) - d[1][2] / pow(u, 3.) -
+                   d[1][3] / pow(u, 2.) + d[1][4] / pow(u, 1.5) - d[1][5] / u);
+
+  rate.qg = (1. - alphaFrac) * rateLower + alphaFrac * rateUpper;
+  rate.qg /= 3.; // historic reasons
+
+  rate.gg = rate.qg * 9. / 4.;
+
+  return rate;
+}
+
+RateElastic Martini::getRateElasNeg(double u, double T) {
+  RateElastic rate;
+
+  double alpha0 = 0.15;
+  double deltaAlpha = 0.03;
+  double iAlpha = floor((alpha_s - alpha0) / deltaAlpha + 0.001);
+  double alphaFrac = (alpha_s - alpha0) / deltaAlpha - iAlpha;
+  double rateLower, rateUpper;
+  double c[2][6], d[2][6];
+
+  for (int i = 0; i < 2; i++)
+    for (int j = 0; j < 6; j++) {
+      c[i][j] = 0.;
+      d[i][j] = 0.;
+    }
+
+  if (alpha_s >= 0.15 && alpha_s < 0.18) {
+    c[0][0] = 0.059730780828164666;
+    c[1][0] = 0.07216040121873951;
+    c[0][1] = 0.3631534872548789;
+    c[1][1] = 0.5471138972952214;
+    c[0][2] = 0.39845046966687;
+    c[1][2] = 0.5792306465939813;
+    c[0][3] = 0.11946615972422633;
+    c[1][3] = 0.1723078888161528;
+    c[0][4] = 0.03559276204445307;
+    c[1][4] = 0.05120408756812135;
+    c[0][5] = 0.00291041965645416;
+    c[1][5] = 0.0041777787108426695;
+  } else if (alpha_s >= 0.18 && alpha_s < 0.21) {
+    c[0][0] = 0.07216040121873951;
+    c[1][0] = 0.0846236909779996;
+    c[0][1] = 0.5471138972952214;
+    c[1][1] = 0.7725791286875564;
+    c[0][2] = 0.5792306465939813;
+    c[1][2] = 0.7931123494736929;
+    c[0][3] = 0.1723078888161528;
+    c[1][3] = 0.23406373724706608;
+    c[0][4] = 0.05120408756812135;
+    c[1][4] = 0.06935459958589639;
+    c[0][5] = 0.0041777787108426695;
+    c[1][5] = 0.005644055718614478;
+  } else if (alpha_s >= 0.21 && alpha_s < 0.24) {
+    c[0][0] = 0.0846236909779996;
+    c[1][0] = 0.09711346786308672;
+    c[0][1] = 0.7725791286875564;
+    c[1][1] = 1.0370070423372528;
+    c[0][2] = 0.7931123494736929;
+    c[1][2] = 1.036935526583188;
+    c[0][3] = 0.23406373724706608;
+    c[1][3] = 0.3034025403259155;
+    c[0][4] = 0.06935459958589639;
+    c[1][4] = 0.08957509599955729;
+    c[0][5] = 0.005644055718614478;
+    c[1][5] = 0.007264393465593115;
+  } else if (alpha_s >= 0.24 && alpha_s < 0.27) {
+    c[0][0] = 0.09711346786308672;
+    c[1][0] = 0.10962479860948156;
+    c[0][1] = 1.0370070423372528;
+    c[1][1] = 1.3372010137066646;
+    c[0][2] = 1.036935526583188;
+    c[1][2] = 1.307456863105879;
+    c[0][3] = 0.3034025403259155;
+    c[1][3] = 0.37910328734850873;
+    c[0][4] = 0.08957509599955729;
+    c[1][4] = 0.111456899829735;
+    c[0][5] = 0.007264393465593115;
+    c[1][5] = 0.009000895144744121;
+  } else if (alpha_s >= 0.27 && alpha_s < 0.3) {
+    c[0][0] = 0.10962479860948156;
+    c[1][0] = 0.1221541053951596;
+    c[0][1] = 1.3372010137066646;
+    c[1][1] = 1.6686065099273535;
+    c[0][2] = 1.307456863105879;
+    c[1][2] = 1.600404353394210;
+    c[0][3] = 0.37910328734850873;
+    c[1][3] = 0.4594932213772782;
+    c[0][4] = 0.111456899829735;
+    c[1][4] = 0.13442407314203592;
+    c[0][5] = 0.009000895144744121;
+    c[1][5] = 0.010800449048880756;
+  } else if (alpha_s >= 0.3 && alpha_s < 0.33) {
+    c[0][0] = 0.1221541053951596;
+    c[1][0] = 0.13469861652518803;
+    c[0][1] = 1.6686065099273535;
+    c[1][1] = 2.0276317271182074;
+    c[0][2] = 1.600404353394210;
+    c[1][2] = 1.912613330851788;
+    c[0][3] = 0.4594932213772782;
+    c[1][3] = 0.5434449889160747;
+    c[0][4] = 0.13442407314203592;
+    c[1][4] = 0.15810564016236883;
+    c[0][5] = 0.010800449048880756;
+    c[1][5] = 0.012629305933671075;
+  } else if (alpha_s >= 0.33 && alpha_s < 0.36) {
+    c[0][0] = 0.13469861652518803;
+    c[1][0] = 0.14725614907227047;
+    c[0][1] = 2.0276317271182074;
+    c[1][1] = 2.4109122726272654;
+    c[0][2] = 1.912613330851788;
+    c[1][2] = 2.241198157777867;
+    c[0][3] = 0.5434449889160747;
+    c[1][3] = 0.6299396046048817;
+    c[0][4] = 0.15810564016236883;
+    c[1][4] = 0.18216575652552597;
+    c[0][5] = 0.012629305933671075;
+    c[1][5] = 0.014456750325370632;
+  } else if (alpha_s >= 0.36 && alpha_s < 0.39) {
+    c[0][0] = 0.14725614907227047;
+    c[1][0] = 0.15982489441001274;
+    c[0][1] = 2.4109122726272654;
+    c[1][1] = 2.815254291049982;
+    c[0][2] = 2.241198157777867;
+    c[1][2] = 2.583462624103292;
+    c[0][3] = 0.6299396046048817;
+    c[1][3] = 0.7180274724508857;
+    c[0][4] = 0.18216575652552597;
+    c[1][4] = 0.20629432847931367;
+    c[0][5] = 0.014456750325370632;
+    c[1][5] = 0.01625568033747704;
+  } else if (alpha_s >= 0.39 && alpha_s <= 0.42) {
+    c[0][0] = 0.15982489441001274;
+    c[1][0] = 0.17240331582158486;
+    c[0][1] = 2.815254291049982;
+    c[1][1] = 3.238290376079149;
+    c[0][2] = 2.583462624103292;
+    c[1][2] = 2.9374985881586273;
+    c[0][3] = 0.7180274724508857;
+    c[1][3] = 0.8071008047950518;
+    c[0][4] = 0.20629432847931367;
+    c[1][4] = 0.23030341585944009;
+    c[0][5] = 0.01625568033747704;
+    c[1][5] = 0.018010096397556033;
+  }
+
+  rateLower = T * (c[0][0] + c[0][1] / pow(u, 4.) - c[0][2] / pow(u, 3.) -
+                   c[0][3] / pow(u, 2.) + c[0][4] / pow(u, 1.5) - c[0][5] / u);
+  rateUpper = T * (c[1][0] + c[1][1] / pow(u, 4.) - c[1][2] / pow(u, 3.) -
+                   c[1][3] / pow(u, 2.) + c[1][4] / pow(u, 1.5) - c[1][5] / u);
+
+  rate.qq = (1. - alphaFrac) * rateLower + alphaFrac * rateUpper;
+  rate.qq *= nf / 3.; // adjust number of flavors
+
+  rate.gq = rate.qq * 9. / 4.;
+
+  if (alpha_s >= 0.15 && alpha_s < 0.18) {
+    d[0][0] = 0.3166913701414167;
+    d[1][0] = 0.3804527486448292;
+    d[0][1] = 1.0992070651449564;
+    d[1][1] = 1.7114836115114735;
+    d[0][2] = 1.4232219292986843;
+    d[1][2] = 2.093540209692791;
+    d[0][3] = 0.4655268754156213;
+    d[1][3] = 0.6787666526042345;
+    d[0][4] = 0.1444497238817506;
+    d[1][4] = 0.21014340589291994;
+    d[0][5] = 0.012281442189758532;
+    d[1][5] = 0.017832857383112792;
+  } else if (alpha_s >= 0.18 && alpha_s < 0.21) {
+    d[0][0] = 0.3804527486448292;
+    d[1][0] = 0.44393432393104637;
+    d[0][1] = 1.7114836115114735;
+    d[1][1] = 2.483663499207573;
+    d[0][2] = 2.093540209692791;
+    d[1][2] = 2.8979112438999044;
+    d[0][3] = 0.6787666526042345;
+    d[1][3] = 0.9316968286688833;
+    d[0][4] = 0.21014340589291994;
+    d[1][4] = 0.28780901378857465;
+    d[0][5] = 0.017832857383112792;
+    d[1][5] = 0.02438874287373154;
+  } else if (alpha_s >= 0.21 && alpha_s < 0.24) {
+    d[0][0] = 0.44393432393104637;
+    d[1][0] = 0.5071424487228405;
+    d[0][1] = 2.483663499207573;
+    d[1][1] = 3.4070556051784515;
+    d[0][2] = 2.8979112438999044;
+    d[1][2] = 3.824491419496227;
+    d[0][3] = 0.9316968286688833;
+    d[1][3] = 1.2191109771387096;
+    d[0][4] = 0.28780901378857465;
+    d[1][4] = 0.3755459972857442;
+    d[0][5] = 0.02438874287373154;
+    d[1][5] = 0.03174924882247299;
+  } else if (alpha_s >= 0.24 && alpha_s < 0.27) {
+    d[0][0] = 0.5071424487228405;
+    d[1][0] = 0.5700856365203443;
+    d[0][1] = 3.4070556051784515;
+    d[1][1] = 4.466964606692036;
+    d[0][2] = 3.824491419496227;
+    d[1][2] = 4.857999356928031;
+    d[0][3] = 1.2191109771387096;
+    d[1][3] = 1.5348360053714125;
+    d[0][4] = 0.3755459972857442;
+    d[1][4] = 0.471215528026891;
+    d[0][5] = 0.03174924882247299;
+    d[1][5] = 0.03971601962636114;
+  } else if (alpha_s >= 0.27 && alpha_s < 0.3) {
+    d[0][0] = 0.5700856365203443;
+    d[1][0] = 0.6327732610959403;
+    d[0][1] = 4.466964606692036;
+    d[1][1] = 5.646624908846933;
+    d[0][2] = 4.857999356928031;
+    d[1][2] = 5.982691423451806;
+    d[0][3] = 1.5348360053714125;
+    d[1][3] = 1.8728243844356356;
+    d[0][4] = 0.471215528026891;
+    d[1][4] = 0.572761497659723;
+    d[0][5] = 0.03971601962636114;
+    d[1][5] = 0.04809998538877525;
+  } else if (alpha_s >= 0.3 && alpha_s < 0.33) {
+    d[0][0] = 0.6327732610959403;
+    d[1][0] = 0.6952147319486842;
+    d[0][1] = 5.646624908846933;
+    d[1][1] = 6.931552369487635;
+    d[0][2] = 5.982691423451806;
+    d[1][2] = 7.185588273540373;
+    d[0][3] = 1.8728243844356356;
+    d[1][3] = 2.228328283532209;
+    d[0][4] = 0.572761497659723;
+    d[1][4] = 0.6786029643259804;
+    d[0][5] = 0.04809998538877525;
+    d[1][5] = 0.056755908207122875;
+  } else if (alpha_s >= 0.33 && alpha_s < 0.36) {
+    d[0][0] = 0.6952147319486842;
+    d[1][0] = 0.7574189285141091;
+    d[0][1] = 6.931552369487635;
+    d[1][1] = 8.307255807497631;
+    d[0][2] = 7.185588273540373;
+    d[1][2] = 8.454112812202247;
+    d[0][3] = 2.228328283532209;
+    d[1][3] = 2.596781386863294;
+    d[0][4] = 0.6786029643259804;
+    d[1][4] = 0.7872276571283385;
+    d[0][5] = 0.056755908207122875;
+    d[1][5] = 0.06554867983133447;
+  } else if (alpha_s >= 0.36 && alpha_s < 0.39) {
+    d[0][0] = 0.7574189285141091;
+    d[1][0] = 0.8193940883937045;
+    d[0][1] = 8.307255807497631;
+    d[1][1] = 9.761691032241623;
+    d[0][2] = 8.454112812202247;
+    d[1][2] = 9.777948193339808;
+    d[0][3] = 2.596781386863294;
+    d[1][3] = 2.9744411293541457;
+    d[0][4] = 0.7872276571283385;
+    d[1][4] = 0.8973688582323887;
+    d[0][5] = 0.06554867983133447;
+    d[1][5] = 0.07435862848596686;
+  } else if (alpha_s >= 0.39 && alpha_s <= 0.42) {
+    d[0][0] = 0.8193940883937045;
+    d[1][0] = 0.8811479514201789;
+    d[0][1] = 9.761691032241623;
+    d[1][1] = 11.286034194965852;
+    d[0][2] = 9.777948193339808;
+    d[1][2] = 11.15001447311135;
+    d[0][3] = 2.9744411293541457;
+    d[1][3] = 3.3591358778545803;
+    d[0][4] = 0.8973688582323887;
+    d[1][4] = 1.0083901554550654;
+    d[0][5] = 0.07435862848596686;
+    d[1][5] = 0.08313659597360733;
+  }
+
+  rateLower = T * (d[0][0] + d[0][1] / pow(u, 4.) - d[0][2] / pow(u, 3.) -
+                   d[0][3] / pow(u, 2.) + d[0][4] / pow(u, 1.5) - d[0][5] / u);
+  rateUpper = T * (d[1][0] + d[1][1] / pow(u, 4.) - d[1][2] / pow(u, 3.) -
+                   d[1][3] / pow(u, 2.) + d[1][4] / pow(u, 1.5) - d[1][5] / u);
+
+  rate.qg = (1. - alphaFrac) * rateLower + alphaFrac * rateUpper;
+  rate.qg /= 3.; // historic reasons
+
+  rate.gg = rate.qg * 9. / 4.;
+
+  return rate;
+}
+
+RateConversion Martini::getRateConv(double pRest, double T) {
+  RateConversion rate;
+
+  rate.qg = 4. / 3. * 2. * M_PI * alpha_s * alpha_s * T * T / (3. * pRest) *
+            (0.5 * log(pRest * T / ((1. / 6.) * pow(g * T, 2.))) - 0.36149);
+  rate.gq = nf * 3. / 8. * 4. / 3. * 2. * M_PI * alpha_s * alpha_s * T * T /
+            (3. * pRest) *
+            (0.5 * log(pRest * T / ((1. / 6.) * pow(g * T, 2.))) - 0.36149);
+  rate.qgamma = 2. * M_PI * alpha_s * alpha_em * T * T / (3. * pRest) *
+                (0.5 * log(pRest * T / ((1. / 6.) * pow(g * T, 2.))) - 0.36149);
+
+  return rate;
+}
+
+double Martini::getEnergyTransfer(double pRest, double T, int process) {
+  double u = pRest / T; // making arguments in log to be dimensionless
+
+  double omega = 0.; // momentum of radiated gluon (dimentionless)
+  double y;          // omega candidate
+  double x;          // random number, uniform on [0,1]
+  double randA; // uniform random number on [0, Area under the envelop function]
+  double fy;    // total area under the envelop function
+  double fyAct; // actual rate
+
+  RateElastic Pos, Neg;
+  Pos = getRateElasPos(u, T);
+  Neg = getRateElasNeg(u, T);
+
+  // this switch will hold the decision whether k is positive or negative:
+  // 0 : negative, 1 : positive
+  int posNegSwitch = 1;
+
+  /* process == 5 : qq -> qq (first q is hard, second q is soft) 
+     process == 6 : qg -> qg 
+     process == 7 : gq -> gq 
+     process == 8 : gg -> gg  */
+
+  if (process == 5 || process == 7) // for qq or gq
+  {
+    // decide whether k shall be positive or negative
+    // if x (uniform on [0,1]) < area(k<0)/area(all k) then k < 0
+    if (process == 5) {
+      if (ZeroOneDistribution(*GetMt19937Generator()) <
+          Neg.qq / (Neg.qq + Pos.qq))
+        posNegSwitch = 0;
+    } else {
+      if (ZeroOneDistribution(*GetMt19937Generator()) <
+          Neg.gq / (Neg.gq + Pos.gq))
+        posNegSwitch = 0;
+    }
+
+    if (posNegSwitch == 1) // if omega > 0
+    {
+      do {
+        randA = ZeroOneDistribution(*GetMt19937Generator()) *
+                areaOmega(u, posNegSwitch, process);
+        y = exp((-1.41428 * pow(10., 9.) * alpha_s -
+                 8.08158 * pow(10., 8.) * alpha_s * alpha_s +
+                 2.02327 * pow(10., 9.) * randA) /
+                (alpha_s *
+                 (4.72097 * pow(10., 8.) + 2.6977 * pow(10., 8.) * alpha_s)));
+
+        fy = alpha_s / 0.15 * (0.035 + alpha_s * 0.02) / sqrt(y * y);
+        fyAct = functionOmega(u, y, process);
+
+        x = ZeroOneDistribution(*GetMt19937Generator());
+
+      } while (x > fyAct / fy);
+      // reject if x is larger than the ratio fyAct/fy
+      omega = y;
+    } else // if omega < 0
+    {
+      do {
+        randA = ZeroOneDistribution(*GetMt19937Generator()) *
+                areaOmega(-0.05, posNegSwitch, process);
+        y = -12. * exp(-30. * randA / (alpha_s * (7. + 4. * alpha_s)));
+
+        fy = alpha_s / 0.15 * (0.035 + alpha_s * 0.02) / sqrt(y * y);
+        fyAct = functionOmega(u, y, process);
+
+        x = ZeroOneDistribution(*GetMt19937Generator());
+
+      } while (x > fyAct / fy);
+      // reject if x is larger than the ratio fyAct/fy
+      omega = y;
+    }
+  } else if (process == 6 || process == 8) // for qg or gg
+  {
+    // decide whether k shall be positive or negative
+    // if x (uniform on [0,1]) < area(k<0)/area(all k) then k < 0
+    if (process == 6) {
+      if (ZeroOneDistribution(*GetMt19937Generator()) <
+          Neg.qg / (Neg.qg + Pos.qg))
+        posNegSwitch = 0;
+    } else {
+      if (ZeroOneDistribution(*GetMt19937Generator()) <
+          Neg.gg / (Neg.gg + Pos.gg))
+        posNegSwitch = 0;
+    }
+
+    if (posNegSwitch == 1) // if omega > 0
+    {
+      do {
+        randA = ZeroOneDistribution(*GetMt19937Generator()) *
+                areaOmega(u, posNegSwitch, process);
+        y = exp((-2.32591 * pow(10., 17.) * alpha_s -
+                 1.32909 * pow(10., 17.) * alpha_s * alpha_s +
+                 2.2183 * pow(10., 17.) * randA) /
+                (alpha_s * (7.76406 * pow(10., 16.) +
+                            4.43661 * pow(10., 16.) * alpha_s)));
+
+        fy = 1.5 * alpha_s / 0.15 * (0.035 + alpha_s * 0.02) / sqrt(y * y);
+        fyAct = functionOmega(u, y, process);
+
+        x = ZeroOneDistribution(*GetMt19937Generator());
+
+      } while (x > fyAct / fy);
+      // reject if x is larger than the ratio fyAct/fy
+      omega = y;
+    } else // if omega < 0
+    {
+      do {
+        randA = ZeroOneDistribution(*GetMt19937Generator()) *
+                areaOmega(-0.05, posNegSwitch, process);
+        y = -12. * exp(-2.81475 * pow(10., 15.) * randA /
+                       (alpha_s * (9.85162 * pow(10., 14.) +
+                                   5.6295 * pow(10., 14.) * alpha_s)));
+
+        fy = 1.5 * alpha_s / 0.15 * (0.035 + alpha_s * 0.02) / sqrt(y * y);
+        fyAct = functionOmega(u, y, process);
+
+        x = ZeroOneDistribution(*GetMt19937Generator());
+
+      } while (x > fyAct / fy);
+      // reject if x is larger than the ratio fyAct/fy
+      omega = y;
+    }
+  } else {
+    JSWARN << "Invalid process number (" << process << ")";
+
+    omega = 0.;
+  }
+
+  return omega * T; // omega*T is in [GeV]
+}
+
+double Martini::getMomentumTransfer(double pRest, double omega, double T,
+                                    int process) {
+  double u = pRest / T; // making arguments in log to be dimensionless
+  omega /= T;
+
+  double q = 0.; // momentum of radiated gluon (dimentionless)
+  double y;      // q candidate
+  double x;      // random number, uniform on [0,1]
+  double randA; // uniform random number on [0, Area under the envelop function]
+  double fy;    // total area under the envelop function
+  double fyAct; // actual rate
+
+  double A, B;
+
+  /* process == 5 : qq -> qq (first q is hard, second q is soft)
+     process == 6 : qg -> qg 
+     process == 7 : gq -> gq 
+     process == 8 : gg -> gg  */
+
+  // small omega using the rejection method
+  if (omega < 10. && omega > -3.) {
+    if (process == 5 || process == 7) // for qq or gq
+    {
+      A = (0.7 + alpha_s) * 0.0014 *
+          (1000. + 40. / sqrt(omega * omega) + 10.5 * pow(omega, 4.)) * alpha_s;
+      B = 2. * sqrt(omega * omega) + 0.01;
+    } else if (process == 6 || process == 8) // for qg or gg
+    {
+      A = (0.7 + alpha_s) * 0.0022 *
+          (1000. + 40. / sqrt(omega * omega) + 10.5 * pow(omega, 4.)) * alpha_s;
+      B = 2. * sqrt(omega * omega) + 0.002;
+    } else {
+      JSWARN << "Invalid process number (" << process << ")";
+
+      A = 0.;
+      B = 0.;
+    }
+
+    do {
+      randA = ZeroOneDistribution(*GetMt19937Generator()) *
+              areaQ(u, omega, process);
+      y = pow(B, 0.25) *
+          sqrt(tan((2. * sqrt(B) * randA + A * atan(omega * omega / sqrt(B))) /
+                   A));
+
+      fy = A * y / (pow(y, 4.) + B);
+      fyAct = functionQ(u, omega, y, process);
+
+      x = ZeroOneDistribution(*GetMt19937Generator());
+
+    } while (x > fyAct / fy);
+    // reject if x is larger than the ratio fyAct/fy
+    q = y;
+  }
+  // large omega using the Metropolis method
+  else if (omega < 40.) {
+    double g = 0, g_new = 0;
+    double ratio;
+    double y_new;
+
+    // the ranges in which the variables u and phi need to be sampled
+    const double y_min = sqrt(omega * omega);
+    const double y_max = u;
+
+    int count = 0;
+    // randomly select initial values of q=y, such that
+    do {
+      y = y_min + ZeroOneDistribution(*GetMt19937Generator()) * (y_max - y_min);
+      g = functionQ(u, omega, y, process);
+
+      // if no y having non-zero g is found, give up here.
+      if (count > 100)
+        return 0.;
+      count++;
+    } while (g == 0.);
+
+    // number of steps in the Markov chain
+    const int n_steps = 500;
+
+    for (int i = 0; i < n_steps; i++) {
+      do {
+        y_new = y_min +
+                ZeroOneDistribution(*GetMt19937Generator()) * (y_max - y_min);
+      } while (y_new < y_min || y_new > y_max);
+      // check that the new value is in range
+
+      // calculate the function at the proposed point
+      g_new = functionQ(u, omega, y_new, process);
+      // ratio of g(y_new)/g(y)
+      ratio = g_new / g;
+
+      // accept if probability g(y_new)/g(y) is larger than randon number
+      if (ZeroOneDistribution(*GetMt19937Generator()) < ratio) {
+        y = y_new;
+        g = g_new;
+      }
+    }
+    q = y;
+  }
+  // set collinear for too large omega
+  else {
+    q = omega;
+  }
+
+  return q * T; // q*T is in [GeV]
+}
+
+// calculates the area under the envelope function when using the rejection method
+// integrals had been solved analytically before
+double Martini::areaOmega(double u, int posNegSwitch, int process) {
+  if (process == 5 || process == 7) {
+    if (posNegSwitch == 1)
+      return (0.0333333 * alpha_s * (7. + 4. * alpha_s) * (2.99573 + log(u)));
+    else
+      return (-0.133333 * alpha_s * (1.75 + alpha_s) * log(-0.0833333 * u));
+  } else if (process == 6 || process == 8) {
+    if (posNegSwitch == 1)
+      return (0.05 * alpha_s * (7. + 4. * alpha_s) * (2.99573 + log(u)));
+    else
+      return (-0.2 * alpha_s * (1.75 + alpha_s) * log(-0.0833333 * u));
+  } else {
+    JSWARN << "Invalid process number (" << process << ")";
+  }
+
+  return 0.;
+}
+
+double Martini::areaQ(double u, double omega, int process) {
+  double A, B;
+  double areaQ;
+
+  if (process == 5 || process == 7) {
+    A = (0.7 + alpha_s - 0.3) * 0.0014 * alpha_s *
+        (1000. + 40. / sqrt(omega * omega) + 10.5 * pow(omega, 4.));
+    B = 2. * sqrt(omega * omega) + 0.01;
+  } else if (process == 6 || process == 8) {
+    A = (0.7 + alpha_s - 0.3) * 0.0022 * alpha_s *
+        (1000. + 40. / sqrt(omega * omega) + 10.5 * pow(omega, 4.));
+    B = 2. * sqrt(omega * omega) + 0.002;
+  } else {
+    JSWARN << "Invalid process number (" << process << ")";
+
+    A = 0.;
+    B = 0.;
+  }
+  areaQ = (0.5 * A * (atan(u * u / sqrt(B)) - atan(omega * omega / sqrt(B)))) /
+          sqrt(B);
+
+  return areaQ;
+}
+
+FourVector Martini::getNewMomentumElas(FourVector pVec, double omega,
+                                       double q) {
+  FourVector pVecNew, pVecNewTemp;
+  FourVector etVec, qtVec, qlVec;
+  FourVector r;
+  double qt, ql;
+  double cosTheta_pq;
+  double pAbs = pVec.t();
+  double phi;
+  double M[3][3]; //rotation matrix
+  double u;
+  double xx, yy, zz, tt;
+
+  if (omega == q) {
+    xx = pVec.x() * (pAbs - omega) / pAbs;
+    yy = pVec.y() * (pAbs - omega) / pAbs;
+    zz = pVec.z() * (pAbs - omega) / pAbs;
+    tt = pVec.t() * (pAbs - omega) / pAbs;
+
+    pVecNew.Set(xx, yy, zz, tt);
+    return pVecNew;
+  }
+
+  cosTheta_pq = (-omega * omega + 2. * pAbs * omega + q * q) / (2. * pAbs * q);
+  qt = q * sqrt(1. - cosTheta_pq * cosTheta_pq); // transverse momentum transfer
+  ql = q * cosTheta_pq;
+
+  if (pVec.y() * pVec.y() > pVec.x() * pVec.x()) {
+    xx = 0.;
+    yy = -pVec.z();
+    zz = pVec.y();
+  } else {
+    xx = pVec.z();
+    yy = 0.;
+    zz = -pVec.x();
+  }
+
+  tt = sqrt(xx * xx + yy * yy + zz * zz);
+  etVec.Set(xx / tt, yy / tt, zz / tt, 1.); // normalized to 1
+
+  // the transverse transferred momentum vector
+  qtVec.Set(etVec.x() * qt, etVec.y() * qt, etVec.z() * qt, etVec.t() * qt);
+  // the longuitudinal transferred momentum vector
+  qlVec.Set(pVec.x() / pAbs * ql, pVec.y() / pAbs * ql, pVec.z() / pAbs * ql,
+            pVec.t() / pAbs * ql);
+
+  pVecNewTemp = pVec;
+  pVecNewTemp -= qtVec; // change transverse momentum
+  pVecNewTemp -= qlVec; // change longitudinal momentum
+
+  phi = 2. * M_PI * ZeroOneDistribution(*GetMt19937Generator());
+  r.Set(pVec.x() / pVec.t(), pVec.y() / pVec.t(), pVec.z() / pVec.t(), 1.);
+  u = 1. - cos(phi);
+
+  // define the rotation matrix for rotations around pvecRest
+  M[0][0] = r.x() * r.x() * u + cos(phi);
+  M[1][0] = r.x() * r.y() * u - r.z() * sin(phi);
+  M[2][0] = r.x() * r.z() * u + r.y() * sin(phi);
+
+  M[0][1] = r.y() * r.x() * u + r.z() * sin(phi);
+  M[1][1] = r.y() * r.y() * u + cos(phi);
+  M[2][1] = r.y() * r.z() * u - r.x() * sin(phi);
+
+  M[0][2] = r.z() * r.x() * u - r.y() * sin(phi);
+  M[1][2] = r.z() * r.y() * u + r.x() * sin(phi);
+  M[2][2] = r.z() * r.z() * u + cos(phi);
+
+  xx = M[0][0] * pVecNewTemp.x() + M[0][1] * pVecNewTemp.y() +
+       M[0][2] * pVecNewTemp.z();
+  yy = M[1][0] * pVecNewTemp.x() + M[1][1] * pVecNewTemp.y() +
+       M[1][2] * pVecNewTemp.z();
+  zz = M[2][0] * pVecNewTemp.x() + M[2][1] * pVecNewTemp.y() +
+       M[2][2] * pVecNewTemp.z();
+  tt = sqrt(xx * xx + yy * yy + zz * zz);
+
+  pVecNew.Set(xx, yy, zz, tt);
+  return pVecNew;
+}
+
+FourVector Martini::getThermalVec(FourVector qVec, double T, int id) {
+  int kind = 1; // 1: fermion, 2: boson
+  if (fabs(id) < 4)
+    kind = 1;
+  else if (id == 21)
+    kind = -1;
+
+  FourVector kVec;           // new thermal parton's momentum
+  double k, k_min;           // (minimum) mangitude of thermal momentum
+  double cosTh, sinTh;       // angle between vector q and k
+  double u1[3], u2[3];       // unit vector in rotation axis
+  double M1[3][3], M2[3][3]; // rotation matrix
+  double xx, yy, zz, tt;     // components of 4-vector
+
+  double q =
+      sqrt(qVec.x() * qVec.x() + qVec.y() * qVec.y() + qVec.z() * qVec.z());
+  double omega = qVec.t();
+
+  // if momentum transfer is on-shell or time-like
+  // return null FourVector
+  if (q - fabs(omega) < 1e-5) {
+    return FourVector(0., 0., 0., 0.);
+  }
+
+  // minimum momenum of thermal parton k that makes recoil parton on-shell
+  k_min = (q - omega) / 2.;
+
+  // sampled magnitude of thermal momentum
+  k = getThermal(k_min, T, kind);
+
+  cosTh = (2. * k * omega - q * q + omega * omega) / (2. * k * q);
+  sinTh = sqrt(1. - cosTh * cosTh);
+
+  // choose a unit vector perpendicular to qVec with which qVec is rotated by theta
+  // to get the direction of thermal parton kVec
+  double norm = sqrt(qVec.x() * qVec.x() + qVec.y() * qVec.y());
+  if (norm > 1e-10) {
+    u1[0] = qVec.y() / norm;
+    u1[1] = -qVec.x() / norm;
+    u1[2] = 0.;
+  }
+  // if momentum transfer is z-direction u1 is set to x-direction
+  else {
+    u1[0] = 1.;
+    u1[1] = 0.;
+    u1[2] = 0.;
+  }
+
+  // define the rotation matrix for theta rotations
+  M1[0][0] = u1[0] * u1[0] * (1. - cosTh) + cosTh;
+  M1[1][0] = u1[0] * u1[1] * (1. - cosTh) - u1[2] * sinTh;
+  M1[2][0] = u1[0] * u1[2] * (1. - cosTh) + u1[1] * sinTh;
+
+  M1[0][1] = u1[1] * u1[0] * (1. - cosTh) + u1[2] * sinTh;
+  M1[1][1] = u1[1] * u1[1] * (1. - cosTh) + cosTh;
+  M1[2][1] = u1[1] * u1[2] * (1. - cosTh) - u1[0] * sinTh;
+
+  M1[0][2] = u1[2] * u1[0] * (1. - cosTh) - u1[1] * sinTh;
+  M1[1][2] = u1[2] * u1[1] * (1. - cosTh) + u1[0] * sinTh;
+  M1[2][2] = u1[2] * u1[2] * (1. - cosTh) + cosTh;
+
+  // get thermal parton's momentum by rotating theta from qVec
+  xx = M1[0][0] * qVec.x() + M1[0][1] * qVec.y() + M1[0][2] * qVec.z();
+  yy = M1[1][0] * qVec.x() + M1[1][1] * qVec.y() + M1[1][2] * qVec.z();
+  zz = M1[2][0] * qVec.x() + M1[2][1] * qVec.y() + M1[2][2] * qVec.z();
+
+  // momentum is normalized to k
+  tt = sqrt(xx * xx + yy * yy + zz * zz);
+  xx /= tt / k;
+  yy /= tt / k;
+  zz /= tt / k;
+
+  kVec.Set(xx, yy, zz, k);
+
+  // rotate kVec in random azimuthal angle with respect to the momentum transfer qVec
+  double phi = 2. * M_PI * ZeroOneDistribution(*GetMt19937Generator());
+
+  xx = qVec.x();
+  yy = qVec.y();
+  zz = qVec.z();
+  tt = sqrt(xx * xx + yy * yy + zz * zz);
+
+  u2[0] = xx / tt;
+  u2[1] = yy / tt;
+  u2[2] = zz / tt;
+
+  M2[0][0] = u2[0] * u2[0] * (1. - cos(phi)) + cos(phi);
+  M2[1][0] = u2[0] * u2[1] * (1. - cos(phi)) - u2[2] * sin(phi);
+  M2[2][0] = u2[0] * u2[2] * (1. - cos(phi)) + u2[1] * sin(phi);
+
+  M2[0][1] = u2[1] * u2[0] * (1. - cos(phi)) + u2[2] * sin(phi);
+  M2[1][1] = u2[1] * u2[1] * (1. - cos(phi)) + cos(phi);
+  M2[2][1] = u2[1] * u2[2] * (1. - cos(phi)) - u2[0] * sin(phi);
+
+  M2[0][2] = u2[2] * u2[0] * (1. - cos(phi)) - u2[1] * sin(phi);
+  M2[1][2] = u2[2] * u2[1] * (1. - cos(phi)) + u2[0] * sin(phi);
+  M2[2][2] = u2[2] * u2[2] * (1. - cos(phi)) + cos(phi);
+
+  xx = M2[0][0] * kVec.x() + M2[0][1] * kVec.y() + M2[0][2] * kVec.z();
+  yy = M2[1][0] * kVec.x() + M2[1][1] * kVec.y() + M2[1][2] * kVec.z();
+  zz = M2[2][0] * kVec.x() + M2[2][1] * kVec.y() + M2[2][2] * kVec.z();
+  tt = sqrt(xx * xx + yy * yy + zz * zz);
+
+  kVec.Set(xx, yy, zz, tt);
+
+  return kVec;
+}
+
+double Martini::getThermal(double k_min, double T, int kind) {
+  // this algorithm uses 5.5/(1+px2) as envelope function and then uses the rejection method
+  // tan (Pi/2*x) is the inverse of the integral of the envelope function
+  // this can be improved
+  // kind: -1 = Boson
+  //        1 = Fermion
+  double p;
+  double gm = 5.5;
+  int repeat = 1;
+  double gx = 0.;
+  double px;
+  double px2;
+  double ex;
+
+  do {
+    px = k_min / T +
+         tan(M_PI * ZeroOneDistribution(*GetMt19937Generator()) / 2.0);
+    px2 = px * px;
+    ex = sqrt(px2);
+    if (kind == 0)
+      gx = px2 * (1.0 + px2) * exp(-ex);
+    else if (kind == -1)
+      gx = px2 * (1.0 + px2) * 1 / (exp(ex) - 1);
+    else if (kind == +1)
+      gx = px2 * (1.0 + px2) * 1 / (exp(ex) + 1);
+    if (ZeroOneDistribution(*GetMt19937Generator()) < gx / gm) {
+      repeat = 0;
+      p = ex;
+    }
+  } while (repeat);
+
+  return p * T; // p*T is in [GeV]
+}
+
+// Reads in the binary stored file of dGamma values
+void Martini::readRadiativeRate(Gamma_info *dat, dGammas *Gam) {
+  FILE *rfile;
+  string filename;
+  filename = PathToTables + "/radgamma";
+
+  JSINFO << "Reading rates of inelastic collisions from file ";
+  JSINFO << filename.c_str() << " ... ";
+  size_t bytes_read;
+
+  rfile = fopen(filename.c_str(), "rb");
+  if (rfile == NULL) {
+    JSWARN << "[readRadiativeRate]: ERROR: Unable to open file " << filename;
+    throw std::runtime_error(
+        "[readRadiativeRate]: ERROR: Unable to open Radiative rate file");
+  }
+
+  bytes_read = fread((char *)(&dat->ddf), sizeof(double), 1, rfile);
+  bytes_read = fread((char *)(&dat->dda), sizeof(double), 1, rfile);
+  bytes_read = fread((char *)(&dat->dcf), sizeof(double), 1, rfile);
+  bytes_read = fread((char *)(&dat->dca), sizeof(double), 1, rfile);
+  bytes_read = fread((char *)(&dat->Nc), sizeof(int), 1, rfile);
+  bytes_read = fread((char *)(&dat->Nf), sizeof(int), 1, rfile);
+  bytes_read = fread((char *)(&dat->BetheHeitler), sizeof(int), 1, rfile);
+  bytes_read = fread((char *)(&dat->BDMPS), sizeof(int), 1, rfile);
+  bytes_read = fread((char *)(&dat->include_gluons), sizeof(int), 1, rfile);
+  bytes_read = fread((char *)Gam->qqg, sizeof(double), NP * NK, rfile);
+  bytes_read = fread((char *)Gam->tau_qqg, sizeof(double), NP * NK, rfile);
+  bytes_read = fread((char *)Gam->gqq, sizeof(double), NP * NK, rfile);
+  bytes_read = fread((char *)Gam->tau_gqq, sizeof(double), NP * NK, rfile);
+  bytes_read = fread((char *)Gam->ggg, sizeof(double), NP * NK, rfile);
+  bytes_read = fread((char *)Gam->tau_ggg, sizeof(double), NP * NK, rfile);
+  bytes_read = fread((char *)Gam->qqgamma, sizeof(double), NP * NK, rfile);
+  bytes_read = fread((char *)Gam->tau_qqgamma, sizeof(double), NP * NK, rfile);
+  fclose(rfile);
+
+  dat->Nf = nf;
+  dat->dp = 0.05;
+  dat->p_max = 20;
+  dat->p_min =
+      0; // exp(LogEmin) set to zero because my array starts at zero!...
+  dat->n_p = static_cast<int>(
+      1.001 + dat->p_max / dat->dp); // np = int(0.4 + 121 / 0.5) = 241
+  dat->p_max = dat->dp * dat->n_p;   // p_max = 0.5*241 = 120.5
+  dat->n_pmin = static_cast<int>(
+      1.001 + dat->p_min / dat->dp);  // np_min = int(0.4 + 3.3 / 0.5) = 7
+  dat->n_p -= dat->n_pmin - 1;        // n_p = 241 - (7 - 1) = 235
+  dat->p_min = dat->dp * dat->n_pmin; // p_min = 0.5 * 7 = 3.5
+  dat->n_kmin = 1 + 2 * (static_cast<int>(2. / dat->dp));
+  dat->k_min = -dat->dp * dat->n_kmin;
+  dat->n_k = static_cast<int>((8 + dat->p_max) / (2 * dat->dp));
+  dat->k_max = 2 * dat->dp * (dat->n_k - 1) + dat->k_min;
+}
+
+void Martini::readElasticRateOmega() {
+  ifstream fin;
+  string filename[2];
+
+  double as, omega;
+  double dGamma;
+
+  // open files with data to read in:
+  filename[0] = PathToTables + "/logEnDtrqq";
+  filename[1] = PathToTables + "/logEnDtrqg";
+
+  JSINFO << "Reading rates of elastic collisions from files";
+  JSINFO << filename[0];
+  JSINFO << filename[1] << " ...";
+
+  fin.open(filename[0].c_str(), ios::in);
+  if (!fin) {
+    JSWARN << "[readElasticRateOmega]: ERROR: Unable to open file "
+           << filename[0];
+    throw std::runtime_error(
+        "[readElasticRateQ]: ERROR: Unable to open ElasticRateOmega file");
+  }
+
+  int ik = 0;
+  while (!fin.eof()) {
+    fin >> as;
+    fin >> omega;
+    fin >> dGamma;
+    dGamma_qq->push_back(dGamma);
+
+    ik++;
+  }
+  fin.close();
+
+  fin.open(filename[1].c_str(), ios::in);
+  if (!fin) {
+    JSWARN << "[readElasticRateOmega]: ERROR: Unable to open file "
+           << filename[1];
+    throw std::runtime_error(
+        "[readElasticRateQ]: ERROR: Unable to open ElasticRateOmega file");
+  }
+
+  ik = 0;
+  while (!fin.eof()) {
+    fin >> as;
+    fin >> omega;
+    fin >> dGamma;
+    dGamma_qg->push_back(dGamma);
+
+    ik++;
+  }
+  fin.close();
+}
+
+void Martini::readElasticRateQ() {
+  ifstream fin;
+  string filename[2];
+
+  double as, omega, q;
+  double dGamma;
+
+  // open files with data to read in:
+  filename[0] = PathToTables + "/logEnDqtrqq";
+  filename[1] = PathToTables + "/logEnDqtrqg";
+
+  JSINFO << "Reading rates of elastic collisions from files";
+  JSINFO << filename[0];
+  JSINFO << filename[1] << " ...";
+
+  fin.open(filename[0].c_str(), ios::in);
+  if (!fin) {
+    JSWARN << "[readElasticRateQ]: ERROR: Unable to open file " << filename[0];
+    throw std::runtime_error(
+        "[readElasticRateQ]: ERROR: Unable to open ElasticRateQ file");
+  }
+
+  int ik = 0;
+  while (!fin.eof()) {
+    fin >> as;
+    fin >> omega;
+    fin >> q;
+    fin >> dGamma;
+    dGamma_qq_q->push_back(dGamma);
+
+    ik++;
+  }
+  fin.close();
+
+  fin.open(filename[1].c_str(), ios::in);
+  if (!fin) {
+    JSWARN << "[readElasticRateQ]: ERROR: Unable to open file " << filename[1];
+    throw std::runtime_error(
+        "[readElasticRateQ]: ERROR: Unable to open ElasticRateQ file");
+  }
+
+  ik = 0;
+  while (!fin.eof()) {
+    fin >> as;
+    fin >> omega;
+    fin >> q;
+    fin >> dGamma;
+    dGamma_qg_q->push_back(dGamma);
+
+    ik++;
+  }
+  fin.close();
+}
+
+double Martini::getRate_qqg(double p, double k) {
+  return use_table(p, k, Gam.qqg, 0);
+}
+
+double Martini::getRate_gqq(double p, double k) {
+  if (k < p / 2.)
+    return use_table(p, k, Gam.gqq, 1);
+  else
+    return 0.;
+}
+
+double Martini::getRate_ggg(double p, double k) {
+  if (k < p / 2.)
+    return use_table(p, k, Gam.ggg, 2);
+  else
+    return 0.;
+}
+
+double Martini::getRate_qqgamma(double p, double k) {
+  return use_table(p, k, Gam.qqgamma, 3);
+}
+
+double Martini::use_table(double p, double k, double dGamma[NP][NK],
+                          int which_kind)
+/* Uses the lookup table and simple interpolation to get the value
+   of dGamma/dkdx at some value of p,k.
+   This works by inverting the relations between (p,k) and (n_p,n_k)
+   used in building the table, to find out what continuous values
+   of n_p, n_k should be considered; then linearly interpolates.     */
+{
+  double a, b, result; // fraction of way from corner of box
+  int n_p, n_k;        // location of corner of box
+
+  // out of range
+  if ((p < 4.01) || (p > 46000.) || (k < -12.) || (k > p + 12.))
+    return 0.;
+
+  if ((which_kind % 3) && (k > p / 2))
+    k = p - k; // Take advantage of symmetry in these cases
+
+  a = 24.7743737154026 * log(p * 0.2493765586034912718l);
+  n_p = (int)a;
+  a -= n_p;
+  if (k < 2.) {
+    if (k < -1) {
+      if (k < -2)
+        b = 60. + 5. * k;
+      else
+        b = 70. + 10. * k;
+    } else {
+      if (k < 1.)
+        b = 80. + 20. * k;
+      else
+        b = 90. + 10. * k;
+    }
+  } else if (k < p - 2.) { /* This is that tricky middle ground. */
+    b = 190. - 10. * log(1.000670700260932956l /
+                             (0.0003353501304664781l + (k - 2.) / (p - 4.)) -
+                         1.);
+  } else {
+    if (k < p + 1.) {
+      if (k < p - 1.)
+        b = 290. + 10. * (k - p);
+      else
+        b = 300. + 20. * (k - p);
+    } else {
+      if (k < p + 2.)
+        b = 310. + 10. * (k - p);
+      else
+        b = 320. + 5. * (k - p);
+    }
+  }
+
+  n_k = (int)b;
+  b -= n_k;
+  result = (1. - a) * ((1. - b) * dGamma[n_p][n_k] + b * dGamma[n_p][n_k + 1]) +
+           a * ((1. - b) * dGamma[n_p + 1][n_k] + b * dGamma[n_p + 1][n_k + 1]);
+
+  if (std::abs(k) > 0.001) // Avoid division by 0, should never get asked for
+  {
+    switch (which_kind) {
+    case 0:
+      result /= k;
+      if (k < 20.)
+        result /= 1. - exp(-k);
+      if (k > p - 20.)
+        result /= 1. + exp(k - p);
+      break;
+    case 1:
+      result /= p;
+      if (k < 20.)
+        result /= 1 + exp(-k);
+      if (k > p - 20.)
+        result /= 1. + exp(k - p);
+      break;
+    case 2:
+      result /= k * (p - k) / p;
+      if (k < 20.)
+        result /= 1. - exp(-k);
+      if (k > p - 20.)
+        result /= 1. - exp(k - p);
+      break;
+    case 3:
+      result /= k;
+      if (k < 0)
+        result = 0.;
+      if (k > p - 20.)
+        result /= 1. + exp(k - p);
+      break;
+    }
+  }
+
+  return result;
+}
+
+double Martini::getElasticRateOmega(double u, double omega, int process) {
+  if ((omega > 0. && omega < u) || (omega < 0. && omega > -u))
+    return use_elastic_table_omega(omega, process);
+
+  return 0.;
+}
+
+double Martini::getElasticRateQ(double u, double omega, double q, int process) {
+  if (q > std::abs(omega) &&
+      ((omega > 0 && omega < u) || (omega < 0 && omega > -u)))
+    return use_elastic_table_q(omega, q, process);
+
+  return 0.;
+}
+
+double Martini::use_elastic_table_omega(double omega, int which_kind)
+/* Uses the lookup table and simple interpolation to get the value
+   of dGamma/domega at some value of omega and alpha_s. */
+{
+  double result;
+  double alphaFrac, omegaFrac;
+  int iOmega, iAlphas;
+  int position, positionAlphaUp, positionOmegaUp, positionAlphaUpOmegaUp;
+  double rate, rateAlphaUp, rateOmegaUp, rateAlphaUpOmegaUp;
+  double rateOmegaAv, rateAlphaUpOmegaAv;
+
+  if (omega > 0.)
+    iOmega = Nomega / 2 + floor((log(omega) + 5) / omegaStep);
+  else
+    iOmega = Nomega / 2 - ceil((log(-omega) + 5) / omegaStep) - 1;
+  iAlphas = floor((alpha_s - 0.15) / alphaStep);
+
+  position = iOmega + Nomega * (iAlphas);
+  positionAlphaUp = iOmega + Nomega * (iAlphas + 1);
+  positionOmegaUp = iOmega + 1 + Nomega * (iAlphas);
+  positionAlphaUpOmegaUp = iOmega + 1 + Nomega * (iAlphas + 1);
+
+  alphaFrac = (alpha_s - (floor((alpha_s - alphaMin) / alphaStep) * alphaStep +
+                          alphaMin)) /
+              alphaStep;
+  if (omega > 0.) {
+    if (exp(ceil((log(omega) + 5) / omegaStep) * omegaStep - 5) !=
+        exp(floor((log(omega) + 5) / omegaStep) * omegaStep - 5))
+      omegaFrac =
+          (omega - (exp(floor((log(omega) + 5) / omegaStep) * omegaStep - 5))) /
+          ((exp(ceil((log(omega) + 5) / omegaStep) * omegaStep - 5)) -
+           exp(floor((log(omega) + 5) / omegaStep) * omegaStep - 5));
+    else
+      omegaFrac = 0.;
+  } else {
+    if (exp(ceil((log(-omega) + 5) / omegaStep) * omegaStep - 5) !=
+        exp(floor((log(-omega) + 5) / omegaStep) * omegaStep - 5))
+      omegaFrac =
+          (-omega -
+           (exp(floor((log(-omega) + 5) / omegaStep) * omegaStep - 5))) /
+          ((exp(ceil((log(-omega) + 5) / omegaStep) * omegaStep - 5)) -
+           exp(floor((log(-omega) + 5) / omegaStep) * omegaStep - 5));
+    else
+      omegaFrac = 0.;
+  }
+
+  if (which_kind == 5 || which_kind == 7) {
+    if (position > 0 && iAlphas < Nalphas && iOmega < Nomega)
+      rate = dGamma_qq->at(position);
+    else
+      rate = 0.;
+
+    if (iAlphas + 1 < Nalphas)
+      rateAlphaUp = dGamma_qq->at(positionAlphaUp);
+    else
+      rateAlphaUp = rate;
+
+    if (iOmega + 1 < Nomega)
+      rateOmegaUp = dGamma_qq->at(positionOmegaUp);
+    else
+      rateOmegaUp = rate;
+
+    if (iAlphas < Nalphas && iOmega < Nomega)
+      rateAlphaUpOmegaUp = dGamma_qq->at(positionAlphaUpOmegaUp);
+    else
+      rateAlphaUpOmegaUp = rate;
+  } else {
+    if (position > 0 && iAlphas < Nalphas && iOmega < Nomega)
+      rate = dGamma_qg->at(position);
+    else
+      rate = 0.;
+
+    if (iAlphas + 1 < Nalphas)
+      rateAlphaUp = dGamma_qg->at(positionAlphaUp);
+    else
+      rateAlphaUp = rate;
+
+    if (iOmega + 1 < Nomega)
+      rateOmegaUp = dGamma_qg->at(positionOmegaUp);
+    else
+      rateOmegaUp = rate;
+
+    if (iAlphas < Nalphas && iOmega < Nomega)
+      rateAlphaUpOmegaUp = dGamma_qg->at(positionAlphaUpOmegaUp);
+    else
+      rateAlphaUpOmegaUp = rate;
+  }
+
+  if (omega > 0.) {
+    rateOmegaAv = (1. - omegaFrac) * rate + omegaFrac * rateOmegaUp;
+    rateAlphaUpOmegaAv =
+        (1. - omegaFrac) * rateAlphaUp + omegaFrac * rateAlphaUpOmegaUp;
+  } else {
+    rateOmegaAv = (omegaFrac)*rate + (1. - omegaFrac) * rateOmegaUp;
+    rateAlphaUpOmegaAv =
+        (omegaFrac)*rateAlphaUp + (1. - omegaFrac) * rateAlphaUpOmegaUp;
+  }
+  result = (1. - alphaFrac) * rateOmegaAv + alphaFrac * rateAlphaUpOmegaAv;
+
+  // leave out the *9./4. for processes 6 and 8 to use the same envelope later
+  return result;
+}
+
+double Martini::use_elastic_table_q(double omega, double q, int which_kind)
+/* Uses the lookup table and simple interpolation to get the value
+   of dGamma/domegadq at some value of omega, q, and alpha_s. */
+{
+  double result;
+  double alphaFrac, omegaFrac, qFrac;
+  int iOmega, iAlphas, iQ;
+  int position, positionAlphaUp, positionOmegaUp, positionAlphaUpOmegaUp;
+  int positionQUp, positionAlphaUpQUp, positionOmegaUpQUp,
+      positionAlphaUpOmegaUpQUp;
+  int position2QUp;
+  double rate, rateAlphaUp, rateOmegaUp, rateAlphaUpOmegaUp;
+  double rateQUp, rateAlphaUpQUp, rateOmegaUpQUp, rateAlphaUpOmegaUpQUp;
+  double rate2QUp, rateAlphaUp2QUp, rateOmegaUp2QUp, rateAlphaUpOmegaUp2QUp;
+  double rateOmegaAv, rateAlphaUpOmegaAv, rateQUpOmegaAv, rateAlphaUpQUpOmegaAv;
+  double rate2QUpOmegaAv, rateAlphaUp2QUpOmegaAv;
+  double rateQAv, rateAlphaUpQAv;
+  double slope, slopeAlphaUp;
+
+  rate2QUp = 0.;
+  rateAlphaUp2QUp = 0.;
+  rateOmegaUp2QUp = 0.;
+  rateAlphaUpOmegaUp2QUp = 0.;
+  rateOmegaAv = 0.;
+  rateAlphaUpOmegaAv = 0.;
+  rateQUpOmegaAv = 0.;
+  rateAlphaUpQUpOmegaAv = 0.;
+  rate2QUpOmegaAv = 0.;
+  rateAlphaUp2QUpOmegaAv = 0.;
+
+  if (omega > 0.)
+    iOmega = Nomega / 2 + floor((log(omega) + 5) / omegaStep);
+  else
+    iOmega = Nomega / 2 - ceil((log(-omega) + 5) / omegaStep) - 1;
+  iQ = floor((log(q) + 5) / qStep + 0.0001);
+  iAlphas = floor((alpha_s - 0.15) / alphaStep + 0.0001);
+
+  position = iQ + Nq * (iOmega + Nomega * (iAlphas));
+  positionAlphaUp = iQ + Nq * (iOmega + Nomega * (iAlphas + 1));
+  positionOmegaUp = iQ + Nq * (iOmega + 1 + Nomega * (iAlphas));
+  positionQUp = iQ + 1 + Nq * (iOmega + Nomega * (iAlphas));
+  position2QUp = iQ + 2 + Nq * (iOmega + Nomega * (iAlphas));
+  positionAlphaUpOmegaUp = iQ + Nq * (iOmega + 1 + Nomega * (iAlphas + 1));
+  positionAlphaUpQUp = iQ + 1 + Nq * (iOmega + Nomega * (iAlphas + 1));
+  positionOmegaUpQUp = iQ + 1 + Nq * (iOmega + 1 + Nomega * (iAlphas));
+  positionAlphaUpOmegaUpQUp =
+      iQ + 1 + Nq * (iOmega + 1 + Nomega * (iAlphas + 1));
+
+  alphaFrac = (alpha_s - (floor((alpha_s - alphaMin) / alphaStep) * alphaStep +
+                          alphaMin)) /
+              alphaStep;
+  if (omega > 0.) {
+    if (exp(ceil((log(omega) + 5) / omegaStep) * omegaStep - 5) !=
+        exp(floor((log(omega) + 5) / omegaStep) * omegaStep - 5))
+      omegaFrac =
+          (omega - (exp(floor((log(omega) + 5) / omegaStep) * omegaStep - 5))) /
+          ((exp(ceil((log(omega) + 5) / omegaStep) * omegaStep - 5)) -
+           exp(floor((log(omega) + 5) / omegaStep) * omegaStep - 5));
+    else
+      omegaFrac = 0.;
+  } else {
+    if (exp(ceil((log(-omega) + 5) / omegaStep) * omegaStep - 5) !=
+        exp(floor((log(-omega) + 5) / omegaStep) * omegaStep - 5))
+      omegaFrac =
+          (-omega -
+           (exp(floor((log(-omega) + 5) / omegaStep) * omegaStep - 5))) /
+          ((exp(ceil((log(-omega) + 5) / omegaStep) * omegaStep - 5)) -
+           exp(floor((log(-omega) + 5) / omegaStep) * omegaStep - 5));
+    else
+      omegaFrac = 0.;
+  }
+
+  // interpolate the logs linearly for large omegas
+  // since there the spectrum is dropping exp in q
+  if (omega > 20.) {
+    qFrac = (log(q) - (floor((log(q) + 5.) / qStep) * qStep - 5.)) / qStep;
+  }
+  // linear interpolation in q for small omegas
+  else {
+    if (exp(ceil((log(q) + 5.) / qStep) * qStep - 5.) !=
+        exp(floor((log(q) + 5.) / qStep) * qStep - 5.))
+      qFrac = (q - (exp(floor((log(q) + 5.) / qStep) * qStep - 5.))) /
+              ((exp(ceil((log(q) + 5.) / qStep) * qStep - 5.)) -
+               exp(floor((log(q) + 5.) / qStep) * qStep - 5.));
+    else
+      qFrac = 0.;
+  }
+
+  if (which_kind == 5 || which_kind == 7) {
+    if (position >= 0 && iAlphas < Nalphas && iOmega < Nomega && iQ < Nq)
+      rate = dGamma_qq_q->at(position);
+    else
+      rate = 0.;
+
+    if (iAlphas + 1 < Nalphas)
+      rateAlphaUp = dGamma_qq_q->at(positionAlphaUp);
+    else
+      rateAlphaUp = rate;
+
+    if (iOmega + 1 < Nomega)
+      rateOmegaUp = dGamma_qq_q->at(positionOmegaUp);
+    else
+      rateOmegaUp = rate;
+
+    if (iQ + 1 < Nq)
+      rateQUp = dGamma_qq_q->at(positionQUp);
+    else
+      rateQUp = rate;
+
+    if (iAlphas < Nalphas && iOmega < Nomega)
+      rateAlphaUpOmegaUp = dGamma_qq_q->at(positionAlphaUpOmegaUp);
+    else
+      rateAlphaUpOmegaUp = rate;
+
+    if (iAlphas < Nalphas && iQ < Nq)
+      rateAlphaUpQUp = dGamma_qq_q->at(positionAlphaUpQUp);
+    else
+      rateAlphaUpQUp = rate;
+
+    if (iOmega + 1 < Nomega && iQ + 1 < Nq)
+      rateOmegaUpQUp = dGamma_qq_q->at(positionOmegaUpQUp);
+    else
+      rateOmegaUpQUp = rate;
+
+    if (iAlphas < Nalphas && iOmega < Nomega && iQ < Nq)
+      rateAlphaUpOmegaUpQUp = dGamma_qq_q->at(positionAlphaUpOmegaUpQUp);
+    else
+      rateAlphaUpOmegaUpQUp = rate;
+
+    // used for extrapolation when the data points are too far apart
+    if (omega > 20.) {
+      if (iQ + 2 < Nq)
+        rate2QUp = dGamma_qq_q->at(position2QUp);
+      else
+        rate2QUp = rateQUp;
+
+      if (iAlphas < Nalphas && iQ + 2 < Nq)
+        rateAlphaUp2QUp = dGamma_qq_q->at(positionAlphaUpQUp + 1);
+      else
+        rateAlphaUp2QUp = rateAlphaUpQUp;
+
+      if (iOmega < Nomega && iQ + 2 < Nq)
+        rateOmegaUp2QUp = dGamma_qq_q->at(positionOmegaUpQUp + 1);
+      else
+        rateOmegaUp2QUp = rateOmegaUpQUp;
+
+      if (iAlphas < Nalphas && iOmega < Nomega && iQ + 2 < Nq)
+        rateAlphaUpOmegaUp2QUp = dGamma_qq_q->at(positionAlphaUpOmegaUpQUp + 1);
+      else
+        rateAlphaUpOmegaUp2QUp = rateAlphaUpOmegaUpQUp;
+    }
+  } else {
+    if (position > 0 && iAlphas < Nalphas && iOmega < Nomega && iQ < Nq)
+      rate = dGamma_qg_q->at(position);
+    else
+      rate = 0.;
+
+    if (iAlphas + 1 < Nalphas)
+      rateAlphaUp = dGamma_qg_q->at(positionAlphaUp);
+    else
+      rateAlphaUp = rate;
+
+    if (iOmega + 1 < Nomega)
+      rateOmegaUp = dGamma_qg_q->at(positionOmegaUp);
+    else
+      rateOmegaUp = rate;
+
+    if (iQ + 1 < Nq)
+      rateQUp = dGamma_qg_q->at(positionQUp);
+    else
+      rateQUp = rate;
+
+    if (iAlphas < Nalphas && iOmega < Nomega)
+      rateAlphaUpOmegaUp = dGamma_qg_q->at(positionAlphaUpOmegaUp);
+    else
+      rateAlphaUpOmegaUp = rate;
+
+    if (iAlphas < Nalphas && iQ < Nq)
+      rateAlphaUpQUp = dGamma_qg_q->at(positionAlphaUpQUp);
+    else
+      rateAlphaUpQUp = rate;
+
+    if (iOmega + 1 < Nomega && iQ + 1 < Nq)
+      rateOmegaUpQUp = dGamma_qg_q->at(positionOmegaUpQUp);
+    else
+      rateOmegaUpQUp = rate;
+
+    if (iAlphas < Nalphas && iOmega < Nomega && iQ < Nq)
+      rateAlphaUpOmegaUpQUp = dGamma_qg_q->at(positionAlphaUpOmegaUpQUp);
+    else
+      rateAlphaUpOmegaUpQUp = rate;
+
+    // used for extrapolation when the data points are too far apart
+    if (omega > 20.) {
+      if (iQ + 2 < Nq)
+        rate2QUp = dGamma_qg_q->at(position2QUp);
+      else
+        rate2QUp = rateQUp;
+
+      if (iAlphas < Nalphas && iQ + 2 < Nq)
+        rateAlphaUp2QUp = dGamma_qg_q->at(positionAlphaUpQUp + 1);
+      else
+        rateAlphaUp2QUp = rateAlphaUpQUp;
+
+      if (iOmega < Nomega && iQ + 2 < Nq)
+        rateOmegaUp2QUp = dGamma_qg_q->at(positionOmegaUpQUp + 1);
+      else
+        rateOmegaUp2QUp = rateOmegaUpQUp;
+
+      if (iAlphas < Nalphas && iOmega < Nomega && iQ + 2 < Nq)
+        rateAlphaUpOmegaUp2QUp = dGamma_qg_q->at(positionAlphaUpOmegaUpQUp + 1);
+      else
+        rateAlphaUpOmegaUp2QUp = rateAlphaUpOmegaUpQUp;
+    }
+  }
+
+  if (omega > 0. && omega <= 20.) {
+    rateOmegaAv = (1. - omegaFrac) * rate + omegaFrac * rateOmegaUp;
+    rateAlphaUpOmegaAv =
+        (1. - omegaFrac) * rateAlphaUp + omegaFrac * rateAlphaUpOmegaUp;
+    rateQUpOmegaAv = (1. - omegaFrac) * rateQUp + omegaFrac * rateOmegaUpQUp;
+    rateAlphaUpQUpOmegaAv =
+        (1. - omegaFrac) * rateAlphaUpQUp + omegaFrac * rateAlphaUpOmegaUpQUp;
+  } else if (omega > 20.) {
+    if (rate != 0. && rateOmegaUp != 0.)
+      rateOmegaAv =
+          exp((1. - omegaFrac) * log(rate) + omegaFrac * log(rateOmegaUp));
+    else if (rate == 0.)
+      rateOmegaAv = rateOmegaUp;
+    else if (rateOmegaUp == 0.)
+      rateOmegaAv = rate;
+    else
+      rateOmegaAv = 0.;
+
+    if (rateAlphaUpOmegaUp != 0. && rateAlphaUp != 0.)
+      rateAlphaUpOmegaAv = exp((1. - omegaFrac) * log(rateAlphaUp) +
+                               omegaFrac * log(rateAlphaUpOmegaUp));
+    else if (rateAlphaUp == 0.)
+      rateAlphaUpOmegaAv = rateAlphaUpOmegaUp;
+    else if (rateAlphaUpOmegaUp == 0.)
+      rateAlphaUpOmegaAv = rateAlphaUp;
+    else
+      rateAlphaUpOmegaAv = 0.;
+
+    if (rateOmegaUpQUp != 0. && rateQUp != 0.)
+      rateQUpOmegaAv = exp((1. - omegaFrac) * log(rateQUp) +
+                           omegaFrac * log(rateOmegaUpQUp));
+    else if (rateOmegaUpQUp == 0.)
+      rateQUpOmegaAv = rateQUp;
+    else if (rateQUp == 0.)
+      rateQUpOmegaAv = rateOmegaUpQUp;
+    else
+      rateQUpOmegaAv = 0.;
+
+    if (rateAlphaUpOmegaUpQUp != 0. && rateAlphaUpQUp != 0.)
+      rateAlphaUpQUpOmegaAv = exp((1. - omegaFrac) * log(rateAlphaUpQUp) +
+                                  omegaFrac * log(rateAlphaUpOmegaUpQUp));
+    else if (rateAlphaUpQUp == 0.)
+      rateAlphaUpQUpOmegaAv = rateAlphaUpOmegaUpQUp;
+    else if (rateAlphaUpOmegaUpQUp == 0.)
+      rateAlphaUpQUpOmegaAv = rateAlphaUpQUp;
+    else
+      rateAlphaUpQUpOmegaAv = 0.;
+
+    rate2QUpOmegaAv = exp((1. - omegaFrac) * log(rate2QUp) +
+                          omegaFrac * log(rateOmegaUp2QUp));
+    rateAlphaUp2QUpOmegaAv = exp((1. - omegaFrac) * log(rateAlphaUp2QUp) +
+                                 omegaFrac * log(rateAlphaUpOmegaUp2QUp));
+  } else if (omega < 0.) {
+    rateOmegaAv = (omegaFrac)*rate + (1. - omegaFrac) * rateOmegaUp;
+    rateQUpOmegaAv = (omegaFrac)*rateQUp + (1. - omegaFrac) * rateOmegaUpQUp;
+    rateAlphaUpOmegaAv =
+        (omegaFrac)*rateAlphaUp + (1. - omegaFrac) * rateAlphaUpOmegaUp;
+    rateAlphaUpQUpOmegaAv =
+        (omegaFrac)*rateAlphaUpQUp + (1. - omegaFrac) * rateAlphaUpOmegaUpQUp;
+  }
+
+  // interpolate logs for large omega
+  if (omega > 20.) {
+    if (rateOmegaAv > 0.) {
+      rateQAv =
+          exp((1. - qFrac) * log(rateOmegaAv) + qFrac * log(rateQUpOmegaAv));
+    } else if (rateOmegaAv < 0.) // use extrapolation
+    {
+      slope = (log(rate2QUpOmegaAv) - log(rateQUpOmegaAv)) / qStep;
+      rateQAv = exp(log(rateQUpOmegaAv) - slope * ((1. - qFrac) * qStep));
+    } else {
+      rateQAv = 0.;
+    }
+
+    if (rateAlphaUpOmegaAv > 0.) {
+      rateAlphaUpQAv = exp((1. - qFrac) * log(rateAlphaUpOmegaAv) +
+                           qFrac * log(rateAlphaUpQUpOmegaAv));
+    } else if (rateAlphaUpOmegaAv < 0.) // use extrapolation
+    {
+      slopeAlphaUp =
+          (log(rateAlphaUp2QUpOmegaAv) - log(rateAlphaUpQUpOmegaAv)) / qStep;
+      rateAlphaUpQAv = exp(log(rateAlphaUpQUpOmegaAv) -
+                           slopeAlphaUp * ((1. - qFrac) * qStep));
+    } else {
+      rateAlphaUpQAv = 0.;
+    }
+  }
+  // interpolate linearly for small omega
+  else {
+    rateQAv = (1. - qFrac) * rateOmegaAv + qFrac * rateQUpOmegaAv;
+    rateAlphaUpQAv =
+        (1. - qFrac) * rateAlphaUpOmegaAv + qFrac * rateAlphaUpQUpOmegaAv;
+  }
+
+  result = (1. - alphaFrac) * rateQAv + alphaFrac * rateAlphaUpQAv;
+
+  // the absolute normalization doesn't matter when sampling the shape
+  // it only matters in "totalRate" etc.
+  return result;
+}
+
+double LambertW(double z) {
+  double w_new, w_old, ratio, e_old, tol;
+  int n;
+
+  tol = 1.0e-14;
+
+  if (z <= -exp(-1.0)) {
+    JSWARN << "LambertW is not defined for z = " << z;
+    JSWARN << "z needs to be bigger than " << -exp(-1.0);
+    throw std::runtime_error("LambertW small z problem");
+  }
+
+  if (z > 3.0) {
+    w_old = log(z) - log(log(z));
+  } else {
+    w_old = 1.0;
+  }
+
+  w_new = 0.0;
+  ratio = 1.0;
+  n = 0;
+  while (std::abs(ratio) > tol) {
+    e_old = exp(w_old);
+    ratio = w_old * e_old - z;
+    ratio /= (e_old * (w_old + 1.0) -
+              (w_old + 2.0) * (w_old * e_old - z) / (2.0 * w_old + 2.0));
+    w_new = w_old - ratio;
+    w_old = w_new;
+    n++;
+    if (n > 99) {
+      JSWARN << "LambertW is not converging after 100 iterations.";
+      JSWARN << "LambertW: z = " << z;
+      JSWARN << "LambertW: w_old = " << w_old;
+      JSWARN << "LambertW: w_new = " << w_new;
+      JSWARN << "LambertW: ratio = " << ratio;
+      throw std::runtime_error("LambertW not conversing");
+    }
+  }
+
+  return w_new;
+} // LambertW by Sangyong Jeon
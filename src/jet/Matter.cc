/*******************************************************************************
 * Copyright (c) The JETSCAPE Collaboration, 2018
 *
 * Modular, task-based framework for simulating all aspects of heavy-ion collisions
 * 
 * For the list of contributors see AUTHORS.
 *
 * Report issues at https://github.com/JETSCAPE/JETSCAPE/issues
 *
 * or via email to bugs.jetscape@gmail.com
 *
 * Distributed under the GNU General Public License 3.0 (GPLv3 or later).
 * See COPYING for details.
 ******************************************************************************/

#include "Matter.h"
#include "JetScapeLogger.h"
#include "JetScapeParticles.h"
#include "Pythia8/Pythia.h"

#include <string>

#include<iostream>

#include "FluidDynamics.h"
#include <GTL/dfs.h>

#define MAGENTA "\033[35m"

using namespace Jetscape;
using namespace std;

const double QS = 1.0 ;

Matter::Matter()
{
  SetId("Matter");
  VERBOSE(8);
}

Matter::~Matter()
{
  VERBOSE(8);
}

void Matter::Init()
{
  JSINFO<<"Intialize Matter ...";

  // Redundant (get this from Base) quick fix here for now
  tinyxml2::XMLElement *eloss= JetScapeXML::Instance()->GetXMLRoot()->FirstChildElement("Eloss" );
  if ( !eloss ) {
    JSWARN << "Couldn't find tag Eloss";
    throw std::runtime_error ("Couldn't find tag Eloss");    
  }
  tinyxml2::XMLElement *matter=eloss->FirstChildElement("Matter");
  if ( !matter ) {
    JSWARN << "Couldn't find tag Eloss -> Matter";
    throw std::runtime_error ("Couldn't find tag Eloss -> Matter");    
  }
 
  if (matter) {   
    string s = matter->FirstChildElement( "name" )->GetText();
    JSDEBUG << s << " to be initializied ...";
 
    in_vac = false;
    brick_med = true;
    recoil_on = false;

    qhat = 0.0;
    Q00 = 1.0; // virtuality separation scale
    qhat0 = 2.0; // GeV^2/fm for gluon at s = 96 fm^-3
    alphas = 0.3; // only useful when qhat0 is a negative number
    hydro_Tc = 0.16;
    brick_length = 4.0;
    vir_factor = 1.0;
    flag_useHybridHad = 0;

    double m_qhat=-99.99;
    matter->FirstChildElement("qhat0")->QueryDoubleText(&m_qhat);
    SetQhat(m_qhat);
    //qhat = GetQhat()/fmToGeVinv ;
    //qhat0 = GetQhat()/fmToGeVinv ;
    qhat0 = GetQhat();
    JSDEBUG  << s << " with qhat0 = "<<GetQhat();
 
    int flagInt=-100;
    double inputDouble=-99.99;
      
      if ( !matter->FirstChildElement("matter_on") ) {
          JSWARN << "Couldn't find sub-tag Eloss -> Matter -> matter_on";
          throw std::runtime_error ("Couldn't find sub-tag Eloss -> Matter -> matter_on");
      }
      matter->FirstChildElement("matter_on")->QueryIntText(&flagInt);
      matter_on = flagInt;

    if ( !matter->FirstChildElement("in_vac") ) {
	JSWARN << "Couldn't find sub-tag Eloss -> Matter -> in_vac";
        throw std::runtime_error ("Couldn't find sub-tag Eloss -> Matter -> in_vac");
    }
    matter->FirstChildElement("in_vac")->QueryIntText(&flagInt);
    in_vac = flagInt;

    if ( !matter->FirstChildElement("useHybridHad") ) {
	JSWARN << "Couldn't find sub-tag Eloss -> Matter -> useHybridHad";
        throw std::runtime_error ("Couldn't find sub-tag Eloss -> Matter -> useHybridHad");
    }
    matter->FirstChildElement("useHybridHad")->QueryIntText(&flagInt);
    flag_useHybridHad = flagInt;

    if ( !matter->FirstChildElement("recoil_on") ) {
	JSWARN << "Couldn't find sub-tag Eloss -> Matter -> recoil_on";
        throw std::runtime_error ("Couldn't find sub-tag Eloss -> Matter -> recoil_on");
    }
    matter->FirstChildElement("recoil_on")->QueryIntText(&flagInt);
    recoil_on = flagInt;

    if ( !matter->FirstChildElement("broadening_on") ) {
	JSWARN << "Couldn't find sub-tag Eloss -> Matter -> broadening_on";
        throw std::runtime_error ("Couldn't find sub-tag Eloss -> Matter -> broadening_on");
    }
    matter->FirstChildElement("broadening_on")->QueryIntText(&flagInt);
    broadening_on = flagInt;


    if ( !matter->FirstChildElement("brick_med") ) {
	JSWARN << "Couldn't find sub-tag Eloss -> Matter -> brick_med";
        throw std::runtime_error ("Couldn't find sub-tag Eloss -> Matter -> brick_med");
    }
    matter->FirstChildElement("brick_med")->QueryIntText(&flagInt);
    brick_med = flagInt;

    if ( !matter->FirstChildElement("Q0") ) {
	JSWARN << "Couldn't find sub-tag Eloss -> Matter -> Q0";
        throw std::runtime_error ("Couldn't find sub-tag Eloss -> Matter -> Q0");
    }
    matter->FirstChildElement("Q0")->QueryDoubleText(&inputDouble);
    Q00 = inputDouble;

    if ( !matter->FirstChildElement("T0") ) {
	JSWARN << "Couldn't find sub-tag Eloss -> Matter -> T0";
        throw std::runtime_error ("Couldn't find sub-tag Eloss -> Matter -> T0");
    }
    matter->FirstChildElement("T0")->QueryDoubleText(&inputDouble);
    T0 = inputDouble;

    if ( !matter->FirstChildElement("alphas") ) {
	JSWARN << "Couldn't find sub-tag Eloss -> Matter -> alphas";
        throw std::runtime_error ("Couldn't find sub-tag Eloss -> Matter -> alphas");
    }
    matter->FirstChildElement("alphas")->QueryDoubleText(&inputDouble);
    alphas = inputDouble;

    if ( !matter->FirstChildElement("hydro_Tc") ) {
	JSWARN << "Couldn't find sub-tag Eloss -> Matter -> hydro_Tc";
        throw std::runtime_error ("Couldn't find sub-tag Eloss -> Matter -> hydro_Tc");
    }
    matter->FirstChildElement("hydro_Tc")->QueryDoubleText(&inputDouble);
    hydro_Tc = inputDouble;

    if ( !matter->FirstChildElement("brick_length") ) {
	JSWARN << "Couldn't find sub-tag Eloss -> Matter -> brick_length";
        throw std::runtime_error ("Couldn't find sub-tag Eloss -> Matter -> brick_length");
    }
    matter->FirstChildElement("brick_length")->QueryDoubleText(&inputDouble);
    brick_length = inputDouble;

    if ( !matter->FirstChildElement("vir_factor") ) {
	JSWARN << "Couldn't find sub-tag Eloss -> Matter -> vir_factor";
        throw std::runtime_error ("Couldn't find sub-tag Eloss -> Matter -> vir_factor");
    }
    matter->FirstChildElement("vir_factor")->QueryDoubleText(&inputDouble);
    vir_factor = inputDouble;

    if(vir_factor<0.0) {
        cout << "Reminder: negative vir_factor is set, initial energy will be used as initial t_max" << endl;
    }

<<<<<<< HEAD

    if(flag_useHybridHad !=1 ) MaxColor = 101;  // MK:recomb
    else MaxColor = 1;

    JSINFO << MAGENTA << "MATTER input parameter";
    JSINFO << MAGENTA << "use hybrid hadronization later? " << flag_useHybridHad;
    JSINFO << MAGENTA << "matter shower on: " << matter_on;
    JSINFO << MAGENTA << "in_vac: " << in_vac << "  brick_med: " << brick_med << "  recoil_on: " << recoil_on;
    JSINFO << MAGENTA << "Q0: " << Q00 << " vir_factor: " << vir_factor << "  qhat0: " << qhat0 << " alphas: " << alphas << " hydro_Tc: " << hydro_Tc << " brick_length: " << brick_length;
=======
    VERBOSE(7)<< MAGENTA << "MATTER input parameter";
    VERBOSE(7) << "in_vac: " << in_vac << "  brick_med: " << brick_med << "  recoil_on: " << recoil_on;
    VERBOSE(7) << "Q0: " << Q00 << " vir_factor: " << vir_factor << "  qhat0: " << qhat0 << " alphas: " << alphas << " hydro_Tc: " << hydro_Tc << " brick_length: " << brick_length;
>>>>>>> 29205367

  }
  else {
    JSWARN << " : Matter not properly initialized in XML file ...";
    throw std::runtime_error("Matter not properly initialized in XML file ...");
  }

  // Initialize random number distribution
  ZeroOneDistribution = uniform_real_distribution<double> { 0.0, 1.0 };

  //...initialize the random number generator
  srand((unsigned)time(NULL));
  NUM1=-1*rand();
  //    NUM1=-33;
    iEvent = 0;
}


void Matter::WriteTask(weak_ptr<JetScapeWriter> w)
{
  VERBOSE(8);  auto f = w.lock();
  if ( !f ) return;
  f->WriteComment("ElossModule Parton List: "+GetId());
  f->WriteComment("Energy loss to be implemented accordingly ...");
}

void Matter::DoEnergyLoss(double deltaT, double time, double Q2, vector<Parton>& pIn, vector<Parton>& pOut)
{

  double z=0.5;
  double blurb,zeta,tQ2 ;
  int iSplit,pid_a,pid_b;
  unsigned int max_color, min_color, min_anti_color;
  double velocity[4],xStart[4],velocity_jet[4];
  bool photon_brem = false;
    
  VERBOSESHOWER(9)<< MAGENTA << "SentInPartons Signal received : "<<deltaT<<" "<<Q2<<" "<< pIn.size();
    
  VERBOSE(8) << BOLDYELLOW << " ********************************************************** " ;
    
  double rNum;
        
  double delT = deltaT;
  double Time = time*fmToGeVinv;
  double deltaTime = delT*fmToGeVinv;
  double ehat=0;
  double ehat_over_T2 = 10.0;

  std::unique_ptr<FluidCellInfo> check_fluid_info_ptr;


 VERBOSE(7)<< " the time in fm is " << time << " The time in GeV-1 is " << Time ;
 VERBOSE(7) << "pid = " << pIn[0].pid() << " E = " << pIn[0].e() << " px = " << pIn[0].p(1) << " py = " << pIn[0].p(2) << "  pz = " << pIn[0].p(3) << " virtuality = " << pIn[0].t() << " form_time in fm = " << pIn[0].form_time() << " split time = " << pIn[0].form_time() + pIn[0].x_in().t();
  JSDEBUG << " color = " << pIn[0].color() << " anti-color = " << pIn[0].anti_color();
    
    unsigned int ShowerMaxColor = pIn[0].max_color();
    unsigned int CurrentMaxColor;

    if ( pIn[0].max_color() < MaxColor )
    {
        pIn[0].set_max_color(MaxColor);
        
    }
    else
    {
        MaxColor = pIn[0].max_color();
    }
    
    //JSINFO << MAGENTA << " Max color = " << MaxColor;
   //JSDEBUG << " For MATTER, the qhat in GeV^-3 = " << qhat ;
 
    double qhatbrick;
    if(brick_med) qhatbrick=qhat0/3.0;
    qhat = qhat0;

   VERBOSE(8) << " qhat0 = " << qhat0 << " qhat = " << qhat;
    
    
  for (int i=0;i<pIn.size();i++)
  {


      // Reject photons
      if (pIn[i].pid()==photonid)
      {
          JSINFO << BOLDYELLOW << " A photon was RECEIVED with px = " << pIn[i].px() << " from framework and sent back " ;

          pOut.push_back(pIn[i]);
          return;
      }
      
      VERBOSE(2) << BOLDYELLOW << " *  parton formation spacetime point= "<< pIn[i].x_in().t() << "  " << pIn[i].x_in().x() << "  " << pIn[i].x_in().y() << "  " << pIn[i].x_in().z();

      //JSINFO << MAGENTA << " particle rest mass = " << pIn[i].restmass();


      int jet_stat=pIn[i].pstat();  // daughter of recoil will always be recoil
      
      JSDEBUG << MAGENTA << "MATTER -- status: " << pIn[i].pstat() << "  energy: " << pIn[i].e() << " color: " << pIn[i].color() << "  " << pIn[i].anti_color() << "  clock: " << time ;

      velocity[0] = 1.0;
      // Define 3 velocity of the parton
      for(int j=1;j<=3;j++)
      {
          velocity[j] = pIn[i].p(j)/pIn[i].e();
      }
      // velocityMod will be 1 for most partons except maybe heavy quarks, we say "maybe", as for very
      // energetic heavy quarks, the velocity may be very close to 1.
      double velocityMod = std::sqrt(std::pow(velocity[1],2) + std::pow(velocity[2],2) + std::pow(velocity[3],2));

      VERBOSE(2) << BOLDYELLOW << " velocityMod = " << velocityMod ;
      
      if(pIn[i].form_time()<0.0) pIn[i].set_jet_v(velocity); // jet velocity is set only once
      // Notice the assumption that partons passed from hard scattering are on shell.
      // If they had virtuality then this would not be correct. 

      // Define a vector in the direction of the jet originating parton.
      // there is some amount of redundancy here, pIn[i].jet_v() is basically the jet velocity
      // we are defining a local copy in velocity_jet
      velocity_jet[0]=1.0;
      velocity_jet[1]=pIn[i].jet_v().x();
      velocity_jet[2]=pIn[i].jet_v().y();
      velocity_jet[3]=pIn[i].jet_v().z();
    
      // Modulus of the vector pIn[i].jet_v
      double mod_jet_v = std::sqrt( pow(pIn[i].jet_v().x(),2) +  pow(pIn[i].jet_v().y(),2) + pow(pIn[i].jet_v().z(),2) );
      
      for(int j=0;j<=3;j++)
      {
          xStart[j] = pIn[i].x_in().comp(j) ;
      }

      // SC: read in hydro
      initR0 = xStart[0];
      initRx = xStart[1];
      initRy = xStart[2];
      initRz = xStart[3];
      initVx = velocity[1]/velocityMod;
      initVy = velocity[2]/velocityMod;
      initVz = velocity[3]/velocityMod;
      initRdotV = ( initRx*pIn[i].jet_v().x() + initRy*pIn[i].jet_v().y() + initRz*pIn[i].jet_v().z() )/mod_jet_v;
      initVdotV = ( initVx*pIn[i].jet_v().x() + initVy*pIn[i].jet_v().y() + initVz*pIn[i].jet_v().z() )/mod_jet_v;
      // Note: jet_v()/mod_jet_v is a unit 3 vector in the direction of the jet originating parton.
      
      initEner = pIn[i].e(); // initial Energy of parton
      if(!in_vac) length = fillQhatTab();
      if(brick_med) length = brick_length*fmToGeVinv; /// length in GeV-1 will have to changed for hydro
      //if(brick_med) length = 5.0*fmToGeVinv; /// length in GeV-1 will have to changed for hydro

      // SC
      zeta = ( ( xStart[0] + initRdotV )/std::sqrt(2) )*fmToGeVinv;
      
      VERBOSE(8)<< BOLDYELLOW << " zeta = " << zeta;

      double now_R0 = time;
      double now_Rx = initRx+(time-initR0)*initVx;
      double now_Ry = initRy+(time-initR0)*initVy; 
      double now_Rz = initRz+(time-initR0)*initVz;
      double now_temp; 

      if(!in_vac && now_R0>=tStart)
      {
         if(now_R0*now_R0<now_Rz*now_Rz) cout << "Warning 1: " << now_R0 << "  " << now_Rz << endl;
         GetHydroCellSignal(now_R0, now_Rx, now_Ry, now_Rz, check_fluid_info_ptr);
         //VERBOSE(8)<<MAGENTA<<"Temperature from medium = "<<check_fluid_info_ptr->temperature;
         now_temp = check_fluid_info_ptr->temperature;
      }
      else
      {
         now_temp = 0.0;
      }

      int pid = pIn[i].pid();
      
      if (pIn[i].form_time()<0.0) /// A parton without a virtuality or formation time, must set...
      {
          
          if (pIn[i].t()<0.0)
          {
              JSWARN << " parton with a negative virtuality was sent to MATTER and will now have its virtuality reset!, press 1 and return to proceed... ";
              cin >> blurb;
          }
          
          iSplit = 0;
          if (pIn[i].pid()==gid)
          {
              JSDEBUG << " parton is a gluon ";
              iSplit = 1;
          }
          else
          {
              JSDEBUG << " parton is a quark ";
          }
	  
          //tQ2 = generate_vac_t(pIn[i].pid(), pIn[i].nu(), QS/2.0, pIn[i].e()*pIn[i].e() ,zeta , iSplit);

	  // SC:  
          double pT2 = pIn[i].p(1)*pIn[i].p(1)+pIn[i].p(2)*pIn[i].p(2);
          double max_vir;
          if(vir_factor<0.0) max_vir = pIn[i].e()*pIn[i].e() - pIn[i].restmass()*pIn[i].restmass();
          else max_vir = pT2 * vir_factor;

          if(max_vir<=QS)
          {
              tQ2 = 0.0;
          }
          else
          {
             VERBOSE(8) << BOLDYELLOW << " at x,y,z,t = " <<  pIn[i].x_in().x() << "  " << pIn[i].x_in().y() << "  " << pIn[i].x_in().z() << "  " << pIn[i].x_in().t() ;
             if(abs(pIn[i].pid()) == 4 || abs(pIn[i].pid()) == 5)
             { 
                 tQ2 = generate_vac_t_w_M(pIn[i].pid(), pIn[i].restmass(), pIn[i].nu(), QS/2.0, max_vir, zeta, iSplit);
                 
                 //JSINFO  << BOLDYELLOW << " virtuality calculated as = " << tQ2;
             }
	     else
             {
	         tQ2 = generate_vac_t(pIn[i].pid(), pIn[i].nu(), QS/2.0, max_vir, zeta, iSplit);
             }
    	  }


	  // SC: if matter_on = false, set zero virtuality and MATTER will not do parton shower
          if(matter_on)
          {
              pIn[i].set_t(tQ2); // Also resets momentum!
              //JSINFO << BOLDYELLOW << " virtuality set to " << tQ2 ;
          }
          else pIn[i].set_t(0.0);


          pIn[i].set_mean_form_time();
          double ft = generate_L(pIn[i].mean_form_time());
          pIn[i].set_form_time(ft);
          
	        if(flag_useHybridHad != 1) {
              unsigned int color=0, anti_color=0;
              std::uniform_int_distribution<short> uni(102,103);
              
              if ( pIn[i].pid()>0 )
              {
                 // color = uni(*GetMt19937Generator());
                  color = 101;
              }
              pIn[i].set_color(color);
              if ( (pIn[i].pid()<0)||(pIn[i].pid()==21) )
              {
                  anti_color = uni(*GetMt19937Generator());
              }
              pIn[i].set_anti_color(anti_color);
              
              max_color = color;
              
              if (anti_color > color) max_color = anti_color ;
              
              min_color = color;
              
              min_anti_color = anti_color;
              
              pIn[i].set_max_color(max_color);
              pIn[i].set_min_color(min_color);
              pIn[i].set_min_anti_color(min_anti_color);
              MaxColor = max_color;
          } else {
	            pIn[i].set_min_color( pIn[i].color() );
              pIn[i].set_min_anti_color( pIn[i].anti_color() );
              MaxColor = pIn[i].max_color();

          }
  
          // VERBOSE OUTPUT ON INITIAL STATUS OF PARTICLE:
         VERBOSE(8) ;
         VERBOSE(8) << " ***************************************************************************** " ;
         VERBOSE(8) << " ID = " << pIn[i].pid() << " Color = " << pIn[i].color() << " Anti-Color = " << pIn[i].anti_color() ;
         VERBOSE(8) << " E = " << pIn[i].e() << " px = " << pIn[i].px() << " py = " << pIn[i].py() << " pz = " << pIn[i].pz() ;
         VERBOSE(8) << " *  New generated virtuality = " << tQ2 << " Mean formation time = " << pIn[i].mean_form_time();
         VERBOSE(8) << " *  set new formation time to " << pIn[i].form_time() ;
         VERBOSE(8) << " * Maximum allowed virtuality = " << pIn[i].e()*pIn[i].e() - pIn[i].restmass()*pIn[i].restmass() << "   Minimum Virtuality = " << QS;
         VERBOSE(8) << " * Qhat = " << qhat << "  Length in fm = "  << length/5.0 ;
         VERBOSE(8) << " * Jet velocity = " << pIn[i].jet_v().comp(0) << " " << pIn[i].jet_v().comp(1) << "  " << pIn[i].jet_v().comp(2) << "  " << pIn[i].jet_v().comp(3);
         VERBOSE(8) << " * reset location of parton formation = "<< pIn[i].x_in().t() << "  " << pIn[i].x_in().x() << "  " << pIn[i].x_in().y() << "  " << pIn[i].x_in().z();
         VERBOSE(8) << " ***************************************************************************** " ;
         VERBOSE(8) ;
          // end VERBOSE OUTPUT:
 
          
      }

      
      // SC: Q0 can be changed based on different setups
      if(in_vac)
      { // for vaccuum
          qhat = 0.0;
          if(Q00 < 0.0) Q0 = 1.0; // set Q0 = 1 if Q00 < 0
          else Q0 = Q00;
      }
      else
      { // for medium
          double tempEner = initEner;
          qhat = fncQhat(zeta);
          ehat = 0.0;

          if (now_temp>0.0) ehat = 0.0*qhat/4.0/now_temp ;
         VERBOSE(8) << BOLDYELLOW << "at Origin of parton, qhat = " << qhat << " ehat = " << ehat;

// set the minimum Q0 for MATTER using Q^2 = qhat * tau  ELSE use the positive value in XML
          if(Q00 < 0.0)
          { // use dynamical Q0 if Q00 < 0
              if(pid==gid) Q0 = sqrt(sqrt(2.0*tempEner*qhat*sqrt(2.0)));
              else Q0 = sqrt(sqrt(2.0*tempEner*qhat*sqrt(2.0)/Ca*Cf));
              if(Q0 < 1.0) Q0 = 1.0;
              if(zeta > length) Q0 = 1.0;
          }
          else
          {
              Q0 = Q00;
          }
      }

// I dont care what you say, we are not doing pQCD below 1 GeV
      if(Q0<1.0) Q0=1.0;

      //if (pIn[i].t() > QS + rounding_error)
      if (pIn[i].t() > Q0*Q0 + rounding_error || ((!in_vac) && now_temp<=T0 && pIn[i].t() > QS*QS + rounding_error))
      {
          TakeResponsibilityFor ( pIn[i] ); // Generate error if another module already has responsibility.
          double decayTime = pIn[i].mean_form_time()  ;
	    
          //JSDEBUG << "  deltaT = " << deltaT;
          VERBOSE(8) << " parton origin time = " << pIn[i].x_in().t() << " parton formation time = " << pIn[i].form_time();
          VERBOSE(8) << " parton id " << pIn[i].pid() << " parton virtuality = " << pIn[i].t();
          //JSDEBUG << " parton momentum " << pIn[i].e() << "  " << pIn[i].px() << "  " << pIn[i].py() << "  " << pIn[i].pz();
	    
          double splitTime = pIn[i].form_time() + pIn[i].x_in().t() ;
          
         VERBOSE(8) << " splitTime = " << splitTime;
         VERBOSE(8) << " qhat before splitime loop = " << qhat ;

          if (splitTime<time) // it is time to split and calculate the effect of scattering
          {

             VERBOSE(8) << "SPLIT in MATTER" ;

              // SC: add elastic scattering that generates recoiled and back-reaction partons
              double el_dt=0.1;
              double el_p0[5];
              double el_CR;
              double el_rand;

              if(pid==gid) el_CR=Ca;
              else el_CR=Cf;

              for(int j=1; j<=3; j++) el_p0[j] = pIn[i].p(j);
              el_p0[0]=pIn[i].e();
              el_p0[4]=pIn[i].t();

              for(double el_time=initR0; el_time<time+rounding_error; el_time=el_time+el_dt)
              {

                  if(in_vac) continue;
                  if(!recoil_on) continue;
                  if(el_time<tStart) continue;
                  if(abs(pid)==4 || abs(pid)==5) continue; // recoil not ready for heavy quarks yet

                  double el_rx=initRx+(el_time-initR0)*initVx;
                  double el_ry=initRy+(el_time-initR0)*initVy;
                  double el_rz=initRz+(el_time-initR0)*initVz;

                  double tempLoc,sdLoc,vxLoc,vyLoc,vzLoc,qhatLoc,enerLoc;
                  double betaLoc,gammaLoc,flowFactor;
                  int hydro_ctl;
                  double dt_lrf;

                  double pc0[4]={0.0};
                  double vc0[4]={0.0};
                  double soln_alphas,prob_el;
                  double muD2;
                  double recordE0;
                  
                // Convert hard parton momentum to onshell
                  pc0[1]=el_p0[1];
                  pc0[2]=el_p0[2];
                  pc0[3]=el_p0[3];
                  pc0[0]=sqrt(pc0[1]*pc0[1]+pc0[2]*pc0[2]+pc0[3]*pc0[3]);

                  recordE0=pc0[0];

                  GetHydroCellSignal(el_time, el_rx, el_ry, el_rz, check_fluid_info_ptr);
               	  VERBOSE(8)<<MAGENTA<<"Temperature from medium = "<<check_fluid_info_ptr->temperature;
               	 	
               	  tempLoc = check_fluid_info_ptr->temperature;
               	  sdLoc = check_fluid_info_ptr->entropy_density;
               	  vxLoc = check_fluid_info_ptr->vx;
               	  vyLoc = check_fluid_info_ptr->vy;
               	  vzLoc = check_fluid_info_ptr->vz;

                  vc0[1]=vxLoc;
                  vc0[2]=vyLoc;
                  vc0[3]=vzLoc;

                  hydro_ctl=0;
               	 
               	  if(hydro_ctl == 0 && tempLoc >= hydro_Tc)
                  {
 
                      trans(vc0,pc0);
                      enerLoc=pc0[0];
                      transback(vc0,pc0);

              	      betaLoc = sqrt(vxLoc*vxLoc+vyLoc*vyLoc+vzLoc*vzLoc);
               	      gammaLoc = 1.0/sqrt(1.0-betaLoc*betaLoc);
               	      flowFactor = gammaLoc*(1.0-(initVx*vxLoc+initVy*vyLoc+initVz*vzLoc));
               	 
               	      if(qhat0 < 0.0)
                      { // calculate qhat with alphas
               	          muD2 = 6.0*pi*alphas*tempLoc*tempLoc;
               	          if(enerLoc > 2.0*pi*tempLoc) qhatLoc = Ca*50.4864/pi*pow(alphas,2)*pow(tempLoc,3)*log(5.7*enerLoc*tempLoc/4.0/muD2);
               	          else qhatLoc = Ca*50.4864/pi*pow(alphas,2)*pow(tempLoc,3)*log(5.7*2.0*pi*tempLoc*tempLoc/4.0/muD2);
               	          if(qhatLoc<0.0) qhatLoc=0.0;
               	      }
                      else
                      { // use input qhat
               	          if(brick_med) qhatLoc = qhat0*0.1973;
                          else qhatLoc = qhat0/96.0*sdLoc*0.1973;
               	      }
               	  }
                  else
                  { // outside the QGP medium
                      continue;
                  }

              // Calculating the delta t in the fluid rest frame
                  if(el_time+el_dt<=time) dt_lrf=el_dt*flowFactor;
                  else dt_lrf=(time-el_time)*flowFactor;

              // solve alphas
                  if(qhat0 < 0.0) soln_alphas=alphas;
                  else soln_alphas=solve_alphas(qhatLoc,enerLoc,tempLoc);

               // Calculate the proability of elastic scattering in time delta t in fluid rest frame
                  muD2=6.0*pi*soln_alphas*tempLoc*tempLoc;
                  prob_el=42.0*zeta3*el_CR*soln_alphas*tempLoc/6.0/pi/pi*dt_lrf/0.1973;

                  el_rand = ZeroOneDistribution(*GetMt19937Generator());

		  //cout << "  qhat: " << qhatLoc << "  alphas: " << soln_alphas << "  ener: " << enerLoc << "  prob_el: " << prob_el << "  " << el_rand << endl;

                  if(el_rand<prob_el)
                  { // elastic scattering happens
 
                      //cout << "elastic scattering happens" << endl;
                      int CT=-1;
                      int pid0=-999;
                      int pid2=-999;
                      int pid3=-999;
                      double pc2[4]={0.0}; // final recoil thermal parton
                      double pc3[4]={0.0}; // initial thermal parton
                      double pc4[4]={0.0}; // not used
                      double qt=0.0; // not used
                      unsigned int el_max_color,el_color0,el_anti_color0,el_color2,el_anti_color2,el_color3,el_anti_color3;

                      el_max_color=pIn[i].max_color();
                      el_color0 = pIn[i].color();
                      el_anti_color0 = pIn[i].anti_color();

                      pid0=pid;

                      // deterimine channel
                      //flavor(CT,pid0,pid2,pid3);
                      flavor(CT,pid0,pid2,pid3,el_max_color,el_color0,el_anti_color0,el_color2,el_anti_color2,el_color3,el_anti_color3);

                      //cout << "color: " << el_color0 << "  " << el_anti_color0 << "  " << el_color2 << "  " << el_anti_color2 << "  " << el_color3 << "  " << el_anti_color3 << "  max: " << el_max_color << endl;

                      // do scattering
                      colljet22(CT,tempLoc,muD2,vc0,pc0,pc2,pc3,pc4,qt);

                      if(pc0[0]<pc2[0] && abs(pid0)!=4 && pid0==pid2)
                      { //disable switch for heavy quark, only allow switch for identical particles
                          double p0temp[4]={0.0};
                          for(int k=0;k<=3;k++)
                          {
                              p0temp[k]=pc2[k];
                              pc2[k]=pc0[k];
                              pc0[k]=p0temp[k];
                          }
                      }

                      // push out recoied and back-reaction (negative) partons
                      // need to add color information later!!!
                      double el_vertex[4];
                      el_vertex[0] = el_time;
                      el_vertex[1] = el_rx;
                      el_vertex[2] = el_ry;
                      el_vertex[3] = el_rz;
                 
                      int iout;
                      double ft;

                      pOut.push_back(Parton(0,pid2,1,pc2,el_vertex)); // recoiled
                      iout = pOut.size()-1;
                      pOut[iout].set_jet_v(velocity_jet); // use initial jet velocity
                      pOut[iout].set_mean_form_time();
                      ft = 10000.0; /// a really large formation time.
                      pOut[iout].set_form_time(ft);
                      ////pOut[iout].set_color(el_color2);
                      ////pOut[iout].set_anti_color(el_anti_color2);
                      ////pOut[iout].set_max_color(max_color);
                      ////pOut[iout].set_min_color(pIn[i].min_color());
                      ////pOut[iout].set_min_anti_color(pIn[i].min_anti_color());
                      ////// comment out realistic color above, assume colorless for recoiled and back-reaction parton
                      ////// for the convenience of color string fragmentation in Pythia
                      pOut[iout].set_color(0);
                      pOut[iout].set_anti_color(0);
                      pOut[iout].set_max_color(pIn[i].max_color());
                      pOut[iout].set_min_color(pIn[i].min_color());
                      pOut[iout].set_min_anti_color(pIn[i].min_anti_color());
              
                      pOut.push_back(Parton(0,pid3,-1,pc3,el_vertex)); // back reaction
                      iout = pOut.size()-1;
                      pOut[iout].set_jet_v(velocity_jet);
                      pOut[iout].set_mean_form_time();
                      ft = 10000.0; /// STILL a really large formation time.
                      pOut[iout].set_form_time(ft);
                      ////pOut[iout].set_color(el_color3);
                      ////pOut[iout].set_anti_color(el_anti_color3);
                      ////pOut[iout].set_max_color(max_color);
                      ////pOut[iout].set_min_color(pIn[i].min_color());
                      ////pOut[iout].set_min_anti_color(pIn[i].min_anti_color());
                      pOut[iout].set_color(0);
                      pOut[iout].set_anti_color(0);
                      pOut[iout].set_max_color(pIn[i].max_color());
                      pOut[iout].set_min_color(pIn[i].min_color());
                      pOut[iout].set_min_anti_color(pIn[i].min_anti_color());

                      ////// assumption: pIn doesn't change color in elastic scattering
                      ////pIn[i].set_color(el_color0);
                      ////pIn[i].set_anti_color(el_anti_color0);
                      ////pIn[i].set_max_color(el_max_color);
 
                  } // end if scattering

                  // E1'+E2 = E3'+E4 (all massless in scattering)
		  // Now I want E1+E2 = E3+E4 where 1 and 3 have mass
		  // -> E1-E1' = E3-E3' -> E3 = E1-E1'+E3'
		  // m3^2 = E3^2-E3'^2
                  for(int j=1; j<=3; j++) el_p0[j] = pc0[j];
		  
                  el_p0[0]=el_p0[0]-recordE0+pc0[0];
                  el_p0[4]=el_p0[0]*el_p0[0]-pc0[0]*pc0[0];
                  if(el_p0[4]<0) cout << "complain negative virt" << endl;

              } // end time loop for elastic scattering


       	      // do split
              double t_used = pIn[i].t();
              //if (t_used<QS)  t_used = QS; // SC: not necessary
              double tau_form = 2.0*pIn[i].nu()/t_used;
              double z_low = QS/t_used/2.0 ;
              double z_hi = 1.0 - z_low;
              
              VERBOSE(8) << " zeta = " << zeta ;

              if (pid==gid)
              { // gluon
                  double val1 = P_z_gg_int(z_low, z_hi, zeta, t_used, tau_form,pIn[i].nu() );
                  double val2 = nf*P_z_qq_int(z_low, z_hi, zeta, t_used, tau_form,pIn[i].nu() );
                    
                  if ( val1<0.0 || val2<0.0 )
                  {
                      cerr << " minus log of sudakov negative val1 , val2 = " << val1 << "  " << val2 << endl;
                      throw std::runtime_error("minus log of sudakov negative");
                      // cin >> blurb ;
                  }
                  
                  double ratio = val1/(val1+val2);
                  double r = ZeroOneDistribution(*GetMt19937Generator());
                  if (r>ratio)
                  { // qqbar
		  
                      double r2 = ZeroOneDistribution(*GetMt19937Generator());
		  
                      // assign flavors
                      if (r2>0.6666)
                      {
                          pid_a = uid ;
                          pid_b = -1*uid ;
                      }
                      else if ( r2 > 0.3333 )
                      {
                          pid_a = did ;
                          pid_b = -1*did ;

                      }
                      else
                      {
                          pid_a = sid;
                          pid_b = -1*sid;
                      }
                      iSplit = 2;
                  }
                  else
                  { // gg
                      pid_a = gid ;
                      pid_b = gid ;
                      iSplit = 1;
                  }
              }
              else
              { // we had a quark
                  
                  double ProbGluon = 1.0 - sudakov_Pqg( QS/2, pIn[i].t(), zeta, pIn[i].nu() ) ;
                  double ProbPhoton = 1.0 - sudakov_Pqp( QS/2, pIn[i].t(), zeta, pIn[i].nu() ) ;
                  
                  double val = ProbGluon/(ProbGluon + ProbPhoton) ;
                  
//                  JSINFO << MAGENTA << " val = " << val ;
                  
                  double r2 = ZeroOneDistribution(*GetMt19937Generator());
                  
                  if (r2<=val)
                  { // quark decay to quark and gluon
                      pid_a = pid ;
                      pid_b = gid ;
                      iSplit = 0;
                  }
                  else
                  { // quark decay to quark and photon
                      pid_a = pid;
                      pid_b = photonid;
                      iSplit = 3;
                      photon_brem = true;
                  }
                  
                  
              }
              int ifcounter = 0;
              double l_perp2 = -1.0; // SC: initialization
              // daughter virtualities
              double tQd1 = QS;
              double tQd2 = QS;

              double new_parent_p0 = el_p0[0];
              double new_parent_px = el_p0[1];
              double new_parent_py = el_p0[2];
              double new_parent_pz = el_p0[3];
              double new_parent_t = el_p0[4];
              double new_parent_pl = ( new_parent_px*pIn[i].jet_v().x() + new_parent_py*pIn[i].jet_v().y() + new_parent_pz*pIn[i].jet_v().z() )/mod_jet_v;
              if (new_parent_pl<0.0)
              {
                  JSINFO << BOLDYELLOW << " parton traversing opposite to jet direction ... Just letting you know ! " ;
                 // cin >> blurb ;
              }
              //JSINFO << BOLDYELLOW << " old virtuality = " << pIn[i].t() << " new virtuality = " << new_parent_t ;
              //double new_parent_pl = sqrt(pow(new_parent_px,2)+pow(new_parent_py,2)+pow(new_parent_pz,2));
	      //double new_parent_vx = new_parent_px/new_parent_pl;
	      //double new_parent_vy = new_parent_py/new_parent_pl;
	      //double new_parent_vz = new_parent_pz/new_parent_pl;
              double new_parent_nu = (new_parent_p0+new_parent_pl)/sqrt(2.0);
              
              //set color of daughters here
              unsigned int d1_col, d1_acol, d2_col, d2_acol, color, anti_color;
              //std::uniform_int_distribution<short> uni(101,103);
              //color = pIn[i].color();
              
              if (iSplit<3) // not photon radiation, generate new colors
              {
                  max_color = pIn[i].max_color();
                  //if (pIn[i].anti_color()>maxcolor) color = pIn[i].anti_color();
                  JSDEBUG << " old max color = " << max_color;
                  max_color=++MaxColor;
                  color = max_color;
                  anti_color = max_color;
                  pIn[i].set_max_color(max_color);
                  JSDEBUG << " new color = " << color;
              }
              
              if (iSplit==1)///< gluon splits into two gluons
              {
                  d1_col = pIn[i].color();
                  d2_col = color;
                  d1_acol = anti_color;
                  d2_acol = pIn[i].anti_color();
              }
              else if (iSplit==0) ///< (anti-)quark splits into (anti-)quark + gluon
              {
                  if (pIn[i].pid()>0)
                  {
                      d1_col = color;
                      d1_acol = 0;
                      d2_col = pIn[i].color();
                      d2_acol = anti_color;
                  }
                  else
                  {
                      d1_col = 0; /// < gluon splits into quark anti-quark
                      d1_acol = anti_color;
                      d2_col = color;
                      d2_acol = pIn[i].anti_color();
                  }
              }
              else if (iSplit==2)
              {
                  d1_col = pIn[i].color();
                  d1_acol = 0;
                  d2_acol = pIn[i].anti_color();
                  d2_col = 0;
              }
              else if (iSplit==3) // radiating a photon has col = acol = 0, all color remains in quark
              {
                  d1_col = pIn[i].color();
                  d1_acol = pIn[i].anti_color();
                  d2_col = 0;
                  d2_acol = 0;
              }
              else
              {
                 throw std::runtime_error("error in iSplit");
              }


              while ((l_perp2<=Lambda_QCD*Lambda_QCD)&&(ifcounter<100))
              {

                  if(abs(pid) == 4 || abs(pid) == 5)
                  {
                      z = generate_vac_z_w_M(pid, pIn[i].restmass(), QS/2.0, pIn[i].t(), zeta, pIn[i].nu(), iSplit);
                  }
                  else
                  {
                      z = generate_vac_z(pid, QS/2.0, pIn[i].t(), zeta, pIn[i].nu(), iSplit);
                  }
                  //JSDEBUG << " generated z = " << z;
        
                  int iSplit_a = 0;
                  if (pid_a==gid) iSplit_a = 1;

                  // use pIn information to sample z above, but use new_parent to calculate daughter partons below            
                  if (z*z*new_parent_t>QS)
                  {
                      if(abs(pid_a) == 4 || abs(pid_a) == 5)
                      {
                          double M = pIn[i].restmass();
                          if (QS*(1.0 + std::sqrt(1.0 + 4.0*M*M/QS))/2.0 < z*z*new_parent_t)
                          {
                              tQd1 = generate_vac_t_w_M(pid_a, pIn[i].restmass(), z*new_parent_nu, QS/2.0, z*z*new_parent_t, zeta+std::sqrt(2)*pIn[i].form_time()*fmToGeVinv, iSplit_a);
                          }
                          else
                          {
                              tQd1 = z*z*new_parent_t;
                          }
                      }
                      else
                      {
                           tQd1 = generate_vac_t(pid_a, z*new_parent_nu, QS/2.0, z*z*new_parent_t, zeta+std::sqrt(2)*pIn[i].form_time()*fmToGeVinv, iSplit_a);
                      }
                  }
                  else
                  { // SC
                      tQd1 = z*z*new_parent_t;
                  }
        

                  int iSplit_b = 0;
                  if (pid_b==gid) iSplit_b = 1;
        
                  if ( ( (1.0-z)*(1.0-z)*new_parent_t>QS )&&(iSplit<3) )
                  {
                      if(abs(pid_b) == 4 || abs(pid_b) == 5)
                      {
                          double M = pIn[i].restmass();
                          
                          if (QS*(1.0 + std::sqrt(1.0 + 4.0*M*M/QS))/2.0 < (1.0-z)*(1.0-z)*new_parent_t)
                          {
                              tQd2 = generate_vac_t_w_M(pid_a, pIn[i].restmass(), (1.0-z)*new_parent_nu, QS/2.0, (1.0-z)*(1.0-z)*new_parent_t, zeta+std::sqrt(2)*pIn[i].form_time()*fmToGeVinv, iSplit_a);
                          }
                          else
                          {
                              tQd1 = (1.0-z)*(1.0-z)*new_parent_t;
                          }
                          
                      }
                      else
                      {
                           tQd2 = generate_vac_t(pid_b, (1.0-z)*new_parent_nu, QS/2.0, (1.0-z)*(1.0-z)*new_parent_t, zeta+std::sqrt(2)*pIn[i].form_time()*fmToGeVinv,iSplit_b);
                      }
                  }
                  else
                  { // SC
                      tQd2 = (1.0-z)*(1.0-z)*new_parent_t;
                  }

                  
                  if (iSplit == 3)
                  {
                    tQd2 = rounding_error; // forcing the photon to have no virtuality
                  }
                  
                  l_perp2 = new_parent_t*z*(1.0 - z) - tQd2*z - tQd1*(1.0-z) ; ///< the transverse momentum squared

		
                  if(abs(pid) == 4 || abs(pid) == 5)
                  { 
                      l_perp2 = new_parent_t*z*(1.0 - z) - tQd2*z - tQd1*(1.0-z) - std::pow((1.0-z)*pIn[i].restmass(),2); ///< the transverse momentum squared
                  }
                  else
                  {
                      l_perp2 = new_parent_t*z*(1.0 - z) - tQd2*z - tQd1*(1.0-z) ; ///< the transverse momentum squared
                  }

                  ifcounter++;
              }
              
              if (l_perp2<=Lambda_QCD*Lambda_QCD) l_perp2 = Lambda_QCD*Lambda_QCD; ///< test if negative
              double l_perp = std::sqrt(l_perp2); ///< the momentum transverse to the parent parton direction
              //JSINFO << BOLDYELLOW << " after ifcounter = " << ifcounter << " l_perp2 = " << l_perp2 ;
              //JSINFO << BOLDYELLOW << " z = " << z << " tQd1 = " << tQd1 << " tQd2 = " << tQd2 ;
              
              
              // axis of split
              double angle = generate_angle();

              // KK: changed to x,y,z
              //double parent_perp = std::sqrt( pow(pIn[i].px(),2) + pow(pIn[i].py(),2) + pow(pIn[i].pz(),2) - pow(pIn[i].pl(),2) );
              //double mod_jet_v = std::sqrt( pow(pIn[i].jet_v().x(),2) +  pow(pIn[i].jet_v().y(),2) + pow(pIn[i].jet_v().z(),2) ) ;
              double c_t = pIn[i].jet_v().z()/mod_jet_v;  // c_t is cos(theta) for the jet_velocity unit vector
              double s_t = std::sqrt( 1.0 - c_t*c_t) ;  // s_t is sin(theta)
                  
              double s_p = pIn[i].jet_v().y()/std::sqrt( pow( pIn[i].jet_v().x() , 2 ) + pow( pIn[i].jet_v().y(), 2 ) ) ;
              double c_p = pIn[i].jet_v().x()/std::sqrt( pow( pIn[i].jet_v().x() , 2 ) + pow( pIn[i].jet_v().y(), 2 ) ) ;

              //JSINFO << BOLDYELLOW << " cos 0 = " << c_t << " sin 0 = " << s_t << " cos p = " << c_p << " sin p = " << s_p ;
              
              //double c_t = new_parent_vz;
              //double s_t = std::sqrt( 1.0 - c_t*c_t) ;
              //    
              //double s_p = new_parent_vy/std::sqrt( pow(new_parent_vx,2) + pow(new_parent_vy,2) ) ;
              //double c_p = new_parent_vx/std::sqrt( pow(new_parent_vx,2) + pow(new_parent_vy,2) ) ;
                  
              // First daughter
              double k_perp1[4];
              k_perp1[0] = 0.0;
              k_perp1[1] = z*(new_parent_px-new_parent_pl*s_t*c_p) + l_perp*std::cos(angle)*c_t*c_p - l_perp*std::sin(angle)*s_p ;
              k_perp1[2] = z*(new_parent_py-new_parent_pl*s_t*s_p) + l_perp*std::cos(angle)*c_t*s_p + l_perp*std::sin(angle)*c_p ;
              k_perp1[3] = z*(new_parent_pz-new_parent_pl*c_t) - l_perp*std::cos(angle)*s_t ;
              double k_perp1_2 = pow(k_perp1[1],2)+pow(k_perp1[2],2)+pow(k_perp1[3],2);
              
              double M=0.0;
              
              if ((pid_a == 4)||(pid_a == 5)) M = pIn[i].restmass();
              
              double energy = ( z*new_parent_nu + (tQd1 + k_perp1_2 + M*M)/(2.0*z*new_parent_nu) )/std::sqrt(2.0) ;
              double plong =  ( z*new_parent_nu - (tQd1 + k_perp1_2 + M*M)/(2.0*z*new_parent_nu) )/std::sqrt(2.0) ;
                  if (energy < 0.0)
                  {
                      JSWARN << " Energy negative after rotation, press 1 and return to continue " ;
                      cin >> blurb ;
                  }
              
              double newp[4];
              newp[0] = energy;
              newp[1] = plong*s_t*c_p + k_perp1[1];
              newp[2] = plong*s_t*s_p + k_perp1[2];
              newp[3] = plong*c_t + k_perp1[3];
                  
              double newx[4];
              //newx[0] = time + deltaT;
              newx[0] = time;
              for (int j=1;j<=3;j++)
              {
                  //newx[j] = pIn[i].x_in().comp(j) + (time + deltaT - pIn[i].x_in().comp(0))*velocity[j]/velocityMod;
                  newx[j] = pIn[i].x_in().comp(j) + (time - pIn[i].x_in().comp(0))*velocity[j]/velocityMod;
              }
                  
              pOut.push_back(Parton(0,pid_a,jet_stat,newp,newx));
              int iout = pOut.size()-1;
                  
              pOut[iout].set_jet_v(velocity_jet); // use initial jet velocity
              pOut[iout].set_mean_form_time();
              double ft = generate_L (pOut[iout].mean_form_time());
              pOut[iout].set_form_time(ft);
              pOut[iout].set_color(d1_col);
              pOut[iout].set_anti_color(d1_acol);
              pOut[iout].set_max_color(max_color);
              pOut[iout].set_min_color(pIn[i].min_color());
              pOut[iout].set_min_anti_color(pIn[i].min_anti_color());
              
              
              // Second daughter
              double k_perp2[4];
              k_perp2[0] = 0.0;
              k_perp2[1] = (1.0-z)*(new_parent_px-new_parent_pl*s_t*c_p) - l_perp*std::cos(angle)*c_t*c_p + l_perp*std::sin(angle)*s_p ;
              k_perp2[2] = (1.0-z)*(new_parent_py-new_parent_pl*s_t*s_p) - l_perp*std::cos(angle)*c_t*s_p - l_perp*std::sin(angle)*c_p ;
              k_perp2[3] = (1.0-z)*(new_parent_pz-new_parent_pl*c_t) + l_perp*std::cos(angle)*s_t ;
              double k_perp2_2 = pow(k_perp2[1],2)+pow(k_perp2[2],2)+pow(k_perp2[3],2);
              
              M=0.0;
              if ((pid_b == 4)||(pid_b == 5)) M = pIn[i].restmass();
              
              energy = ( (1.0-z)*new_parent_nu + (tQd2 + k_perp2_2+M*M)/( 2.0*(1.0-z)*new_parent_nu ) )/std::sqrt(2.0) ;
              plong =  ( (1.0-z)*new_parent_nu - (tQd2 + k_perp2_2+M*M)/( 2.0*(1.0-z)*new_parent_nu ) )/std::sqrt(2.0) ;

              //parent_perp = std::sqrt( pow(pIn[i].p(1),2) + pow(pIn[i].p(2),2) + pow(pIn[i].p(3),2) - pow(pIn[i].pl(),2) );
              //mod_jet_v = std::sqrt( pow(pIn[i].jet_v().x(),2) +  pow(pIn[i].jet_v().y(),2) + pow(pIn[i].jet_v().z(),2) ) ;
    
              if (energy < 0.0)
              {
                  JSWARN << " Energy of 2nd daughter negative after rotation, press 1 and return to continue " ;
                  cin >> blurb ;
              }
              
              newp[0] = energy;
              newp[1] = plong*s_t*c_p + k_perp2[1];
              newp[2] = plong*s_t*s_p + k_perp2[2];
              newp[3] = plong*c_t + k_perp2[3];
              
              //newx[0] = time + deltaT;
              newx[0] = time;
              for (int j=1;j<=3;j++)
              {
                  //newx[j] = pIn[i].x_in().comp(j) + (time + deltaT - pIn[i].x_in().comp(0))*velocity[j]/velocityMod;
                  newx[j] = pIn[i].x_in().comp(j) + (time - pIn[i].x_in().comp(0))*velocity[j]/velocityMod;
              }
	      
              if (iSplit<3) // not a photon
              {
                  pOut.push_back(Parton(0,pid_b,jet_stat,newp,newx));
                  iout = pOut.size()-1;
                  pOut[iout].set_jet_v(velocity_jet); // use initial jet velocity
                  pOut[iout].set_mean_form_time();
                  ft = generate_L (pOut[iout].mean_form_time());
                  pOut[iout].set_form_time(ft);
                  pOut[iout].set_color(d2_col);
                  pOut[iout].set_anti_color(d2_acol);
                  pOut[iout].set_max_color(max_color);
                  pOut[iout].set_min_color(pIn[i].min_color());
                  pOut[iout].set_min_anti_color(pIn[i].min_anti_color());
              }
              else // is a photon
              {
                  pOut.push_back(Photon(0,pid_b,jet_stat,newp,newx));
                  iout = pOut.size()-1;
                  pOut[iout].set_jet_v(velocity_jet); // use initial jet velocity
                  pOut[iout].set_mean_form_time();
                  ft = generate_L (pOut[iout].mean_form_time());
                  pOut[iout].set_form_time(1.0/rounding_error);
                  pOut[iout].set_color(0);
                  pOut[iout].set_anti_color(0);
                  pOut[iout].set_max_color(max_color);
                  pOut[iout].set_min_color(pIn[i].min_color());
                  pOut[iout].set_min_anti_color(pIn[i].min_anti_color());
                  
                  JSINFO << BOLDYELLOW << " A photon was made with px = " << pOut[iout].px() << " and sent to the framework " ;
                  
                  
              }
              
          }
          else
          { // not time to split yet broadening it

              if(broadening_on) 
              {

                  double now_zeta = ( ( time + initRdotV + (time - initR0) )/std::sqrt(2) )*fmToGeVinv;
                  qhat = fncQhat(now_zeta);
                  if (now_temp>0.1)
                  {
                      ehat = 0.0*qhat/4.0/now_temp;
                  }
                  else
                  {
                      ehat = 0.0*qhat/4.0/0.3;
                  }

                 VERBOSE(8) <<BOLDRED<< " between splits broadening qhat = " << qhat << " ehat = " << ehat << " and delT = " << delT ;
                 VERBOSE(8) <<BOLDBLUE<< " zeta at formation = " << zeta << " zeta now = " << now_zeta ;
                  
                  if ((!recoil_on)&&(qhat>0.0))
                  {
                      double kt = 0;
                      if (pIn[i].pid() == 21) // particle is a gluon
                      {
                          kt = generate_kt(qhat*1.414/0.197, delT);
                      }
                      else if ( (pIn[i].pid() < 6)&&( pIn[i].pid() > -6  ) ) // particle is a quark
                      {
                          kt = generate_kt(qhat*1.414/0.197*Cf/Ca, delT);  // scale down q-hat by Cf/Ca
                      }
                      else // a photon, or something else that does not have color
                      {
                          kt = 0;
                      }
                      
                      JSDEBUG << " kt generated = "  << kt << " for qhat = " << qhat*1.414/0.197 << " and delT = " << delT ;
                      
                      double ktx, kty, ktz;
                      ktx=kty=ktz=0.0;
                      double vx = initVx;
                      double vy = initVy;
                      double vz = initVz;

                      
                      bool solved = false;
                      int trials = 0;
                      while ((!solved)&&(trials<1000))
                      {
                          
                          if ((abs(vy)>approx)||(abs(vz)>approx))
                          {
                              ktx = kt*(1 - 2*ZeroOneDistribution(*GetMt19937Generator()) );
                      
                              JSDEBUG << " vx = " << vx << " vy = " << vy << " vz = " << vz ;
                      
                              double rad = sqrt( 4*ktx*ktx*vx*vx*vy*vy - 4*(vy*vy + vz*vz)*(ktx*ktx*(vx*vx+vz*vz) - kt*kt*vz*vz)  );
                          
                              double sol1 = (-2*ktx*vx*vy + rad)/2/(vy*vy + vz*vz);
                              double sol2 = (-2*ktx*vx*vy - rad)/2/(vy*vy + vz*vz);
                          
                              kty = sol1;
                          
                              if ((ktx*ktx + sol1*sol1) > kt*kt  )  kty = sol2;
                      
                              if ((ktx*ktx + kty*kty) < kt*kt  )
                              {
                                  ktz = sqrt( kt*kt - ktx*ktx - kty*kty ) ;
                              
                                  double sign = ZeroOneDistribution(*GetMt19937Generator());
                                  
                                  if (sign>0.5) ktz = -1*ktz;
                              
                                  if (vz!=0) ktz = (-1*ktx*vx - kty*vy )/vz ;
                              
                                  solved = true;
                              }
                              
                          }
                          else
                          {
                              ktx = 0;
                              kty = kt*(1 - 2*ZeroOneDistribution(*GetMt19937Generator()) );
                              double sign = ZeroOneDistribution(*GetMt19937Generator());
                              if (sign>0.5) kty = -1*kty;
                              ktz = sqrt(kt*kt-kty*kty);
                              sign = ZeroOneDistribution(*GetMt19937Generator());
                              if (sign>0.5) ktz = -1*ktz;
                        
                          }
                          trials++;
                      }
                      
                     VERBOSE(8) << MAGENTA << " ktx = " << ktx << " kty = " << kty << " ktz = " << ktz ;

                      double px = pIn[i].px();
                      double py = pIn[i].py();
                      double pz = pIn[i].pz();
                      double energy = pIn[i].e();
                      
                      double p = sqrt(px*px + py*py + pz*pz);

                     VERBOSE(8) << BOLDBLUE << " p before b & d, E = " << energy << " pz = " << pz << " px = " << px << " py = " << py ;


                      
                      px += ktx;
                      py += kty;
                      pz += ktz;
                      
                      double np = sqrt(px*px + py*py + pz*pz);
                      JSDEBUG << " p = " << p << " np = " << np;
 
                      double correction = 0.0;
                      
                      if (np*np > p*p) correction = sqrt(np*np - p*p);
                      
                      px -= correction*vx;
                      py -= correction*vy;
                      pz -= correction*vz;

//                      double nnp = sqrt(px*px + py*py + pz*pz);
                      
/*                      if (abs(nnp-p)>abs(np-p))
                      {

                         VERBOSE(8) << MAGENTA << " negative condition invoked ! " ;

                          px += 2*(np-p)*vx;
                          py += 2*(np-p)*vy;
                          pz += 2*(np-p)*vz;
                      }
*/
                      np = sqrt(px*px + py*py + pz*pz);
                      JSDEBUG << "FINAL p = " << p << " np = " << np;
                      
                      pOut.push_back(pIn[i]);
                      int iout = pOut.size()-1;
                      
                      pOut[iout].reset_p(px,py,pz);
                      
                      double drag = ehat*delT;
                      
                     VERBOSE(8) << MAGENTA << " drag = " << drag << " temperature = " <<  now_temp ;
                      
                      if ((np > drag)&&(energy >drag)&&( energy>sqrt(px*px + py*py + pz*pz) ) )
                      {
                          px -= drag*vx;
                          py -= drag*vy;
                          pz -= drag*vz;
                          energy -= drag;
                          pOut[iout].reset_momentum( px , py , pz , energy );
                      }
                      
                     VERBOSE(8) << BOLDYELLOW << " p after b & d, E = " << energy << " pz = " << pz << " px = " << px << " py = " << py ;


                  }
              
	      } // end if(broadening_on) 
              //pOut.push_back(pIn[i]);
          }
      }
      else
      { // virtuality too low lets broaden it

          if(broadening_on)
          {

              double now_zeta = ( ( time + initRdotV + (time - initR0) )/std::sqrt(2) )*fmToGeVinv;
              //double now_zeta = ( ( time + initRdotV )/std::sqrt(2) )*fmToGeVinv;
              qhat = fncQhat(now_zeta);
              if (now_temp>0.1)
              {
                  ehat = 0.0*qhat/4.0/now_temp;
              }
              else
              {
                  ehat = 0.0*qhat/4.0/0.3;
              }

             VERBOSE(8) <<BOLDRED<< " after splits broadening qhat = " << qhat << " ehat = " << ehat << " and delT = " << delT ;
             VERBOSE(8) <<BOLDBLUE<< " zeta at formation = " << zeta << " zeta now = " << now_zeta ;
              
              //JSINFO << " broadening qhat = " << qhat << " and delT = " << delT ;
              
              if ((!recoil_on)&&(qhat>0.0))
              {
                  double kt = 0.0 ;
                  
                  if (pIn[i].pid() == 21)
                  {
                      kt = generate_kt(qhat*1.414/0.197, delT);
                  }
                  else
                  {
                      kt = generate_kt(qhat*1.414/0.197*Cf/Ca, delT);
                  }
                  
                  JSDEBUG << " kt generated = "  << kt << " for qhat = " << qhat*1.414/0.197 << " and delT = " << delT ;
                  
                  double ktx, kty, ktz;
                  ktx=kty=ktz=0;
                  double vx = initVx;
                  double vy = initVy;
                  double vz = initVz;

                  bool solved = false;
                  
                  int trials = 0;
                  while ((!solved)&&(trials<1000))
                  {
                      if ((abs(vy)>approx)||(abs(vz)>approx))
                      {
                      
                          ktx = kt*(1 - 2*ZeroOneDistribution(*GetMt19937Generator()) );
                      
                          JSDEBUG << " vx = " << vx << " vy = " << vy << " vz = " << vz ;
                          
                          double rad = sqrt( 4*ktx*ktx*vx*vx*vy*vy - 4*(vy*vy + vz*vz)*(ktx*ktx*(vx*vx+vz*vz) - kt*kt*vz*vz)  );
                      
                          double sol1 = (-2*ktx*vx*vy + rad)/2/(vy*vy + vz*vz);
                          double sol2 = (-2*ktx*vx*vy - rad)/2/(vy*vy + vz*vz);
                      
                          kty = sol1;
                      
                          if ((ktx*ktx + sol1*sol1) > kt*kt  )  kty = sol2;
                      
                          if ((ktx*ktx + kty*kty) < kt*kt  )
                          {
                              ktz = sqrt( kt*kt - ktx*ktx - kty*kty ) ;
                          
                              double sign = ZeroOneDistribution(*GetMt19937Generator());
                              if (sign>0.5) ktz = -1*ktz;
                          
                          
                              if (vz!=0) ktz = (-1*ktx*vx - kty*vy )/vz ;
                          
                              solved = true;
                          }
                      }
                      else
                      {
                          ktx = 0;
                          kty = kt*(1 - 2*ZeroOneDistribution(*GetMt19937Generator()) );
                          double sign = ZeroOneDistribution(*GetMt19937Generator());
                          if (sign>0.5) kty = -1*kty;
                          ktz = sqrt(kt*kt-kty*kty);
                          sign = ZeroOneDistribution(*GetMt19937Generator());
                          if (sign>0.5) ktz = -1*ktz;
                          
                      }
                      trials++;
                  }
                  
                 VERBOSE(8) << MAGENTA << " ktx = " << ktx << " kty = " << kty << " ktz = " << ktz ;

                  double px = pIn[i].px();
                  double py = pIn[i].py();
                  double pz = pIn[i].pz();
                  double energy = pIn[i].e();

                  
                  double p = sqrt(px*px + py*py + pz*pz);
                  
                 VERBOSE(8) << BOLDBLUE << " p before b & d, E = " << energy << " pz = " << pz << " px = " << px << " py = " << py ;
 
                  px += ktx;
                  py += kty;
                  pz += ktz;
                  
                  double np = sqrt(px*px + py*py + pz*pz);
                  JSDEBUG << " p = " << p << " np = " << np;
                  double correction = 0.0;
                  if (np*np > p*p) correction = sqrt(np*np - p*p);
                  
                  px -= correction*vx;
                  py -= correction*vy;
                  pz -= correction*vz;
                  
                //  double nnp = sqrt(px*px + py*py + pz*pz);
                  
/*                  if (abs(nnp-p)>abs(np-p))
                  {
                      px += 2*(np-p)*vx;
                      py += 2*(np-p)*vy;
                      pz += 2*(np-p)*vz;
                  }
*/
                  np = sqrt(px*px + py*py + pz*pz);
                  JSDEBUG << "FINAL p = " << p << " nnnp = " << np;

                  pOut.push_back(pIn[i]);
                  int iout = pOut.size()-1;
                  
                  pOut[iout].reset_p(px,py,pz);
                  np = sqrt(px*px + py*py + pz*pz );
                  double drag = ehat*delT;
           
                 VERBOSE(8) << MAGENTA << " drag = " << drag << " temperature = " <<  now_temp ;

                  if ((np > drag)&&(energy >drag)&&( energy>sqrt(px*px + py*py + pz*pz) ) )
                  {
                      px -= drag*vx;
                      py -= drag*vy;
                      pz -= drag*vz;
                      energy -= drag;
                      pOut[iout].reset_momentum( px, py , pz , energy );
                  }
                
                 VERBOSE(8) << BOLDYELLOW << " p after b & d, E = " << energy << " pz = " << pz << " px = " << px << " py = " << py ;

              }
              
              
              //pOut.push_back(pIn[i]);
          }
      }
      
  } // particle loop
      
}

double Matter::generate_kt(double local_qhat, double dzeta)
{
    double width = local_qhat*dzeta;
    
    double x,r;
    
    r = ZeroOneDistribution(*GetMt19937Generator());
    x = -log(1.0-r);
    if (x<0.0)  throw std::runtime_error(" k_t^2 < 0.0 ");
    double kt = sqrt(x * local_qhat * dzeta  );
    
    return(kt);
    
}
    
    


double Matter::generate_angle()
{
  double ang, r, blurb;
    
  // r = double(random())/ (maxN );
  r = ZeroOneDistribution(*GetMt19937Generator());
  //    r = mtrand1();
    
  //    cout << " r = " << r << endl;
  //    cin >> blurb ;
    
  ang = r*2.0*pi ;
    
  return(ang);
    
}


double Matter::generate_vac_t(int p_id, double nu, double t0, double t, double loc_a, int is)
{
  double r,z,ratio,diff,scale,t_low, t_hi, t_mid, numer, denom, test ;
    
    
  // r = double(random())/ (maxN );
  r = ZeroOneDistribution(*GetMt19937Generator());
  //        r = mtrand1();
    
    
  if ((r>=1.0)||(r<=0.0))
    {
      throw std::runtime_error("error in random number in t *GetMt19937Generator()");
    }
    
  ratio = 1.0 ;
    
  diff = (ratio - r)/r;
    
  t_low = 2.0*t0;
    
  t_hi = t;
    
  //    cout << " in gen_vac_t : t_low , t_hi = " << t_low << "  " << t_hi << endl;
  //    cin >> test ;
    
  if (p_id==gid)
  {
      numer = sudakov_Pgg(t0,t,loc_a,nu)*std::pow(sudakov_Pqq(t0,t,loc_a,nu),nf);
        
      if ((is!=1)&&(is!=2)) // there is almost no use of is = 2, the `is' in this function is redundant, just for consistency
      {
          throw std::runtime_error(" error in isp ");
      }
  }
  else
  {
      if ( (is!=0)&&(is!=3) ) // there is almost no use of is = 3, the `is' in this function is redundant, just for consistency
      {
          throw std::runtime_error("error in isp in quark split");
      }
      numer = sudakov_Pqg(t0,t,loc_a,nu)*sudakov_Pqp(t0,t,loc_a,nu);
  }
    
  t_mid = t_low;
    
  if (numer>r)
    {
      // cout << " numer > r, i.e. ; " << numer << " > " << r << endl ;        
      return(t_mid) ;
    }
    
  //t_mid = (t_low+t_hi)/2.0 ;
    
    
  scale = t0;
    
  //   cout << " s_approx, s_error = " << s_approx << "  " << s_error << endl;
    
  do {

      t_mid = (t_low + t_hi)/2.0;

      if (p_id==gid)
      {
          denom = sudakov_Pgg(t0, t_mid, loc_a, nu)*std::pow(sudakov_Pqq(t0, t_mid, loc_a, nu),nf);
          if ((is!=1)&&(is!=2))
          {
              throw std::runtime_error(" error in isp numerator");
          }
          
      }
      else
      {
          if ( (is!=0)&&(is!=3) )
          {
              throw std::runtime_error(" error in isp in quark split numerator  ");
              
          }
          denom = sudakov_Pqg(t0, t_mid, loc_a, nu)*sudakov_Pqp(t0, t_mid, loc_a, nu);
          
      }
        
      ratio = numer/denom ;
        
      diff = (ratio - r)/r ;
        
      //       cout << "num, den, r = " << numer << " "<< denom << " " << r << " " << endl;
      //       cout << "diff, t_mid = " << diff << " " << t_mid << endl;
      //       cout << " t_low, t_hi = " << t_low << "  " << t_hi << endl;
      //       cin >> test ;
                
      if (diff<0.0)
        {
	  t_low = t_mid ;
	  //t_mid = (t_low + t_hi)/2.0;
        }
      else
        {
	  t_hi = t_mid ;
	  //t_mid = (t_low + t_hi)/2.0;
        }
        
  } while ((abs(diff)>s_approx)&&(abs(t_hi-t_low)/t_hi>s_error));
    
  return(t_mid);
}

double Matter::generate_vac_t_w_M(int p_id, double M, double nu, double t0, double t, double loc_a, int is)
{
  double r,z,ratio,diff,scale,t_low_M0,t_low_MM,t_low_00, t_hi_M0, t_hi_MM, t_hi_00, t_mid_M0, t_mid_MM, t_mid_00, numer, denom, test ;
  double M_charm=1.5;//InternalHelperPythia.particleData.m0(4);
  double M_bottom=4.8;//InternalHelperPythia.particleData.m0(5);  
    
  // r = double(random())/ (maxN );
  r = ZeroOneDistribution(*GetMt19937Generator());
  //        r = mtrand1();
    
    
  if ((r>=1.0)||(r<=0.0))
    {
      throw std::runtime_error("error in random number in t *GetMt19937Generator()");
    }
    
  ratio = 1.0 ;
    
  diff = (ratio - r)/r;
    
//    if (t0<M*M) t0 = M*M;
    
  t_low_M0 = t0*(1.0 + std::sqrt(1.0 + 2.0*M*M/t0));
  t_low_MM = 2.0*(M*M + t0);
  t_low_00 = 2.0*t0;
    

  t_hi_M0 = t;
  t_hi_MM = t;
  t_hi_00 = t;
    
    //JSINFO << MAGENTA << " in gen_vac_t_w_M : t_low , t_hi = " << t_low << "  " << t_hi ;
    //cin >> test ;
    
  if (p_id==gid)
    {
      numer = sudakov_Pgg(t0,t,loc_a,nu)*std::pow(sudakov_Pqq(t0,t,loc_a,nu),3.0)*sudakov_Pqq_w_M_vac_only(M_charm,t0,t,loc_a,nu)*sudakov_Pqq_w_M_vac_only(M_bottom,t0,t,loc_a,nu);
        
      if ((is!=1)&&(is!=2))
        {
	  throw std::runtime_error(" error in isp ");
        }
    }
  else
    {
      if (is!=0)
        {
	  throw std::runtime_error("error in isp in quark split");            
        }
      if (((int) std::abs((double) p_id))==4 || ((int) std::abs((double) p_id))==5)
        {
         numer = sudakov_Pqg_w_M(M,t0,t,loc_a,nu);
        }
      else
        {
         numer = sudakov_Pqg(t0,t,loc_a,nu);
        }
    }
    
  t_mid_M0 = t_low_M0;
  t_mid_MM = t_low_MM;
  t_mid_00 = t_low_00;
    
  if (numer>r)
    {
      // cout << " numer > r, i.e. ; " << numer << " > " << r << endl ;
      return(t_mid_M0) ;
    }
    
  //t_mid = (t_low+t_hi)/2.0 ;
    
    
  scale = t0;
    
  //   cout << " s_approx, s_error = " << s_approx << "  " << s_error << endl;
    
  do {

      t_mid_M0 = (t_low_M0 + t_hi_M0)/2.0;
      t_mid_MM = (t_low_MM + t_hi_MM)/2.0;
      t_mid_00 = (t_low_00 + t_hi_00)/2.0;

      if (p_id==gid)
        {
	  denom = sudakov_Pgg(t0, t_mid_00, loc_a, nu)*std::pow(sudakov_Pqq(t0, t_mid_00, loc_a, nu),3.0)*sudakov_Pqq_w_M_vac_only(M_charm, t0, t_mid_MM, loc_a, nu)*sudakov_Pqq_w_M_vac_only(M_bottom, t0, t_mid_MM, loc_a, nu);
            
	  if ((is!=1)&&(is!=2))
            {
	      throw std::runtime_error(" error in isp numerator");             
            }
        }
      else
        {
	  if (is!=0)
            {
	      throw std::runtime_error(" error in isp in quark split numerator  ");
            }
          if (((int) std::abs((double) p_id))==4 || ((int) std::abs((double) p_id))==5)
            {
             denom = sudakov_Pqg_w_M(M, t0, t_mid_M0, loc_a, nu);
            }
          else
            {
	     denom = sudakov_Pqg(t0, t_mid_00, loc_a, nu);
            }
        }
        
      ratio = numer/denom ;
        
      diff = (ratio - r)/r ;
        
      //       cout << "num, den, r = " << numer << " "<< denom << " " << r << " " << endl;
      //       cout << "diff, t_mid = " << diff << " " << t_mid << endl;
      //       cout << " t_low, t_hi = " << t_low << "  " << t_hi << endl;
      //       cin >> test ;
                
      if (diff<0.0)
        {
	  t_low_M0 = t_mid_M0 ;
	  t_low_MM = t_mid_MM ;
	  t_low_00 = t_mid_00 ;

	  //t_mid = (t_low + t_hi)/2.0;
        }
      else
        {
	  t_hi_M0 = t_mid_M0 ;
	  t_hi_MM = t_mid_MM ;
	  t_hi_00 = t_mid_00 ;

	  //t_mid = (t_low + t_hi)/2.0;
        }
        
  } while ((abs(diff)>s_approx)&&(abs(t_hi_M0-t_low_M0)/t_hi_M0>s_error));
    
  return(t_mid_M0);
}

/*
 
 
 
  New function
 
 
 
*/



double  Matter::generate_vac_z(int p_id, double t0, double t, double loc_b, double nu, int is )
{
  double r,z, ratio,diff,e,numer1, numer2, numer, denom, z_low, z_hi, z_mid, test;

  r = ZeroOneDistribution(*GetMt19937Generator());
    
  if ((r>1)||(r<0))
    {
      throw std::runtime_error(" error in random number in z *GetMt19937Generator()");
    }
    
  ratio = 1.0 ;
    
  diff = (ratio - r)/r;
    
  e = t0/t;
    
  if (e>0.5)
    {
      throw std::runtime_error(" error in epsilon");
    }
    
  z_low = e ;
    
  z_hi = double(1.0) - e ;
    
  if (p_id==gid)
  {
      if (is==1)
      {
          denom = P_z_gg_int(z_low,z_hi, loc_b, t, 2.0*nu/t, nu );
      }
      else
      {
          denom = P_z_qq_int(z_low,z_hi,loc_b,t,2.0*nu/t, nu);
      }
      
  }
  else if ( (p_id!=gid)&&(is==0) )
  {
      denom = P_z_qg_int(z_low,z_hi, loc_b, t, 2.0*nu/t , nu);
  }
  else if ( (p_id!=gid)&&(is==3) )
  {
      denom = P_z_qp_int(z_low,z_hi, loc_b, t, 2.0*nu/t , nu);
  }
  else
  {
      throw std::runtime_error(" I do not understand your combination of particle id and split id in denominator of generate_z ") ;
  }
    
  //z_mid = (z_low + z_hi)/2.0 ;
  
  int itcounter=0;
  // cout << " generate_vac_z called with p_id = " << p_id << " t0 = " << t0 << " t = " << t << " loc_b=" << loc_b<< " nu = " <<  nu << " is = " << is << endl;

  do { // Getting stuck in here for some reason
    if ( itcounter++ > 10000 ) {
    	cout << " in here" << " abs(diff) = " << abs(diff) << "  approx = " << approx << "  r = " << r << "  zmid = " << z_mid << "  denom = " << denom << "  numer = " << numer << "  e = " << e << "   " << numer/denom << endl;
        throw std::runtime_error("Stuck in endless loop") ;
    }

    z_mid = (z_low + z_hi)/2.0 ;

    if (p_id==gid)
    {
      if (is==1)
      {
          numer = P_z_gg_int(e, z_mid, loc_b, t, 2.0*nu/t , nu );
      }
      else
      {
          numer = P_z_qq_int(e, z_mid, loc_b, t, 2.0*nu/t , nu);
      }
    }
    else if ( (p_id!=gid)&&(is==0) )
    {
      numer = P_z_qg_int(e, z_mid, loc_b, t, 2.0*nu/t , nu );
    }
    else if ( (p_id!=gid)&&(is==3) )
    {
      numer = P_z_qp_int(e, z_mid, loc_b, t, 2.0*nu/t , nu);
    }
    else
    {
        throw std::runtime_error(" I do not understand your combination of particle id and split id in numerator of generate_z ") ;
    }
    ratio = numer/denom ;      
    diff = (ratio - r)/r ;
        
    if (diff>0.0)
    {
        z_hi = z_mid;
        //z_mid = (z_low + z_hi)/2.0;
    }
    else
    {
        z_low = z_mid;
        //z_mid = (z_low + z_hi)/2.0 ;
    }
        
  } while ( (abs(diff)>approx)&&(abs(z_hi-z_low)/z_hi>s_error) );
    
  return(z_mid);
}	


double  Matter::generate_vac_z_w_M(int p_id, double M, double t0, double t, double loc_b, double nu, int is )
{
  double r,z, ratio,diff,e,numer1, numer2, numer, denom, z_low_00,z_low_M0,z_low_MM, z_hi_00, z_hi_M0, z_hi_MM, z_mid_00,z_mid_M0,z_mid_MM, test;

  r = ZeroOneDistribution(*GetMt19937Generator());
    
//    if (t0<M*M) t0 = M*M;
    
  if ((r>1)||(r<0))
    {
      throw std::runtime_error(" error in random number in z *GetMt19937Generator()");
    }
    
  ratio = 1.0 ;
    
  diff = (ratio - r)/r;
    
  e = t0/t;

  double M2 = M*M;
    
  if (e>0.5)
    {
      throw std::runtime_error(" error in epsilon");
    }
    
  if (((int) std::abs((double) p_id))==4 || ((int) std::abs((double) p_id))==5)
    {
      z_low_M0 = e + M2/(t+M2);
    }
  else
    {
      z_low_00 = e;
      z_low_MM = e+M2/t;
    }

  z_hi_00 = double(1.0) - e;
  z_hi_M0 = double(1.0) - e;
  z_hi_MM = double(1.0) - e  - M2/t;
    
  if (p_id==gid)
    {
      if (is==1)
        {
	  denom = P_z_gg_int(z_low_00,z_hi_00, loc_b, t, 2.0*nu/t, nu );
        }
      else
        {
          if (is==3) //THIS IS FOR GLUON-> HEAVY Q-QBAR
            {
             denom = P_z_qq_int_w_M_vac_only(M,z_low_MM,z_hi_MM,loc_b,t,2.0*nu/t, nu);
            }
          else
            {
	     denom = P_z_qq_int(z_low_00,z_hi_00,loc_b,t,2.0*nu/t, nu);
            }
        }
    }
  else
    {
      if (((int) std::abs((double) p_id))==4 || ((int) std::abs((double) p_id))==5)
        {
         denom = P_z_qg_int_w_M(M, z_low_M0, z_hi_M0, loc_b, t, 2.0*nu/t , nu);
        }
      else
        {
         denom = P_z_qg_int(z_low_00,z_hi_00, loc_b, t, 2.0*nu/t , nu);
        }
    }
    
    
  //z_mid = (z_low + z_hi)/2.0 ;
  
  int itcounter=0;
  //JSINFO << BOLDYELLOW << " generate_vac_z called with p_id = " << p_id << " t0 = " << t0 << " t = " << t << " loc_b=" << loc_b<< " nu = " <<  nu << " is = " << is ;

  do
  { // Getting stuck in here for some reason

    if ( itcounter++ > 10000 )
    {
    	cout << " in here" << " abs(diff) = " << abs(diff) << "  approx = " << approx << "  r = " << r << "  zmid = " << z_mid_M0 << "  denom = " << denom << "  numer = " << numer << "  e = " << e << "   " << numer/denom << endl;
        throw std::runtime_error("Stuck in endless loop") ;
        
    }


    z_mid_00 = (z_low_00 + z_hi_00)/2.0 ;
    z_mid_M0 = (z_low_M0 + z_hi_M0)/2.0 ;
    z_mid_MM = (z_low_MM + z_hi_MM)/2.0 ;

    if (p_id==gid)
    {
      if (is==1)
      {
          numer = P_z_gg_int(z_low_00, z_mid_00, loc_b, t, 2.0*nu/t , nu );
      }
      else
      {
        if (is==3)
        {
          numer = P_z_qq_int_w_M_vac_only(M, z_low_MM, z_mid_MM, loc_b, t, 2.0*nu/t , nu); 
        }
        else
        {
          numer = P_z_qq_int(z_low_00, z_mid_00, loc_b, t, 2.0*nu/t , nu);
        }
      }
    }
    else
    {
 
      if (((int) std::abs((double) p_id))==4 || ((int) std::abs((double) p_id))==5)
      {
        numer = P_z_qg_int_w_M(M, z_low_M0, z_mid_M0, loc_b, t, 2.0*nu/t , nu );
      }
      else
      {
        numer = P_z_qg_int(z_low_M0, z_mid_M0, loc_b, t, 2.0*nu/t , nu );
      }
    }
      ratio = numer/denom ;
      diff = (ratio - r)/r ;
    // cout << "num, den, r, diff = " << numer << " "<< denom << " " << r << " " << endl;	
    // cout << " diff, z_mid = " << diff << " " << z_mid << endl ;		
    //		cin >> test ;
      
        
    if (diff>0.0)
    {
        z_hi_M0 = z_mid_M0;
        //z_mid = (z_low + z_hi)/2.0;
    }
    else
    {
        z_low_M0 = z_mid_M0;
        //z_mid = (z_low + z_hi)/2.0 ;
    }
        
  } while ((abs(diff)>approx)&&(abs(z_hi_M0-z_low_M0)/z_hi_M0>s_error) );
    
  return(z_mid_M0);
}




double Matter::generate_L(double form_time)
{
  double r, x_low, x_high , x , diff , span, val, arg, norm ;
    
  // r = double(random())/ (maxN );
  r = ZeroOneDistribution(*GetMt19937Generator());
  //    r = mtrand1();
    
  if ((r>1)||(r<0))
    {
      throw std::runtime_error(" error in random number in z *GetMt19937Generator()");
    }
    
  x_low = 0;
    
  x_high = 8.0*form_time;
  // the value of x_high is slightly arbitrary, the erf function is more or less zero at this distance.
  // picking 10*form_time will not lead to any different results
    
  x = (x_low + x_high)/2.0;
    
  span = (x_high - x_low)/x_high ;
    
  arg = x/form_time/std::sqrt(pi) ;
    
  val = std::erf(arg);
    
  diff = std::abs(val - r) ;
    
  while( (diff>approx)&&(span>error) )
    {
      if ((val-r)>0.0)
        {
            x_high = x ;
        }
      else
        {
            x_low = x ;
        }
        
      x = (x_low + x_high)/2.0;
        
      arg = x/form_time/std::sqrt(pi) ;
        
      val = std::erf(arg);
        
      diff = std::abs(val - r) ;
        
      span = (x_high - x_low)/x_high ;
        
    }
    
  //	cout << " random number for dist = " << r << " distance generated = " << x << endl;
    
    
  return(x);
    

}


double Matter::sudakov_Pgg(double g0, double g1, double loc_c, double E)
{
  double sud,g;
  int blurb;
    
  sud = 1.0 ;
    
  if (g1<2.0*g0)
    {
      cerr << " warning: the lower limit of the sudakov > 1/2 upper limit, returning 1 " << endl;
      cerr << " in sudakov_P glue glue, g0, g1 = " << g0 << "  " << g1 << endl;
      throw std::runtime_error(" warning: the lower limit of the sudakov > 1/2 upper limit, returning 1");
        
      return(sud) ;
        
    }
  g = 2.0*g0;
    
  if (g1>g)
    {
        
      sud = exp( -1.0*(Ca/2.0/pi)*sud_val_GG(g0,g,g1,loc_c, E) );
        
    }
  return(sud);
    
}


double Matter::sud_val_GG(double h0, double h1, double h2, double loc_d, double E1)
{
  double val, h , intg, hL, hR, diff, intg_L, intg_R, t_form, span;
    
  val = 0.0;
    
  h = (h1+h2)/2.0 ;
    
  span = (h2 - h1)/h2;
    
  t_form = 2.0*E1/h;
    
  val = alpha_s(h)*sud_z_GG(h0,h, loc_d, t_form,E1);
    
  intg = val*(h2-h1);
    
  hL = (h1 + h)/2.0 ;
    
  t_form = 2.0*E1/hL;
    
  intg_L = alpha_s(hL)*sud_z_GG(h0,hL,loc_d,t_form,E1)*(h - h1) ;
    
  hR = (h + h2)/2.0 ;
    
  t_form = 2.0*E1/hR;
    
  intg_R = alpha_s(hR)*sud_z_GG(h0,hR,loc_d,t_form,E1)*(h2 - h) ;
    
  diff = std::abs( (intg_L + intg_R - intg)/intg ) ;
    
  //	cout << " iline, gap, diff = " << i_line << " " << h2 << " " << h1 << "  " << diff << endl ;
  //	cout << " intg, Left , right = " << intg << " " << intg_L << "  " << intg_R << endl;
    
  if ( (diff>approx)||(span>error) )
    {
      intg = sud_val_GG(h0,h1,h,loc_d,E1) + sud_val_GG(h0,h,h2,loc_d,E1);
    }
    
  //	cout << " returning with intg = " << intg << endl;
    
  return(intg);
    
}


double Matter::sud_z_GG(double cg, double cg1, double loc_e , double l_fac, double E2)
{
    
  double t2,t3,t7,t11,t12,t15,t21,t25, q2, q3, q8, q12, qL, tau, res, z_min, limit_factor, lz, uz, mz, m_fac;
  double t_q1,t_q3,t_q4,t_q6,t_q8,t_q9,t_q12,q_q1,q_q4,q_q6,q_q9,q_q11;
    
  z_min = std::sqrt(2)*E_minimum/E2;
    
  if (cg1<2.0*cg)
    {
        
      //        cout << " returning with cg, cg1 = " << cg << "   " <<  cg1 << "    " << E_minimum << "  " << E2 << endl ;
      return(0.0);
    };
    
  t2 = std::pow(cg1, 2);
  t3 = t2 * cg1;
  t7 = std::log(cg);
  t11 = std::abs(cg - cg1);
  t12 = std::log(t11);
  t15 = std::pow(cg, 2);
  t21 = t2 * t2;
  t25 = -(5.0 * t3 - 12.0 * cg * t2 + 6.0 * t7 * t3 - 6.0 * t12 * t3 - 4.0 * t15 * cg + 6.0 * t15 * cg1) / t21 / 3.0;
    
  res = t25;
    
  limit_factor = 2.0*std::sqrt(2.0)*cg1/E2/0.1 ;
    
  if (limit_factor<0.0) {
    cerr << " error in z limit factor for medium calculation in sud-z-gg = " << limit_factor << endl ;
    throw std::runtime_error("error in z limit factor for medium calculation in sud-z-gg");
  }
    
  q2 = 1.0 / cg1;
  q3 = cg * q2;
  q8 = 1.0 - q3;
  q12 = (2.0 - 4.0 * q3 + 2.0 / cg * cg1 - 2.0 / q8) * q2;
    
  if (q12<0.0)
    {
      cerr << "ERROR: medium contribution negative in sud_z_GG: q12 = " << q12 << endl;
      cerr << "cg, cg1 = " << cg << "  " << cg1 << endl;
      cerr << " t25 = " << t25 << endl;
      throw std::runtime_error("ERROR: medium contribution negative in sud_z_GG");
    }
    
  tau = l_fac ;
    
  if ((length - loc_e) < tau) tau = (length - loc_e);
    
  if (loc_e > length) tau = 0.0 ;
    
  m_fac = 1.0;
    
  // SC
  //qL = m_fac*qhat*0.6*tau*profile(loc_e+tau) ;
  if(tau<rounding_error) {
      qL = 0.0;
  } else {
      qhat = fncAvrQhat(loc_e,tau);
      qL = qhat*0.6*tau;
  }

    
    
  res = t25 + 2.0*qL*q12/cg1 ;
  //        }
  //        else{
  //            cout << " z trap for medium enabled in sud-val-z " << endl ;
  //        }
  //    }
    
  return(res);
    
}

double Matter::P_z_gg_int(double cg, double cg1, double loc_e, double cg3, double l_fac,double E2)
{
    
  double t3,t4,t5,t10,t11,t12,t15, t9, qL, tau, res, limit_factor, lz, uz, m_fac;
    
  if ((cg< cg1/(2.0*E2*E2/cg1+1.0) )) cg = cg1/( 2.0*E2*E2/cg1 + 1.0 );
    
  t3 = std::log((1.0 - cg1));
  t4 = std::log(cg1);
  t5 = std::pow(cg1,2);
  t10 = std::log((1.0 - cg));
  t11 = std::log(cg);
  t12 = std::pow(cg,2);
  t15 = -(2.0 * cg1) - t3 + t4 - (2.0/3.0) * t5 * cg1 + t5 + (2.0 * cg) + t10 - t11 + (2.0/3.0) * t12 * cg - t12;
    
  res = t15 ;
    
  limit_factor = 2.0*std::sqrt(2.0)*cg3/E2/0.1 ;
    
    
  if (limit_factor<0.0) {
    cerr << " error in z limit factor for medium calculation = " << limit_factor << endl ;
    throw std::runtime_error(" error in z limit factor for medium calculation");
  }
    
    
  tau = l_fac;
    
  if ((length - loc_e) < tau) tau = (length - loc_e);
    
  //             if ((length - loc_e) < tau) tau = 0;
    
  if (loc_e > length) tau = 0.0 ;
    
  m_fac = 1.0;
    
  //            if ((qhat*tau<1.0)&&(in_vac==false)) m_fac = 1.0/qhat/tau;
    
  // SC
  //qL = m_fac*qhat*0.6*tau*profile(loc_e + tau) ;
  if(tau<rounding_error) {
      qL = 0.0;
  } else {
      qhat = fncAvrQhat(loc_e,tau);
      qL = qhat*0.6*tau;
  }

  t9 = 2.0*cg1 - 1.0 / (-1.0 + cg1) - 1.0 / cg1 - 2.0 * cg + 1.0 / (-1.0 + cg) + 1.0 / cg;
    
  if (t9<0.0)
    {
      cerr << "ERROR: medium contribution negative in P_z_gg_int : t9 = " << t9 << endl;
        
      cerr << " cg, cg1 = " << cg << "  " << cg1 << endl;
      throw std::runtime_error("ERROR: medium contribution negative in P_z_gg_int");
    }
    
  res = t15 + 2.0*t9*qL/cg3 ;
        
  return(res);
    
}




double Matter::sudakov_Pqq(double q0, double q1, double loc_c, double E)
{
  double sud,q;
    
  sud = 1.0 ;
    
    
    
  if (q1<2.0*q0)
    //	if (g1<g0)
    {
      JSWARN << " warning: the lower limit of the sudakov > 1/2 upper limit, returning 1 ";
      JSWARN << " in sudakov_Pquark quark, q0, q1 = " << q0 << "  " << q1;
      return(sud) ;
    }
  q = 2.0*q0;
    
  //	g = g0 ;
    
  sud = exp( -1.0*(Tf/2.0/pi)*sud_val_QQ(q0,q,q1,loc_c, E) );
    
  return(sud);
    
}

double Matter::sudakov_Pqq_w_M_vac_only(double M, double q0, double q1, double loc_c, double E)
{
  double sud,q;
    
  sud = 1.0;
       
  if (q1<2.0*(q0+M*M))
    {
      JSWARN << " warning: the lower limit of the sudakov > 1/2 upper limit, returning 1 ";
      JSWARN << " in sudakov_Pquark quark, q0, q1 = " << q0 << "  " << q1;
      return(sud) ;
    }
  else
    {
      q = 2.0*(q0+M*M);
      sud = exp( -1.0*(Tf/2.0/pi)*sud_val_QQ_w_M_vac_only(M,q0,q,q1,loc_c, E) );
      return(sud);
    }
}




double Matter::sud_val_QQ(double h0, double h1, double h2, double loc_d, double E1)
{
  double val, h , intg, hL, hR, diff, intg_L, intg_R, t_form, span;
    
  h = (h1+h2)/2.0 ;
    
  span = (h2 - h1)/h2;
    
  t_form = 2.0*E1/h;
    
  val = alpha_s(h)*sud_z_QQ(h0,h, loc_d, t_form,E1);
    
  intg = val*(h2-h1);
    
  hL = (h1 + h)/2.0 ;
    
  t_form = 2.0*E1/hL;
    
  intg_L = alpha_s(hL)*sud_z_QQ(h0,hL,loc_d,t_form,E1)*(h - h1) ;
    
  hR = (h + h2)/2.0 ;
    
  t_form = 2.0*E1/hR;
    
  intg_R = alpha_s(hR)*sud_z_QQ(h0,hR,loc_d,t_form,E1)*(h2 - h) ;
    
  diff = std::abs( (intg_L + intg_R - intg)/intg ) ;
    
  //	cout << " iline, gap, diff = " << i_line << " " << h2 << " " << h1 << "  " << diff << endl ;
  //	cout << " intg, Left , right = " << intg << " " << intg_L << "  " << intg_R << endl;
    
  if ( (diff>approx)||(span>error) )
    {
      intg = sud_val_QQ(h0,h1,h,loc_d,E1) + sud_val_QQ(h0,h,h2,loc_d,E1);
    }
    
  //	cout << " returning with intg = " << intg << endl;
    
  return(intg);
    
}

double Matter::sud_val_QQ_w_M_vac_only(double M, double h0, double h1, double h2, double loc_d, double E1)
{
  double val, h , intg, hL, hR, diff, intg_L, intg_R, t_form, span;
    
  h = (h1+h2)/2.0 ;
    
  span = (h2 - h1)/h2;
    
  t_form = 2.0*E1/h;
    
  val = alpha_s(h)*sud_z_QQ(h0,h, loc_d, t_form,E1);
    
  intg = val*(h2-h1);
    
  hL = (h1 + h)/2.0 ;
    
  t_form = 2.0*E1/hL;
    
  intg_L = alpha_s(hL)*sud_z_QQ_w_M_vac_only(M,h0,hL,loc_d,t_form,E1)*(h - h1) ;
    
  hR = (h + h2)/2.0 ;
    
  t_form = 2.0*E1/hR;
    
  intg_R = alpha_s(hR)*sud_z_QQ_w_M_vac_only(M,h0,hR,loc_d,t_form,E1)*(h2 - h) ;
    
  diff = std::abs( (intg_L + intg_R - intg)/intg ) ;
    
  //	cout << " iline, gap, diff = " << i_line << " " << h2 << " " << h1 << "  " << diff << endl ;
  //	cout << " intg, Left , right = " << intg << " " << intg_L << "  " << intg_R << endl;
    
  if ( (diff>approx)||(span>error) )
    {
      intg = sud_val_QQ_w_M_vac_only(M,h0,h1,h,loc_d,E1) + sud_val_QQ_w_M_vac_only(M,h0,h,h2,loc_d,E1);
    }
    
  //	cout << " returning with intg = " << intg << endl;
    
  return(intg);
    
}




double Matter::sud_z_QQ(double cg, double cg1, double loc_e , double l_fac, double E2)
{
    
  double t2,t4,t5,t7,t9,t14, q2, q3, q5, q6, q8, q15, qL, tau, res, z_min;
    
    
  z_min = std::sqrt(2)*E_minimum/E2;
    
  //    if (cg<cg1*z_min) cg = cg1*z_min;
    
    
    
  //    if ((cg< cg1/(2.0*E2*E2/cg1+1.0) )) cg = cg1/( 2.0*E2*E2/cg1 + 1.0 );
    
  if (cg1<2.0*cg)
    {
        
      //        cout << " returning with cg, cg1 = " << cg << "   " <<  cg1 << "    " << E_minimum << "  " << E2 << endl ;
      return(0.0);
    };
    
    
    
  t2 = 1.0 / cg1;
  t4 = 1.0 - cg * t2;
  t5 = t4 * t4;
  t7 = std::pow( cg, 2.0);
  t9 = std::pow(cg1, 2.0);
  t14 = ((t5 * t4) - t7 * cg / t9 / cg1) * t2 / 3.0;
    
  //	return(t25);
    
  q2 = 1.0 / cg1;
  q3 = (cg * q2);
  q5 = 1.0 - q3;
  q6 = std::log(std::abs(q5));
  q8 = std::log(q3);
  /*	q10 = std::log(q3);
	q12 = std::log(q5);*/
  q15 = (-1.0 + (2.0 * q3) + q6 - q8) * q2;
    
    
    
  if (q15<0.0)
    {
      cerr << "ERROR: medium contribution negative in sud_z_QQ: q15 = " << q15 << endl;
      cerr << "cg, cg1 = " << cg << "  " << cg1 << endl;
      cerr << " t14 = " << t14 << endl;
      throw std::runtime_error("ERROR: medium contribution negative in sud_z_QQ");
    }
    
  tau = l_fac ;
    
  if ((length - loc_e) < tau) tau = (length - loc_e);
    
  if (loc_e > length) tau = 0.0 ;

  // SC  
  //qL = qhat*0.6*tau*profile(loc_e + tau) ;
  if(tau<rounding_error) {
      qL = 0.0;
  } else {
      qhat = fncAvrQhat(loc_e,tau);
      qL = qhat*0.6*tau;
  }

  res = t14 + 2.0*qL*q15/cg1 ;
    
  return(res);
    
    
}

double Matter::sud_z_QQ_w_M_vac_only(double M, double cg, double cg1, double loc_e , double l_fac, double E2)
{
    
  double q2, q3, q5, q6, q8, q15, qL, tau, res, z_min;
    
    
  z_min = std::sqrt(2)*E_minimum/E2;
    
  //    if (cg<cg1*z_min) cg = cg1*z_min;
    
    
    
  //    if ((cg< cg1/(2.0*E2*E2/cg1+1.0) )) cg = cg1/( 2.0*E2*E2/cg1 + 1.0 );
    
  if (cg1<2.0*(cg+M*M))
    {
        
      //        cout << " returning with cg, cg1 = " << cg << "   " <<  cg1 << "    " << E_minimum << "  " << E2 << endl ;
      return(0.0);
    };
     
  double t1 = M * M;
  double t2 = t1 + cg;
  double t3 = 1.0/cg1;
  double t5 = -t2*t3 + 1.0;
  double t6 = t5*t5;
  double t8 = t2*t2;
  double t10 = pow(cg1, 2.0);
  double t15 = 2.0/3.0*(t6*t5-t8*t2/t10/cg1)*t3;    

    
  q2 = 1.0 / cg1;
  q3 = (cg * q2);
  q5 = 1.0 - q3;
  q6 = std::log(std::abs(q5));
  q8 = std::log(q3);
  /*	q10 = std::log(q3);
	q12 = std::log(q5);*/
  q15 = (-1.0 + (2.0 * q3) + q6 - q8) * q2;
    
    
    
  if (q15<0.0)
    {
      cerr << "ERROR: medium contribution negative in sud_z_QQ: q15 = " << q15 << endl;
      cerr << "cg, cg1 = " << cg << "  " << cg1 << endl;
      cerr << " t15 = " << t15 << endl;
      throw std::runtime_error("ERROR: medium contribution negative in sud_z_QQ");
    }
    
  tau = l_fac ;
    
  if ((length - loc_e) < tau) tau = (length - loc_e);
    
  if (loc_e > length) tau = 0.0 ;

  // SC  
  //qL = qhat*0.6*tau*profile(loc_e + tau) ;
  if(tau<rounding_error) {
      qL = 0.0;
  } else {
      qhat = fncAvrQhat(loc_e,tau);
      qL = qhat*0.6*tau;
  }

  res = t15 + 2.0*qL*q15/cg1 ;
    
  return(res);
    
    
}


double Matter::P_z_qq_int(double cg, double cg1, double loc_e, double cg3, double l_fac, double E2)
{
  double t_q1,t_q3,t_q4,t_q6,t_q8,t_q9,t_q12,q_q1,q_q4,q_q6,q_q9,q_q11,qL,tau,res;
    
  if ((cg< cg1/(2.0*E2*E2/cg1+1.0) )) cg = cg1/( 2.0*E2*E2/cg1 + 1.0 );
    
  t_q1 = std::pow(cg1, 2);
  t_q3 = 1.0 - cg1;
  t_q4 = t_q3 * t_q3;
  t_q6 = std::pow(cg, 2);
  t_q8 = 1.0 - cg;
  t_q9 = t_q8 * t_q8;
  t_q12 = t_q1 * cg1 / 6.0 - t_q4 * t_q3 / 6.0 - t_q6 * cg / 6.0 + t_q9 * t_q8 / 6.0;
    
  tau = l_fac;
    
  if ((length - loc_e) < tau) tau = (length - loc_e);
    
  if (loc_e > length) tau = 0.0 ;
 
  // SC  
  //qL = qhat*0.6*tau*profile(loc_e + tau) ;
  if(tau<rounding_error) {
      qL = 0.0;
  } else {
      qhat = fncAvrQhat(loc_e,tau);
      qL = qhat*0.6*tau;
  }

   
  q_q1 = std::log(cg1);
  q_q4 = std::log(1.0 - cg1);
  q_q6 = std::log(cg);
  q_q9 = std::log(1.0 - cg);
  q_q11 = -cg1 + q_q1 / 2.0 - q_q4 / 2.0 + cg - q_q6 / 2.0 + q_q9 / 2.0;
    
  if (q_q11<0.0)
    {
      cerr << "ERROR: medium contribution negative in P_z_gg_int : q_q11 = " << q_q11 << endl;
      throw std::runtime_error("ERROR: medium contribution negative in P_z_gg_int");
    }
    
  res = t_q12*Tf/Ca + 2.0*qL*q_q11/cg3*(Tf*Cf/Ca/Ca);
    
  return(res);
    
}
//
//

// Sudakov for a quark to radiate a quark + photon
double Matter::sudakov_Pqp(double g0, double g1, double loc_c, double E)
{
    double sud,g;
    int blurb;
    
    sud = 1.0 ;
    
    if (g1<2.0*g0)
    {
        JSWARN << " warning: the lower limit of the sudakov > 1/2 upper limit, returning 1 ";
        JSWARN << " in sudakov_Pquark Photon, g0, g1 = " << g0 << "  " << g1;
        return(sud) ;
    }
    g = 2.0*g0;
    
    double logsud =sud_val_QP(g0,g,g1, loc_c, E );
    
    sud = exp( (-1.0/2.0/pi)*logsud);
    
    return(sud);
    
}

double Matter::sud_val_QP(double h0, double h1, double h2, double loc_d, double E1)
{
    double val, h , intg, hL, hR, diff, intg_L, intg_R, t_form, span;
    int blurb;
    
    double alphaEM = 1.0/137.0;
    
    val = 0.0;
    
    h = (h1+h2)/2.0 ;
    
    span = (h2-h1)/h2;
    
    t_form = 2.0*E1/h;
    
    val = alphaEM*sud_z_QP(h0,h, loc_d, t_form,E1);
    
    intg = val*(h2-h1);
    
    hL = (h1 + h)/2.0 ;
    
    t_form = 2.0*E1/hL;
    
    intg_L = alphaEM*sud_z_QP(h0,hL,loc_d,t_form,E1)*(h - h1) ;
    
    hR = (h + h2)/2.0 ;
    
    t_form = 2.0*E1/hR;
    
    intg_R = alphaEM*sud_z_QP(h0,hR,loc_d,t_form,E1)*(h2 - h) ;
    
    diff = std::abs( (intg_L + intg_R - intg)/intg ) ;
    
    if ( (diff>approx )||(span>error ))
    {
        intg = sud_val_QP(h0,h1,h,loc_d, E1) + sud_val_QP(h0,h,h2,loc_d, E1);
    }
    
    
    return(intg);
    
}

double Matter::P_z_qq_int_w_M_vac_only(double M, double cg, double cg1, double loc_e, double cg3, double l_fac, double E2)
{
  double t_q1,t_q3,t_q4,t_q6,t_q8,t_q9,t_q12,q_q1,q_q4,q_q6,q_q9,q_q11,qL,tau,res;
    
  if ((cg< cg1/(2.0*E2*E2/cg1+1.0) )) cg = cg1/( 2.0*E2*E2/cg1 + 1.0 );
    
  t_q1 = std::pow(cg1, 2);
  t_q3 = 1.0 - cg1;
  t_q4 = t_q3 * t_q3;
  t_q6 = std::pow(cg, 2);
  t_q8 = 1.0 - cg;
  t_q9 = t_q8 * t_q8;
  t_q12 = t_q1 * cg1 / 6.0 - t_q4 * t_q3 / 6.0 - t_q6 * cg / 6.0 + t_q9 * t_q8 / 6.0;
    
  tau = l_fac;
    
  if ((length - loc_e) < tau) tau = (length - loc_e);
    
  if (loc_e > length) tau = 0.0 ;
 
  // SC  
  //qL = qhat*0.6*tau*profile(loc_e + tau) ;
  if(tau<rounding_error) {
      qL = 0.0;
  } else {
      qhat = fncAvrQhat(loc_e,tau);
      qL = qhat*0.6*tau;
  }

   
  q_q1 = std::log(cg1);
  q_q4 = std::log(1.0 - cg1);
  q_q6 = std::log(cg);
  q_q9 = std::log(1.0 - cg);
  q_q11 = -cg1 + q_q1 / 2.0 - q_q4 / 2.0 + cg - q_q6 / 2.0 + q_q9 / 2.0;
    
  if (q_q11<0.0)
    {
      cerr << "ERROR: medium contribution negative in P_z_gg_int : q_q11 = " << q_q11 << endl;
      throw std::runtime_error("ERROR: medium contribution negative in P_z_gg_int");
    }
    
  res = t_q12*Tf/Ca + 2.0*qL*q_q11/cg3*(Tf*Cf/Ca/Ca);
    
  return(res);
    
}



double Matter::sud_z_QP(double cg, double cg1, double loc_e, double l_fac,double E2)
{
    
    double t2,t6,t10,t11,t17, q2, q3, q4, q5,q6,q10,q14, qL, tau, res, z_min;
    int blurb;
    
    z_min = std::sqrt(2)*E_minimum/E2;
    
    if (cg1<2.0*cg)
    {
        return(0.0);
    };
    
    t2 = std::pow(cg1, 2);
    t6 = std::log(cg);
    t10 = std::abs(cg - cg1);
    t11 = std::log(t10);
    t17 = -1.0 / t2 * (3.0 * cg1 - 6.0 * cg + 4.0 * t6 * cg1 - 4.0 * t11 * cg1) / 2.0;
    
    //    return(t17);
    
    q14=0.0;
    
    tau = l_fac ;
    
    if ((length - loc_e) < tau) tau = (length - loc_e);
    
    if (loc_e > length) tau = 0.0 ;
    
    // SC
    //qL = qhat*0.6*tau*profile(loc_e + tau) ;
    if(tau<rounding_error)
    {
        qL = 0.0;
    }
    else
    {
        qhat = fncAvrQhat(loc_e,tau)*Cf/Ca; //for photon production, only the quark scatters
        qL = qhat*0.6*tau;
    }
    
    //JSINFO << BOLDRED << " qhat L = " << qL << " location = " << loc_e << " tau = " << tau << " length = " << length;
    
    res = t17 + 2.0*qL*q14/cg1 ;
    
    //   cout << " t0 , t , res = " << cg << "  "  << cg1 << "   " << res << endl ;
    
    
    if (q14<0.0)
    {
        cerr << "ERROR: medium contribution negative in sud_z_QG : q14 = " << q14 << endl;
        throw std::runtime_error("ERROR: medium contribution negative in sud_z_QG");
    }
    
    return(res);
    
}
double Matter::P_z_qp_int(double cg, double cg1, double loc_e, double cg3, double l_fac, double E2 )
{
    
    double t2, t5, t7, t10, t12, q2, q6, q10, tau, qL, res ;
    
    
    if ((cg< cg1/(2.0*E2*E2/cg1+1.0) )) cg = cg1/( 2.0*E2*E2/cg1 + 1.0 );
    
    t2 = std::pow(cg1, 2);
    t5 = std::log(1.0 - cg1);
    t7 = std::pow(cg, 2);
    t10 = std::log(1.0 - cg);
    t12 = -cg1 - t2 / 2.0 - 2.0 * t5 + cg + t7 / 2.0 + 2.0 * t10;
    
    //    return(t12);
    
    q10 = 0.0;
    tau = l_fac;
    
    if ((length - loc_e) < tau) tau = (length - loc_e);
    
    if (loc_e > length) tau = 0.0 ;
    
    // SC
    //qL = qhat*0.6*tau*profile(loc_e + tau) ;
    if(tau<rounding_error) {
        qL = 0.0;
    } else {
        qhat = fncAvrQhat(loc_e,tau);
        qL = qhat*0.6*tau;
    }
    
    
    res = t12 + 2.0*qL*q10/cg3 ;
    
    return(res);

    
}





//
//
// Sudakov for a quark to radiate a quark + gluon.
double Matter::sudakov_Pqg(double g0, double g1, double loc_c, double E)
{
  double sud,g;
  int blurb;
    
  sud = 1.0 ;
    
  if (g1<2.0*g0)
    {
      JSWARN << " warning: the lower limit of the sudakov > 1/2 upper limit, returning 1 ";
      JSWARN << " in sudakov_Pquark gluon, g0, g1 = " << g0 << "  " << g1;
      return(sud) ;
    }
  g = 2.0*g0;
    
  sud = exp( -1.0*(Cf/2.0/pi)*sud_val_QG(g0,g,g1, loc_c, E ) );
    
  return(sud);
    
}

double Matter::sudakov_Pqg_w_M(double M, double g0, double g1, double loc_c, double E)
{
  double sud,g;
  int blurb;
    
  sud = 1.0 ;
    
    if (g1<g0*( 1.0 + std::sqrt( 1.0 + 2.0*M*M/g0 ) ) )
    {
      JSWARN << " warning: Not enough separation between upper and lower limits of Sudakov to have resolvable radiation ";
      JSWARN << " in sudakov_Pquark gluon, g0*( 1.0 + std::sqrt( 1.0 + 2.0*M*M/g0 ) ), g1 = " << g0*( 1.0 + std::sqrt( 1.0 + 2.0*M*M/g0 ) ) << "  " << g1;
      return(sud) ;
    }
  g = g0*( 1.0 + std::sqrt( 1.0 + 2.0*M*M/g0 ) );
    
  sud = exp( -1.0*(Cf/2.0/pi)*sud_val_QG_w_M(M,g0,g,g1,loc_c, E ) );
    
  return(sud);
    
}


double Matter::sud_val_QG(double h0, double h1, double h2, double loc_d, double E1)
{
  double val, h , intg, hL, hR, diff, intg_L, intg_R, t_form, span;
  int blurb;
    
    
  val = 0.0;
    
  h = (h1+h2)/2.0 ;
    
  span = (h2-h1)/h2;
    
  t_form = 2.0*E1/h;
    
  val = alpha_s(h)*sud_z_QG(h0,h, loc_d, t_form,E1);
    
  intg = val*(h2-h1);
    
  hL = (h1 + h)/2.0 ;
    
  t_form = 2.0*E1/hL;
    
  intg_L = alpha_s(hL)*sud_z_QG(h0,hL,loc_d,t_form,E1)*(h - h1) ;
    
  hR = (h + h2)/2.0 ;
    
  t_form = 2.0*E1/hR;
    
  intg_R = alpha_s(hR)*sud_z_QG(h0,hR,loc_d,t_form,E1)*(h2 - h) ;
    
  diff = std::abs( (intg_L + intg_R - intg)/intg ) ;
    
  if ( (diff>approx )||(span>error ))
    {
      intg = sud_val_QG(h0,h1,h,loc_d, E1) + sud_val_QG(h0,h,h2,loc_d, E1);
    }
    
  return(intg);
    
}

double Matter::sud_val_QG_w_M(double M, double h0, double h1, double h2, double loc_d, double E1)
{
  double val, h , intg, hL, hR, diff, intg_L, intg_R, t_form, span;
  int blurb;
    
    
  val = 0.0;
    
  h = (h1+h2)/2.0 ;
    
  span = (h2-h1)/h2;
    
  t_form = 2.0*E1/h;
    
  val = alpha_s(h)*sud_z_QG_w_M(M,h0,h,loc_d, t_form,E1);
    
  intg = val*(h2-h1);
    
  hL = (h1 + h)/2.0 ;
    
  t_form = 2.0*E1/hL;
    
  intg_L = alpha_s(hL)*sud_z_QG_w_M(M,h0,hL,loc_d,t_form,E1)*(h - h1) ;
    
  hR = (h + h2)/2.0 ;
    
  t_form = 2.0*E1/hR;
    
  intg_R = alpha_s(hR)*sud_z_QG_w_M(M,h0,hR,loc_d,t_form,E1)*(h2 - h) ;
    
  diff = std::abs( (intg_L + intg_R - intg)/intg ) ;
    
  //	cout << " iline, gap, diff = " << i_line << " " << h2 << " " << h1 << "  " << diff << endl ;
  //	cout << " intg, Left , right = " << intg << " " << intg_L << "  " << intg_R << endl;
    
  if ( (diff>approx )||(span>error ))
    {
      intg = sud_val_QG_w_M(M,h0,h1,h,loc_d, E1) + sud_val_QG_w_M(M,h0,h,h2,loc_d, E1);
    }
    
  //    cout << " returning with intg = " << intg << endl;
    
  return(intg);
    
}


double Matter::sud_z_QG(double cg, double cg1, double loc_e, double l_fac,double E2)
{
    
  double t2,t6,t10,t11,t17, q2, q3, q4, q5,q6,q10,q14, qL, tau, res, z_min;
  int blurb;
    
  z_min = std::sqrt(2)*E_minimum/E2;
    
  if (cg1<2.0*cg)
    {
              return(0.0);
    };
    
  t2 = std::pow(cg1, 2);
  t6 = std::log(cg);
  t10 = std::abs(cg - cg1);
  t11 = std::log(t10);
  t17 = -1.0 / t2 * (3.0 * cg1 - 6.0 * cg + 4.0 * t6 * cg1 - 4.0 * t11 * cg1) / 2.0;
    
  //	return(t17);
    
  q2 = 1.0/ cg1;
  q3 = cg * q2;
  q4 = q3 - 1.0;
  q5 = std::abs(q4);
  q6 = std::log(q5);
  q10 = std::log(q3);
  q14 = (q6 + 2.0/cg*cg1 - q10 + 2.0/q4) * q2;
    
    
  tau = l_fac ;
    
  if ((length - loc_e) < tau) tau = (length - loc_e);
    
  if (loc_e > length) tau = 0.0 ;

  // SC  
  //qL = qhat*0.6*tau*profile(loc_e + tau) ;
  if(tau<rounding_error)
  {
      qL = 0.0;
  }
  else
  {
      qhat = fncAvrQhat(loc_e,tau);
      if (qhat*sqrt(2)>0.6)
      {
        // JSINFO << BOLDYELLOW << " length = " << length << " loc = " << loc_e << " tau = " << tau ;
        //JSINFO << BOLDYELLOW << " parton formed at x = " << initRx << " y = " << initRy << " z = " << initRz << " t = " << initR0 ;
        // JSINFO << BOLDYELLOW << " mean qhat for sudakov in GeV^2/fm = " << qhat*5*sqrt(2) ;
      }
      qL = qhat*0.6*tau;
  }

    //JSINFO << BOLDRED << " qhat L = " << qL << " location = " << loc_e << " tau = " << tau << " length = " << length;
    
  res = t17 + 2.0*qL*q14/cg1 ;
    
  //   cout << " t0 , t , res = " << cg << "  "  << cg1 << "   " << res << endl ;
    
    
  if (q14<0.0)
    {
      cerr << "ERROR: medium contribution negative in sud_z_QG : q14 = " << q14 << endl;
      throw std::runtime_error("ERROR: medium contribution negative in sud_z_QG");
    }
    
  return(res);
    
    
    
}

double Matter::sud_z_QG_w_M(double M, double cg, double cg1, double loc_e, double l_fac,double E2)//(t0,t,loc)
{
    
  double  qL, tau, res, z_min;
  int blurb;
    
  z_min = std::sqrt(2)*E_minimum/E2;
    
  if (cg1<2.0*cg + M*M/(1.0 + M*M/cg1 ))
    {
        
      JSINFO << MAGENTA << " returning with cg, cg1 = " << cg << "   " <<  cg1 << "    " << E_minimum << "  " << E2 ;
      return(M*M);
    };
    
  double t1  = 1.0/cg1;
  double t2  = t1*cg;
  double t4  = std::pow(1.0 - t2, 2.0);
  double t7  = std::log(t2);
  double t9  = M*M;
  double t10 = t1*t9;
  double t13 = 1.0/(t10+1.0)*t10;
  double t15 = std::pow(t2 + t13, 2.0);
  double t18 = std::log(1.0 - t2 - t13);
  double t21 = t1*(-t4/2.0 - 1.0 + 2.0*t2 - 2.0*t7 + t15/2.0 + t13 + 2.0*t18);

  double q1  = M*M;
  double q2  = 1.0/cg1;
  double q3  = q2*q1;
  double q5  = 4.0*q3+1.0;
  double q6  = q2*cg;
  double q7  = std::log(q6);
  double q9  = q1*q1;
  double q10 = std::pow(cg1, 2.0);
  double q12 = 1.0/q10*q9;
  double q14 = q12-2.0*q3+1.0/2.0;
  double q15 = 1.0-q6;
  double q16 = std::log(q15);
  double q18 = q3+1.0;
  double q28 = q15*q15;
  double q33 = 1.0/q18*q3;
  double q34 = 1.0-q6-q33;
  double q35 = std::log(q34);
  double q37 = q6+q33;
  double q38 = std::log(q37);
  double q48 = q37*q37;
  double q52 = q7*q5+q16*q14+q15*q18/2.0+2.0/cg*cg1+3.0/2.0*q2/q15*q1-1.0/q28*q12/2.0-q35*q5-q38*q14-q37*q18/2.0-2.0/q34-3.0/2.0*q2/q37*q1+1.0/q48*q12/2.0;
  double q53 = q2*q52;
    
  tau = l_fac ;
    
  if ((length - loc_e) < tau) tau = (length - loc_e);
    
  if (loc_e > length) tau = 0.0 ;

  // SC  
  //qL = qhat*0.6*tau*profile(loc_e + tau) ;
  if(tau<rounding_error) {
      qL = 0.0;
  } else {
      qhat = fncAvrQhat(loc_e,tau);
      if (qhat*sqrt(2)>0.6)
      {
        // JSINFO << BOLDYELLOW << " length = " << length << " loc = " << loc_e << " tau = " << tau ;
        //JSINFO << BOLDYELLOW << " parton formed at x = " << initRx << " y = " << initRy << " z = " << initRz << " t = " << initR0 ;
        // JSINFO << BOLDYELLOW << " mean qhat for sudakov in GeV^2/fm = " << qhat*5*sqrt(2) ;
      }
      qL = qhat*0.6*2.0*tau;
  }

  double e1  = M*M;
  double e2  = 1.0/cg1;
  double e3  = e2*e1;
  double e4  = e2*cg;
  double e5  = std::log(e4);
  double e8  = std::log(1.0-e4);
  double e13 = 1.0/(e3+1.0)*e3;
  double e15 = std::log(1.0-e4-e13);
  double e18 = std::log(e4+e13);
  double e22 = e2*(-(2.0*e5-e8+1.0-e4)*e3+(2.0*e15-e18+e4+e13)*e3);

  double eL;

  if(tau<rounding_error) {
      eL = 0.0;
  } else {
      ehat = 0.0;//fncAvrEhat(loc_e,tau);
      if (ehat*sqrt(2)>0.6)
      {
        // JSINFO << BOLDYELLOW << " length = " << length << " loc = " << loc_e << " tau = " << tau ;
        //JSINFO << BOLDYELLOW << " parton formed at x = " << initRx << " y = " << initRy << " z = " << initRz << " t = " << initR0 ;
        // JSINFO << BOLDYELLOW << " mean qhat for sudakov in GeV^2/fm = " << qhat*5*sqrt(2) ;
      }
      eL = ehat*0.6*4.0;
  }

  double f1  = M*M;
  double f2  = 1.0/cg1;
  double f3  = f2*f1;
  double f4  = f2*cg;
  double f5  = std::log(f4);
  double f8  = f1*f1;
  double f9  = std::pow(cg1, 2.0);
  double f11 = 1.0/f9*f8;
  double f14 = 13.0/4.0*f11-15.0/4.0*f3+1.0/2.0;
  double f15 = 1.0-f4;
  double f16 = std::log(f15);
  double f24 = f15*f15;
  double f32 = 1.0/(f3+1.0)*f3;
  double f33 = 1.0-f4-f32;
  double f34 = std::log(f33);
  double f37 = f4+f32;
  double f38 = std::log(f37);
  double f45 = f37*f37;
  double f52 = f2*((15.0/2.0*f5*f3+f16*f14+1.0/cg*cg1+15.0/4.0*f2/f15*f1-13.0/8.0/f24*f11)*f3-(15.0/2.0*f34*f3+f38*f14+1.0/f33+15.0/4.0*f2/f37*f1-13.0/8.0/f45*f11)*f3);
  double e2L;

  if(tau<rounding_error) {
      e2L = 0.0;
  } else {
      e2hat = qhat/2.0;//fncAvrE2hat(loc_e,tau);
      if (e2hat*sqrt(2)>0.6)
      {
        // JSINFO << BOLDYELLOW << " length = " << length << " loc = " << loc_e << " tau = " << tau ;
        //JSINFO << BOLDYELLOW << " parton formed at x = " << initRx << " y = " << initRy << " z = " << initRz << " t = " << initR0 ;
        // JSINFO << BOLDYELLOW << " mean qhat for sudakov in GeV^2/fm = " << qhat*5*sqrt(2) ;
      }
      e2L = e2hat*0.6*8.0/(tau*cg1);
  }


    //JSINFO << BOLDRED << " qhat L = " << qL << " location = " << loc_e << " tau = " << tau << " length = " << length;
    
    res = t21 + qL*q53/cg1 + eL*e22/cg1+e2L*f52/cg1;
    
  //   cout << " t0 , t , res = " << cg << "  "  << cg1 << "   " << res << endl ;
    
    
  if (res<0.0)
    {
      cerr << "ERROR: medium contribution negative in sud_z_QG : res = " << res << endl;
        
      throw std::runtime_error("ERROR: medium contribution negative in sud_z_QG");
    }
    
  return(res);
    
    
    
}


double Matter::P_z_qg_int(double cg, double cg1, double loc_e, double cg3, double l_fac, double E2 )
{
    
  double t2, t5, t7, t10, t12, q2, q6, q10, tau, qL, res ;
    
    
  if ((cg< cg1/(2.0*E2*E2/cg1+1.0) )) cg = cg1/( 2.0*E2*E2/cg1 + 1.0 );
    
  t2 = std::pow(cg1, 2);
  t5 = std::log(1.0 - cg1);
  t7 = std::pow(cg, 2);
  t10 = std::log(1.0 - cg);
  t12 = -cg1 - t2 / 2.0 - 2.0 * t5 + cg + t7 / 2.0 + 2.0 * t10;
    
  //	return(t12);
    
  q2 = std::log(cg1);
  q6 = std::log(cg);
  q10 = q2 - 2.0 / (cg1 - 1.0) - q6 + 2.0 / (cg - 1.0);
    
  tau = l_fac;
    
  if ((length - loc_e) < tau) tau = (length - loc_e);
    
  if (loc_e > length) tau = 0.0 ;

  // SC
  //qL = qhat*0.6*tau*profile(loc_e + tau) ;
  if(tau<rounding_error) {
      qL = 0.0;
  } else {
      qhat = fncAvrQhat(loc_e,tau);
      qL = qhat*0.6*tau;
  }

   
  res = t12 + 2.0*qL*q10/cg3 ;
    
  return(res);
    
    
    
}

double Matter::P_z_qg_int_w_M(double M, double cg, double cg1, double loc_e, double cg3, double l_fac, double E2 )
{
    
  double t2, t5, t7, t10, t12, tau, qL, res ;
    
    
    if (std::abs(cg-cg1)<rounding_error) return(cg) ;
  //if ((cg< cg1/(2.0*E2*E2/cg1+1.0) )) cg = cg1/( 2.0*E2*E2/cg1 + 1.0 );
    
  t2 = std::pow(cg1, 2);
  t5 = std::log(1.0 - cg1);
  t7 = std::pow(cg, 2);
  t10 = std::log(1.0 - cg);
  t12 = -cg1 - t2 / 2.0 - 2.0 * t5 + cg + t7 / 2.0 + 2.0 * t10;
    
  //	return(t12);

  double q1  = M*M;
  double q2  = 1.0/cg3;
  double q3  = q2*q1;
  double q5  = 4.0*q3+1.0;
  double q6  = 1.0-cg1;
  double q7  = std::log(q6);
  double q9  = q1*q1;
  double q10 = cg3*cg3;
  double q12 = 1.0/q10*q9;
  double q14 = q12-2.0*q3+1.0/2.0;
  double q15 = std::log(cg1);
  double q17 = q3+1.0;
  double q26 = std::pow(cg1, 2.0);
  double q30 = 1.0 - cg;
  double q31 = std::log(q30);
  double q33 = std::log(cg);
  double q43 = std::pow(cg, 2.0);
  double q47 = q7*q5+q15*q14+cg1*q17/2.0+2.0/q6+3.0/2.0*q2/cg1*q1-1.0/q26*q12/2.0-q31*q5-q33*q14-cg*q17/2.0-2.0/q30-3.0/2.0*q2/cg*q1+1.0/q43*q12/2.0;

  tau = l_fac;
    
  if ((length - loc_e) < tau) tau = (length - loc_e);
    
  if (loc_e > length) tau = 0.0 ;

  // SC
  //qL = qhat*0.6*tau*profile(loc_e + tau) ;
  if(tau<rounding_error) {
      qL = 0.0;
  } else {
      qhat = fncAvrQhat(loc_e,tau);
      qL = qhat*0.6*2.0*tau;
  }

  double e1  = M*M;
  double e3  = 1.0/cg3*e1;
  double e4  = 1.0-cg1;
  double e5  = std::log(e4);
  double e10 = 1.0-cg;
  double e11 = std::log(e10);
  double e17 = 2.0*(e5+1.0/e4+cg1/2.0)*e3-2.0*(e11+1.0/e10+cg/2.0)*e3;

  double eL;

  if(tau<rounding_error) {
      eL = 0.0;
  } else {
      ehat = 0.0;//fncAvrEhat(loc_e,tau);
      eL = ehat*0.6*4.0;
  }

  double f1  = M*M;
  double f2  = 1.0/cg3;
  double f3  = f2*f1;
  double f4  = 13.0*f3;
  double f6  = f1*f1;
  double f7  = f6*(f4+15.0);
  double f8  = 1.0-cg1;
  double f9  = std::log(f8);
  double f10 = cg3*cg3;
  double f11 = 1.0/f10;
  double f15 = std::log(cg1);
  double f23 = f1*(39.0/4.0*f11*f6+15.0/2.0*f3+1.0);
  double f28 = f6*(f4+15.0/2.0);
  double f29 = f8*f8;
  double f37 = 1.0/f10/cg3*f6*f1;
  double f42 = 1.0-cg;
  double f43 = std::log(f42);
  double f47 = std::log(cg);
  double f54 = f42*f42;
  double f63 = f11*f9*f7/4.0+f2*f1*f15/2.0+1.0/f8*f2*f23-1.0/f29*f11*f28/2.0+13.0/6.0/f29/f8*f37-f11*f43*f7/4.0-f2*f1*f47/2.0-1.0/f42*f2*f23+1.0/f54*f11*f28/2.0-13.0/6.0/f54/f42*f37;
    
  double e2L;

  if(tau<rounding_error) {
      e2L = 0.0;
  } else {
      e2hat = qhat/2.0;//fncAvrE2hat(loc_e,tau);
      e2L = e2hat*0.6*8.0/(tau*cg3);
  }


   
  res = t12 + qL*q47/cg3 + eL*e17/cg3 + e2L*f63/cg3;
    
  return(res);
    
    
    
}


double Matter::alpha_s(double q2)
{
  double a,L2,q24, c_nf;
    
  L2 = std::pow(Lambda_QCD,2);
    
  q24 = q2/4.0;
    
  c_nf = nf ;
    
  if (q24>4.0) {
    c_nf = 4;
  }
    
  if (q24>64.0) {
    c_nf = 5;
  }
    
    
    
  if (q24>L2)
    {
      a = 12.0*pi/(11.0*Nc-2.0*c_nf)/std::log(q24/L2) ;
    }
  else
    {        
      JSWARN << " alpha too large ";
      a=0.6;        
    }

  return(a);
}

double Matter::profile(double zeta)
{
  double prof;
    
  /*  Modify the next set of lines to get a particular profile in brick test or further modify the profile for hydro to introduce coherence effects */
    
  prof = 1.0;
    
  return(prof);
    
}


////////////////////////////////////////////////////////////////////////////////////////

double Matter::fillQhatTab() {


    double xLoc,yLoc,zLoc,tLoc;
    double vxLoc,vyLoc,vzLoc,gammaLoc,betaLoc;
    double edLoc,sdLoc;
    double tempLoc;
    double flowFactor,qhatLoc;
    int hydro_ctl;
    double lastLength=initR0;

    double tStep = 0.1;

    std::unique_ptr<FluidCellInfo> check_fluid_info_ptr;

    for(int i = 0; i < dimQhatTab; i++)
    {
        tLoc = tStep*i;

        //if(tLoc<initR0-tStep) { // potential problem of making t^2<z^2
        if(tLoc<initR0 || tLoc<tStart)
        {
            qhatTab1D[i] = 0.0; 
            continue;	    
        }

	xLoc = initRx+(tLoc-initR0)*initVx; 
        yLoc = initRy+(tLoc-initR0)*initVy;
        zLoc = initRz+(tLoc-initR0)*initVz;

//        if(bulkFlag == 1) { // read OSU hydro
//            readhydroinfoshanshan_(&tLoc,&xLoc,&yLoc,&zLoc,&edLoc,&sdLoc,&tempLoc,&vxLoc,&vyLoc,&vzLoc,&hydro_ctl);
//        } else if(bulkFlag == 2) { // read CCNU hydro
//            hydroinfoccnu_(&tLoc, &xLoc, &yLoc, &zLoc, &tempLoc, &vxLoc, &vyLoc, &vzLoc, &hydro_ctl);
//        } else if(bulkFlag == 0) { // static medium
//            vxLoc = 0.0;
//            vyLoc = 0.0;
//            vzLoc = 0.0;
//            hydro_ctl = 0;
//            tempLoc = T;
//        }

        GetHydroCellSignal(tLoc, xLoc, yLoc, zLoc, check_fluid_info_ptr);
        VERBOSE(8)<< MAGENTA<<"Temperature from medium = "<<check_fluid_info_ptr->temperature;
	
        tempLoc = check_fluid_info_ptr->temperature;
        sdLoc = check_fluid_info_ptr->entropy_density;
        vxLoc = check_fluid_info_ptr->vx;
        vyLoc = check_fluid_info_ptr->vy;
        vzLoc = check_fluid_info_ptr->vz;

        hydro_ctl=0;

        if(hydro_ctl == 0 && tempLoc >= hydro_Tc)
        {
            lastLength = tLoc;
            betaLoc = sqrt(vxLoc*vxLoc+vyLoc*vyLoc+vzLoc*vzLoc);
            gammaLoc = 1.0/sqrt(1.0-betaLoc*betaLoc);
            flowFactor = gammaLoc*(1.0-(initVx*vxLoc+initVy*vyLoc+initVz*vzLoc));

            if(qhat0 < 0.0)
            {
                // calculate qhat with alphas
                double muD2 = 6.0*pi*alphas*tempLoc*tempLoc;
                // if(initEner > pi*tempLoc) qhatLoc = Ca*alphas*muD2*tempLoc*log(6.0*initEner*tempLoc/muD2);
                // else qhatLoc = Ca*alphas*muD2*tempLoc*log(6.0*pi*tempLoc*tempLoc/muD2);
                // fitted formula from https://arxiv.org/pdf/1503.03313.pdf
                if(initEner > pi*tempLoc) qhatLoc = Ca*50.4864/pi*pow(alphas,2)*pow(tempLoc,3)*log(5.7*initEner*tempLoc/4.0/muD2);
                else qhatLoc = Ca*50.4864/pi*pow(alphas,2)*pow(tempLoc,3)*log(5.7*pi*tempLoc*tempLoc/4.0/muD2);
                qhatLoc = qhatLoc*flowFactor;
                if(qhatLoc<0.0) qhatLoc=0.0;
            }
            else
            { // use input qhat
                if(brick_med)
                {
                    qhatLoc = qhat0*0.1973*flowFactor;
                }
                else
                {
                    qhatLoc = qhat0/96.0*sdLoc*0.1973*flowFactor;  // qhat0 at s = 96fm^-3
                }
            }
        //    cout << "check qhat --  ener, T, qhat: " << initEner << "  " << tempLoc << "  " << qhatLoc << endl;
        }
        else
        { // outside the QGP medium
            qhatLoc = 0.0;
        }

        qhatTab1D[i] = qhatLoc/sqrt(2.0); // store qhat value in light cone coordinate         

    }

    for(int i = 0; i < dimQhatTab; i++)
    { // dim of loc

        double totValue = 0.0;

        for(int j = 0; i+j < dimQhatTab; j++)
        { // dim of tau_f

            totValue = totValue+qhatTab1D[i+j];             
            qhatTab2D[i][j] = totValue/(j+1);

        }
    }

    //return(lastLength*sqrt(2.0)*5.0); // light cone + GeV unit
    return( (2.0*lastLength+initRdotV-initR0)/sqrt(2.0)*5.0 ); // light cone + GeV unit
  
}

//////////////////////////////////////////////////////////////////////////////////////

double Matter::fncQhat(double zeta)
{
    if(in_vac) return(0.0);

    double tStep = 0.1;
    //int indexZeta = (int)(zeta/sqrt(2.0)/5.0/tStep+0.5); // zeta was in 1/GeV and light cone coordinate
    int indexZeta = (int)((sqrt(2.0)*zeta/5.0-initRdotV+initR0)/2.0/tStep+0.5); // zeta was in 1/GeV and light cone coordinate

    //if(indexZeta >= dimQhatTab) indexZeta = dimQhatTab-1;
    if(indexZeta >= dimQhatTab) return(0);
    
    double avrQhat = qhatTab1D[indexZeta]; 
    return(avrQhat);
}


//////////////////////////////////////////////////////////////////////////////////////

double Matter::fncAvrQhat(double zeta, double tau) {

    if(in_vac) return(0.0);

    double tStep = 0.1;
    //int indexZeta = (int)(zeta/sqrt(2.0)/5.0/tStep+0.5); // zeta was in 1/GeV and light cone coordinate
    int indexZeta = (int)((sqrt(2.0)*zeta/5.0-initRdotV+initR0)/2.0/tStep+0.5); // zeta was in 1/GeV and light cone coordinate
    int indexTau = (int)(tau/sqrt(2.0)/5.0/tStep+0.5); // tau was in 1/GeV and light cone coordinate

   // if(indexZeta >= dimQhatTab) indexZeta = dimQhatTab-1;
    if(indexZeta >= dimQhatTab) return(0);
    if(indexTau >= dimQhatTab) indexTau = dimQhatTab-1;
    
    double avrQhat = qhatTab2D[indexZeta][indexTau]; 
    return(avrQhat);

}

//////////////////////////////////////////////////////////////////////////////////////

void Matter::flavor(int &CT,int &KATT0,int &KATT2,int &KATT3, unsigned int &max_color, unsigned int &color0, unsigned int &anti_color0, unsigned int &color2, unsigned int &anti_color2, unsigned int &color3, unsigned int &anti_color3){  

  int vb[7]={0};
  int b=0;
  int KATT00=KATT0;
  unsigned int backup_color0=color0;
  unsigned int backup_anti_color0=anti_color0;

  vb[1]=1; 
  vb[2]=2; 
  vb[3]=3; 
  vb[4]=-1; 
  vb[5]=-2; 
  vb[6]=-3;
	  
  if(KATT00==21) {   //.....for gluon
    double R1=16.0; // gg->gg DOF_g
    double R2=0.0;  // gg->qqbar don't consider this channel in MATTER
    double R3=6.0*6*4/9; // gq->gq or gqbar->gqbar flavor*DOF_q*factor 
    double R0=R1+R3;
	   	
    double a=ran0(&NUM1);
	   
    if(a<=R1/R0) { // gg->gg
      CT=1;
      KATT3=21;
      KATT2=21;
      //KATT0=KATT0;
      max_color++;
      color0=backup_color0;
      anti_color0=max_color;
      max_color++;
      color2=anti_color0;
      anti_color2=max_color;
      color3=backup_anti_color0;
      anti_color3=max_color;
    } else { // gq->gq
      CT=3;
      b=floor(ran0(&NUM1)*6+1);
      if(b==7) b=6;
      KATT3=vb[b];
      KATT2=KATT3;
      //KATT0=KATT0;
      if(KATT3>0) { // gq->gq
          max_color++;
          color0=backup_color0;
	  anti_color0=max_color;
	  color2=max_color;
	  anti_color2=0;
          color3=backup_anti_color0;
	  anti_color3=0;
      } else { // gqbar->gqbar	 
          max_color++;
	  color0=max_color;
          anti_color0=backup_anti_color0;
	  color2=0;
	  anti_color2=max_color;
	  color3=0;
          anti_color3=backup_color0;
      }     
    }
  } else { //.....for quark and antiquark (light)
    double R3=16.0; // qg->qg DOF_g
    double R4=4.0*6*4/9; // qq'->qq' scatter with other species
    double R5=1.0*6*4/9; // qq->qq scatter with itself
    double R6=0.0; // qqbar->q'qbar' to other final state species, don't consider in MATTER
    double R7=1.0*6*4/9; // qqbar->qqbar scatter with its anti-particle
    double R8=0.0; // qqbar->gg don't consider in MATTER
    double R00=R3+R4+R5+R7;

    double a=ran0(&NUM1);
    if(a<=R3/R00) { // qg->qg
	CT=13;
	KATT3=21;
	KATT2=21; 
	//KATT0=KATT0;
        if(KATT00>0) { // qg->qg
            max_color++;
            color0=max_color;
            anti_color0=0;
	    max_color++;
            color2=max_color;
            anti_color2=color0;
            color3=max_color;
            anti_color3=backup_color0;
        } else { // qbarg->qbarg	 
            max_color++;
            color0=0;
            anti_color0=max_color;
	    max_color++;
            color2=anti_color0;
            anti_color2=max_color;
            color3=backup_anti_color0;
            anti_color3=max_color;
        }     
    } else if(a<=(R3+R4)/R00) { // qq'->qq'
	CT=4;
	do {
      	    b=floor(ran0(&NUM1)*6+1);
	    if(b==7) b=6;
	    KATT3=vb[b];
	} while (KATT3==KATT0 || KATT3==-KATT0); 
	KATT2=KATT3;
	//KATT0=KATT0;
	if(KATT00>0 && KATT2>0) { // qq->qq
            max_color++;
	    color0=max_color;
	    anti_color0=0;
	    color2=backup_color0;
	    anti_color2=0;
	    color3=max_color;
	    anti_color3=0;
	} else if(KATT00>0 && KATT2<0) { //qqbar->qqbar
	    max_color++;
            color0=max_color;
            anti_color0=0;
            color2=0;
            anti_color2=max_color;
            color3=0;
            anti_color3=backup_color0;
        } else if(KATT00<0 && KATT2>0) { //qbarq->qbarq
            max_color++;
            color0=0;
	    anti_color0=max_color;
	    color2=max_color;
	    anti_color2=0;
	    color3=backup_anti_color0;
	    anti_color3=0;
        } else { //qbarqbar->qbarqbar
            max_color++;
	    color0=0;
	    anti_color0=max_color;
	    color2=0;
	    anti_color2=backup_anti_color0;
	    color3=0;
	    anti_color3=max_color;
        }
    } else if(a<=(R3+R4+R5)/R00) { // scatter with itself
	CT=5;
	KATT3=KATT0;
	KATT2=KATT0;
	//KATT0=KATT0;
	if(KATT00>0) { // qq->qq
            max_color++;
	    color0=max_color;
	    anti_color0=0;
	    color2=backup_color0;
	    anti_color2=0;
	    color3=max_color;
	    anti_color3=0;
         } else { //qbarqbar->qbarqbar
            max_color++;
	    color0=0;
	    anti_color0=max_color;
	    color2=0;
	    anti_color2=backup_anti_color0;
	    color3=0;
	    anti_color3=max_color;
         }
    } else { // scatter with its anti-particle
	CT=7;
	KATT3=-KATT0; 
	KATT2=KATT3;
	//KATT0=KATT0;
	if(KATT00>0) { //qqbar->qqbar
	    max_color++;
            color0=max_color;
            anti_color0=0;
            color2=0;
            anti_color2=max_color;
            color3=0;
            anti_color3=backup_color0;
        } else { //qbarq->qbarq
            max_color++;
            color0=0;
	    anti_color0=max_color;
	    color2=max_color;
	    anti_color2=0;
	    color3=backup_anti_color0;
	    anti_color3=0;
        }
    }	   
  }	
}

void Matter::colljet22(int CT,double temp,double qhat0ud,double v0[4],double p0[4],double p2[4],double p3[4],double p4[4],double &qt){
  //
  //    p0 initial jet momentum, output to final momentum
  //    p2 final thermal momentum,p3 initial termal energy
  //
  //    amss=sqrt(abs(p0(4)**2-p0(1)**2-p0(2)**2-p0(3)**2))
  //
  //************************************************************
  p4[1]=p0[1];
  p4[2]=p0[2];
  p4[3]=p0[3];
  p4[0]=p0[0];	  	  
  //************************************************************	

  //    transform to local comoving frame of the fluid
  //  cout << endl;
  //  cout << "flow  "<< v0[1] << " " << v0[2] << " " << v0[3] << " "<<" Elab " << p0[0] << endl;
  
  trans(v0,p0);
  //  cout << p0[0] << " " << sqrt(qhat0ud) << endl;
  
  //  cout << sqrt(pow(p0[1],2)+pow(p0[2],2)+pow(p0[3],2)) << " " << p0[1] << " " << p0[2] << " " << p0[3] << endl;

  //************************************************************
  trans(v0,p4);
  //************************************************************


  //    sample the medium parton thermal momentum in the comoving frame


  double xw;
  double razim;
  double rcos;
  double rsin;
	  
  double ss;  
  double tmin;
  double tmid;
  double tmax;
	  
  double rant;
  double tt;
	  
  double uu;	  
  double ff=0.0;
  double rank;
	  
  double mmax;
  double msq=0.0;
	  
  double f1;
  double f2;
  
  double p0ex[4]={0.0};
  double vc[4]={0.0};

  //  Initial 4-momentum of jet
  //
  //************************************************************
  p4[1]=p0[1];
  p4[2]=p0[2];
  p4[3]=p0[3];
  p4[0]=p0[0];	  	  
  //************************************************************	  

  int ic=0;

  do
    {
      do{	  
	xw=15.0*ran0(&NUM1);
	razim=2.0*pi*ran0(&NUM1);
	rcos=1.0-2.0*ran0(&NUM1);
	rsin=sqrt(1.0-rcos*rcos);
	//
	p2[0]=xw*temp;
	p2[3]=p2[0]*rcos;
	p2[1]=p2[0]*rsin*cos(razim);
	p2[2]=p2[0]*rsin*sin(razim);
	  
	f1=pow(xw,3 )/(exp(xw)-1)/1.4215;
	f2=pow(xw,3)/(exp(xw)+1)/1.2845;
	//
	//    cms energy
	//
	ss=2.0*(p0[0]*p2[0]-p0[1]*p2[1]-p0[2]*p2[2]-p0[3]*p2[3]);
	  
	//	if(ss.lt.2.d0*qhat0ud) goto 14

	tmin=qhat0ud;
	tmid=ss/2.0;
	tmax=ss-qhat0ud;
	  
	//    use (s^2+u^2)/(t+qhat0ud)^2 as scattering cross section in the
	//
	rant=ran0(&NUM1);
	tt=rant*ss;	  

	//		ic+=1;
	//		cout << p0[0] << "  " << p2[0] <<  endl;
	//		cout << tt << "  " << ss <<  "" << qhat0ud <<endl;
	//		cout << ic << endl;

      }while((tt<qhat0ud) || (tt>(ss-qhat0ud))); 

      uu=ss-tt;	  
	  
      if(CT==1)
	{	
	  ff=f1;	  
	  mmax=4.0/pow(ss,2)*(3.0-tmin*(ss-tmin)/pow(ss,2)+(ss-tmin)*ss/pow(tmin,2)+tmin*ss/pow((ss-tmin),2));
	  msq=pow((1.0/p0[0]/p2[0]/2.0),2)*(3.0-tt*uu/pow(ss,2)+uu*ss/pow(tt,2)+tt*ss/pow(uu,2))/mmax;
	}

	
      if(CT==2)
	{
	  ff=f1;	  
	  mmax=4.0/pow(ss,2)*(4.0/9.0*(pow(tmin,2)+pow((ss-tmin),2))/tmin/(ss-tmin)-(pow(tmin,2)+pow((ss-tmin),2))/pow(ss,2));
	  msq=pow((1.0/p0[0]/p2[0]/2.0),2)*(4.0/9.0*(pow(tt,2)+pow(uu,2))/tt/uu-(pow(tt,2)+pow(uu,2))/pow(ss,2))/(mmax+4.0);
	}

	
      if(CT==3)
	{
	  ff=f2;	  
	  if(((pow(ss,2)+pow((ss-tmin),2))/pow(tmin,2)+4.0/9.0*(pow(ss,2)+pow((ss-tmin),2))/ss/(ss-tmin))>((pow(ss,2)+pow((ss-tmax),2)/pow(tmax,2)+4.0/9.0*(pow(ss,2)+pow((ss-tmax),2))/ss/(ss-tmax))))
	    {
	      mmax=4.0/pow(ss,2)*((pow(ss,2)+pow((ss-tmin),2))/pow(tmin,2)+4.0/9.0*(pow(ss,2)+pow((ss-tmin),2))/ss/(ss-tmin));
	    }
	  else
	    {	  
	      mmax=4.0/pow(ss,2)*((pow(ss,2)+pow((ss-tmax),2))/pow(tmax,2)+4.0/9.0*(pow(ss,2)+pow((ss-tmax),2))/ss/(ss-tmax));
	    }
	  //
	  msq=pow((1.0/p0[0]/p2[0]/2.0),2)*((pow(ss,2)+pow(uu,2))/pow(tt,2)+4.0/9.0*(pow(ss,2)+pow(uu,2))/ss/uu)/mmax;
	}

	
      if(CT==13)
	{
	  ff=f1;
	  
	  if(((pow(ss,2)+pow((ss-tmin),2))/pow(tmin,2)+4.0/9.0*(pow(ss,2)+pow((ss-tmin),2))/ss/(ss-tmin))>((pow(ss,2)+pow((ss-tmax),2)/pow(tmax,2)+4.0/9.0*(pow(ss,2)+pow((ss-tmax),2))/ss/(ss-tmax))))
	    {
	      mmax=4.0/pow(ss,2)*((pow(ss,2)+pow((ss-tmin),2))/pow(tmin,2)+4.0/9.0*(pow(ss,2)+pow((ss-tmin),2))/ss/(ss-tmin));
	    }
	  else 
	    {
	      mmax=4.0/pow(ss,2)*((pow(ss,2)+pow((ss-tmax),2))/pow(tmax,2)+4.0/9.0*(pow(ss,2)+pow((ss-tmax),2))/ss/(ss-tmax));
	    }
	  //
	  msq=pow((1.0/p0[0]/p2[0]/2.0),2)*((pow(ss,2)+pow(uu,2))/pow(tt,2)+4.0/9.0*(pow(ss,2)+pow(uu,2))/ss/uu)/mmax;
	}

	
      if(CT==4)
	{
	  ff=f2;	  
	  mmax=4.0/pow(ss,2)*(4.0/9.0*(pow(ss,2)+pow((ss-tmin),2))/pow(tmin,2));
	  msq=pow((1.0/p0[0]/p2[0]/2.0),2)*(4.0/9.0*(pow(ss,2)+pow(uu,2))/pow(tt,2))/mmax;
	}

	
      if(CT==5)
	{
	  ff=f2;	  
	  mmax=4.0/pow(ss,2)*(4.0/9.0*(pow(ss,2)+pow((ss-tmin),2))/pow(tmin,2)+(pow(ss,2)+pow(tmin,2))/pow((ss-tmin),2)-2.0/3.0*pow(ss,2)/tmin/(ss-tmin));
	  msq=pow((1.0/p0[0]/p2[0]/2.0),2)*(4.0/9.0*((pow(ss,2)+pow(uu,2))/pow(tt,2)+(pow(ss,2)+pow(tt,2))/pow(uu,2)-2.0/3.0*pow(ss,2)/tt/uu))/mmax;	  
	}

	
      if(CT==6)
	{
	  ff=f2;	  
	  mmax=4.0/pow(ss,2)*(4.0/9.0*(pow(tmin,2)+pow((ss-tmin),2))/pow(ss,2));
	  msq=pow((1.0/p0[0]/p2[0]/2.0),2)*(4.0/9.0*(pow(tt,2)+pow(uu,2))/pow(ss,2))/(mmax+0.5);
	}

	
      if(CT==7)
	{
	  ff=f2;	  
	  mmax=4.0/pow(ss,2)*(4.0/9.0*(pow(ss,2)+pow((ss-tmin),2))/pow(tmin,2)+(pow(tmin,2)+pow((ss-tmin),2))/pow(ss,2)+2.0/3.0*pow((ss-tmin),2)/ss/tmin);
	  msq=(pow((1.0/p0[0]/p2[0]/2.0),2)*(4.0/9.0*(((pow(ss,2)+pow(uu,2))/pow(tt,2))+(pow(tt,2)+pow(uu,2))/pow(ss,2)+2.0/3.0*pow(uu,2)/ss/tt)))/mmax;	  
	}

	
      if(CT==8)
	{
	  ff=f2;	 
	  mmax=4.0/pow(ss,2)*(4.0/9.0*(pow(tmin,2)+pow((ss-tmin),2))/tmin/(ss-tmin)-(pow(tmin,2)+pow((ss-tmin),2))/pow(ss,2));
	  msq=pow((1.0/p0[0]/p2[0]/2.0),2)*(4.0/9.0*(pow(tt,2)+pow(uu,2))/tt/uu-(pow(tt,2)+pow(uu,2))/pow(ss,2))/(mmax+4.0);	  
	}
	
      rank=ran0(&NUM1);
    }while(rank>(msq*ff));
	
  //
  p3[1]=p2[1]; 
  p3[2]=p2[2];
  p3[3]=p2[3];
  p3[0]=p2[0];

  //    velocity of the center-of-mass
  //
  vc[1]=(p0[1]+p2[1])/(p0[0]+p2[0]);
  vc[2]=(p0[2]+p2[2])/(p0[0]+p2[0]);
  vc[3]=(p0[3]+p2[3])/(p0[0]+p2[0]);
  //
  //    transform into the cms frame
  //
  trans(vc,p0);
  trans(vc,p2);
  //
  //    cm momentum
  //
  double pcm=p2[0];
  //
  //    sample transverse momentum transfer with respect to jet momentum
  //    in cm frame
  //
  double ranp=2.0*pi*ran0(&NUM1);
  //
  //    transverse momentum transfer
  //
  qt=sqrt(pow(pcm,2)-pow((tt/2.0/pcm-pcm),2));
  double qx=qt*cos(ranp);
  double qy=qt*sin(ranp);

  //
  //    longitudinal momentum transfer
  //
  double qpar=tt/2.0/pcm;
  //
  //    qt is perpendicular to pcm, need to rotate back to the cm frame
  //
  double upt=sqrt(p2[1]*p2[1]+p2[2]*p2[2])/p2[0];
  double upx=p2[1]/p2[0];
  double upy=p2[2]/p2[0];
  double upz=p2[3]/p2[0];
  //
  //    momentum after collision in cm frame
  //
  p2[1]=p2[1]-qpar*upx;
  p2[2]=p2[2]-qpar*upy;
  if(upt!=0.0) 
    {
      p2[1]=p2[1]+(upz*upx*qy+upy*qx)/upt;
      p2[2]=p2[2]+(upz*upy*qy-upx*qx)/upt;
    }
  p2[3]=p2[3]-qpar*upz-upt*qy;

  p0[1]=-p2[1];
  p0[2]=-p2[2];
  p0[3]=-p2[3];
  //
  //    transform from cm back to the comoving frame
  //
  transback(vc,p2);
  transback(vc,p0);

  //************************************************************
  //
  //     calculate qt in the rest frame of medium
  //
  //  if(p0[4]>p2[4])
  //	{
  rotate(p4[1],p4[2],p4[3],p0,1);
  qt=sqrt(pow(p0[1],2)+pow(p0[2],2));
  rotate(p4[1],p4[2],p4[3],p0,-1);
  //	}
  //  else
  //	{
  //	  rotate(p4[1],p4[2],p4[3],p2,1);
  //	  qt=sqrt(pow(p2[1],2)+pow(p2[2],2));
  //	  rotate(p4[1],p4[2],p4[3],p2,-1);
  //	}
  //************************************************************	  
	  
	  
	  
  //
  //    transform from comoving frame to the lab frame
  //
  transback(v0,p2);
  transback(v0,p0);
  transback(v0,p3);
	  
  //************************************************************
  transback(v0,p4);
  //************************************************************	  
	  
}

void Matter::trans(double v[4],double p[4]){	
  double vv=sqrt(v[1]*v[1]+v[2]*v[2]+v[3]*v[3]);	
  double ga=1.0/sqrt(1.0-vv*vv);
  double ppar=p[1]*v[1]+p[2]*v[2]+p[3]*v[3];
  double gavv=(ppar*ga/(1.0+ga)-p[0])*ga;
  p[0]=ga*(p[0]-ppar);
  p[1]=p[1]+v[1]*gavv;
  p[2]=p[2]+v[2]*gavv;
  p[3]=p[3]+v[3]*gavv;
}

void Matter::transback(double v[4],double p[4]){
  double vv=sqrt(v[1]*v[1]+v[2]*v[2]+v[3]*v[3]);
  double ga=1.0/sqrt(1.0-vv*vv); 
  double ppar=p[1]*v[1]+p[2]*v[2]+p[3]*v[3];
  double gavv=(-ppar*ga/(1.0+ga)-p[0])*ga;
  p[0]=ga*(p[0]+ppar);
  p[1]=p[1]-v[1]*gavv;
  p[2]=p[2]-v[2]*gavv;
  p[3]=p[3]-v[3]*gavv;
}

void Matter::rotate(double px,double py,double pz,double pr[4],int icc){
  //     input:  (px,py,pz), (wx,wy,wz), argument (i)
  //     output: new (wx,wy,wz)
  //     if i=1, turn (wx,wy,wz) in the direction (px,py,pz)=>(0,0,E)
  //     if i=-1, turn (wx,wy,wz) in the direction (0,0,E)=>(px,py,pz)

	   
  double wx,wy,wz,E,pt,w,cosa,sina,cosb,sinb;
  double wx1,wy1,wz1;	   	   

  wx=pr[1];
  wy=pr[2];
  wz=pr[3];

  E=sqrt(px*px+py*py+pz*pz);
  pt=sqrt(px*px+py*py);

  w=sqrt(wx*wx+wy*wy+wz*wz);

  if(pt==0)
    {
      cosa=1;
      sina=0;
    } 
  else
    {
      cosa=px/pt;
      sina=py/pt;
    }

  cosb=pz/E;
  sinb=pt/E;

  if(icc==1)
    { 
      wx1=wx*cosb*cosa+wy*cosb*sina-wz*sinb;
      wy1=-wx*sina+wy*cosa;
      wz1=wx*sinb*cosa+wy*sinb*sina+wz*cosb;
    }  

  else
    {
      wx1=wx*cosa*cosb-wy*sina+wz*cosa*sinb;
      wy1=wx*sina*cosb+wy*cosa+wz*sina*sinb;
      wz1=-wx*sinb+wz*cosb;
    }

  wx=wx1;
  wy=wy1;
  wz=wz1;

  pr[1]=wx;
  pr[2]=wy;
  pr[3]=wz;      

  //  pr[0]=sqrt(pr[1]*pr[1]+pr[2]*pr[2]+pr[3]*pr[3]);

}


float Matter::ran0(long *idum)

{
  const int    IM1=2147483563;
  const int    IM2=2147483399;
  const double AM=(1.0/IM1);
  const int    IMM1=(IM1-1);
  const int    IA1=40014;
  const int    IA2=40692;
  const int    IQ1=53668;
  const int    IQ2=52774;
  const int    IR1=12211;
  const int    IR2=3791;
  const int    NTAB=32;
  const int    NDIV=(1+IMM1/NTAB);
  const double EPS=1.2e-7;
  const double RNMX=(1.0-EPS);

  int j;
  long k;
  static long idum2=123456789;
  static long iy=0;
  static long iv[NTAB];
  float temp;

  if (*idum <= 0) { 
    if (-(*idum) < 1) *idum=1; 
    else *idum = -(*idum);
    for (j=NTAB+7;j>=0;j--) { 
      k=(*idum)/IQ1;
      *idum=IA1*(*idum-k*IQ1)-k*IR1;
      if (*idum < 0) *idum += IM1;
      if (j < NTAB) iv[j] = *idum;
    }
    iy=iv[0];
  }
  k=(*idum)/IQ1; 
  *idum=IA1*(*idum-k*IQ1)-k*IR1; 
  if (*idum < 0) *idum += IM1; 
  k=idum2/IQ2;
  idum2=IA2*(idum2-k*IQ2)-k*IR2; 
  if (idum2 < 0) idum2 += IM2;
  j=iy/NDIV; 
  iy=iv[j]-idum2; 
  iv[j] = *idum; 
  if (iy < 1) iy += IMM1;
  if ((temp=AM*iy) > RNMX) return RNMX; 
  else return temp;
}
	

//////////////////////////////////////////////////////////////////////////////////////

double Matter::solve_alphas(double var_qhat, double var_ener, double var_temp) {

    double preFactor=42.0*Ca*zeta3/pi;

    // reference: qhatLoc = Ca*50.4864/pi*pow(alphas,2)*pow(tempLoc,3)*log(5.7*2.0*pi*tempLoc*tempLoc/4.0/muD2);
    double max_qhat=preFactor*pow(0.5,2)*pow(var_temp,3)*log(5.7*max(var_ener,2.0*pi*var_temp)/24/pi/0.5/var_temp);

    if(max_qhat<var_qhat) {
        JSINFO << "qhat exceeds HTL calculation, use alpha_s = 0.5";
	return(0.5);
    }

    double solution=sqrt(var_qhat/preFactor/pow(var_temp,3)/log(5.7*max(var_ener,2.0*pi*var_temp)/24/pi/0.2/var_temp));
    double fnc_value,fnc_derivative;
    fnc_value=fnc0_alphas(solution,var_qhat,var_ener,var_temp);
    fnc_derivative=fnc0_derivative_alphas(solution,var_qhat,var_ener,var_temp);

    //cout << "initial guess: " << solution << "  " << fnc_value << endl;

    while(fabs(fnc_value/var_qhat)>0.001) {
    
	solution=solution-fnc_value/fnc_derivative;
        fnc_value=fnc0_alphas(solution,var_qhat,var_ener,var_temp);
        fnc_derivative=fnc0_derivative_alphas(solution,var_qhat,var_ener,var_temp);

    }

    if(solution<0.0 || solution>0.5) {
        JSINFO << "unreasonable alpha_s: " << solution << " use alpha_s = 0.5";
	solution=0.5;
    }

    return(solution);
    
}

double Matter::fnc0_alphas(double var_alphas, double var_qhat, double var_ener, double var_temp) {
   
    double preFactor=42.0*Ca*zeta3/pi;
    return(preFactor*var_alphas*var_alphas*pow(var_temp,3)*log(5.7*max(var_ener,2.0*pi*var_temp)/24/pi/var_alphas/var_temp)-var_qhat);

}

double Matter::fnc0_derivative_alphas(double var_alphas, double var_qhat, double var_ener, double var_temp) {
   
    double preFactor=42.0*Ca*zeta3/pi;
    return(preFactor*pow(var_temp,3)*(2.0*var_alphas*log(5.7*max(var_ener,2.0*pi*var_temp)/24/pi/var_alphas/var_temp)-var_alphas));

}<|MERGE_RESOLUTION|>--- conflicted
+++ resolved
@@ -176,7 +176,6 @@
         cout << "Reminder: negative vir_factor is set, initial energy will be used as initial t_max" << endl;
     }
 
-<<<<<<< HEAD
 
     if(flag_useHybridHad !=1 ) MaxColor = 101;  // MK:recomb
     else MaxColor = 1;
@@ -186,11 +185,6 @@
     JSINFO << MAGENTA << "matter shower on: " << matter_on;
     JSINFO << MAGENTA << "in_vac: " << in_vac << "  brick_med: " << brick_med << "  recoil_on: " << recoil_on;
     JSINFO << MAGENTA << "Q0: " << Q00 << " vir_factor: " << vir_factor << "  qhat0: " << qhat0 << " alphas: " << alphas << " hydro_Tc: " << hydro_Tc << " brick_length: " << brick_length;
-=======
-    VERBOSE(7)<< MAGENTA << "MATTER input parameter";
-    VERBOSE(7) << "in_vac: " << in_vac << "  brick_med: " << brick_med << "  recoil_on: " << recoil_on;
-    VERBOSE(7) << "Q0: " << Q00 << " vir_factor: " << vir_factor << "  qhat0: " << qhat0 << " alphas: " << alphas << " hydro_Tc: " << hydro_Tc << " brick_length: " << brick_length;
->>>>>>> 29205367
 
   }
   else {

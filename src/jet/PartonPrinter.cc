/*******************************************************************************
 * Copyright (c) The JETSCAPE Collaboration, 2018
 *
 * Modular, task-based framework for simulating all aspects of heavy-ion collisions
 * 
 * For the list of contributors see AUTHORS.
 *
 * Report issues at https://github.com/JETSCAPE/JETSCAPE/issues
 *
 * or via email to bugs.jetscape@gmail.com
 *
 * Distributed under the GNU General Public License 3.0 (GPLv3 or later).
 * See COPYING for details.
 ******************************************************************************/

#include<iostream>

#include "PartonPrinter.h"
#include "GTL/graph.h"
#include <GTL/edge_map.h>
#include <GTL/node_map.h>
#include "JetClass.h"
#include "JetScapeLogger.h"

using namespace std;

namespace Jetscape {

PartonPrinter::PartonPrinter()
{
}

PartonPrinter::~PartonPrinter()
{
}

void PartonPrinter::Init()
{
  this->SetId("Printer");
}

void PartonPrinter::Exec()
{
  VERBOSE(2) <<"Run PartonPrinter: print shower from event # "<<GetCurrentEvent()<<" ...";
}

void PartonPrinter::GetFinalPartons(shared_ptr<PartonShower> pShower/*, vector<shared_ptr<Parton>>& fPartons*/)
{
  if(pShower)
  {
    //vector<shared_ptr<Parton>> vPin;
    for(unsigned int ipart=0; ipart <  pShower.get()->GetFinalPartons().size(); ++ipart)
    {
      //fPartons.push_back( pShower.get()->GetFinalPartons().at(ipart));
<<<<<<< HEAD
      //cout << ipart << " " <<  pShower.get()->GetFinalPartons().at(ipart)->pid() << " " <<  pShower.get()->GetFinalPartons().at(ipart)->e() << " " <<  pShower.get()->GetFinalPartons().at(ipart)->px() << " " <<  pShower.get()->GetFinalPartons().at(ipart)->py() << " " <<  pShower.get()->GetFinalPartons().at(ipart)->pz() << endl;
=======

        cout << ipart << " " <<  pShower.get()->GetFinalPartons().at(ipart)->pid() << " " <<  pShower.get()->GetFinalPartons().at(ipart)->e() << " " <<  pShower.get()->GetFinalPartons().at(ipart)->px() << " " <<  pShower.get()->GetFinalPartons().at(ipart)->py() << " " <<  pShower.get()->GetFinalPartons().at(ipart)->pz() << endl;

>>>>>>> a41c710c
      //vPin.push_back( pShower.get()->GetFinalPartons().at(ipart));	
    }
    //this->pFinals.push_back(vPin);
  }
}

void PartonPrinter::GetFinalPartons2(shared_ptr<PartonShower> pShower)
{
  if(pShower)
  {
/*
    for(unsigned int ipart=0; ipart <  pShower.get()->GetFinalPartons().size(); ++ipart)
    {
      this->pFinals.push_back( pShower.get()->GetFinalPartons());
      //cout << "############### FINAL PARTON IN THE VECTOR NUMBER : " << ipart << " is " << this->pFinals.at(ipart) << "###################\n";
    }
*/
    //this->pFinals.clear();
    this->pFinals.push_back( pShower.get()->GetFinalPartons());
  }
}

void PartonPrinter::Clear()
{
    this->pFinals.clear();
}

void PartonPrinter::GetPartonsAtTime(shared_ptr<PartonShower> pShower,  vector<shared_ptr<Parton>>& fPartons, double time)
{
}

} // end namespace Jetscape



























<|MERGE_RESOLUTION|>--- conflicted
+++ resolved
@@ -52,13 +52,7 @@
     for(unsigned int ipart=0; ipart <  pShower.get()->GetFinalPartons().size(); ++ipart)
     {
       //fPartons.push_back( pShower.get()->GetFinalPartons().at(ipart));
-<<<<<<< HEAD
-      //cout << ipart << " " <<  pShower.get()->GetFinalPartons().at(ipart)->pid() << " " <<  pShower.get()->GetFinalPartons().at(ipart)->e() << " " <<  pShower.get()->GetFinalPartons().at(ipart)->px() << " " <<  pShower.get()->GetFinalPartons().at(ipart)->py() << " " <<  pShower.get()->GetFinalPartons().at(ipart)->pz() << endl;
-=======
-
         cout << ipart << " " <<  pShower.get()->GetFinalPartons().at(ipart)->pid() << " " <<  pShower.get()->GetFinalPartons().at(ipart)->e() << " " <<  pShower.get()->GetFinalPartons().at(ipart)->px() << " " <<  pShower.get()->GetFinalPartons().at(ipart)->py() << " " <<  pShower.get()->GetFinalPartons().at(ipart)->pz() << endl;
-
->>>>>>> a41c710c
       //vPin.push_back( pShower.get()->GetFinalPartons().at(ipart));	
     }
     //this->pFinals.push_back(vPin);

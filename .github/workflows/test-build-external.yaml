name: build test

on:
  pull_request:
    branches:
      - main
      - release-candidate
      - JETSCAPE-3.5-RC
<<<<<<< HEAD
  push:
    branches:
      - JETSCAPE-3.5-RC
=======
  #push:
  #  branches:
  #    - JETSCAPE-3.5-RC
>>>>>>> c986a7b6

jobs:
  build:
    name: external packages
    runs-on: ubuntu-latest
    
    container:
      image: jetscape/base:stable
      options: --user root
    
    steps:
      
    - name: Checkout JETSCAPE
      uses: actions/checkout@v2
      with:
        path: JETSCAPE
        
    - name: Download MUSIC
      run: |
        cd $GITHUB_WORKSPACE/JETSCAPE/external_packages
        ./get_music.sh
    
    - name: Download ISS
      run: |
        cd $GITHUB_WORKSPACE/JETSCAPE/external_packages
        ./get_iSS.sh
    
    - name: Download FREESTREAM
      run: |
        cd $GITHUB_WORKSPACE/JETSCAPE/external_packages
        ./get_freestream-milne.sh

    - name: Download SMASH
      run: |
        cd $GITHUB_WORKSPACE/JETSCAPE/external_packages
        ./get_smash.sh

    - name: Build JETSCAPE
      run: |
        cd $GITHUB_WORKSPACE/JETSCAPE
        mkdir build
        cd build
        export SMASH_DIR='/__w/JETSCAPE/JETSCAPE/JETSCAPE/external_packages/smash/smash_code'
        cmake .. -DUSE_MUSIC=ON -DUSE_ISS=ON -DUSE_FREESTREAM=ON -DUSE_SMASH=ON
        make -j2<|MERGE_RESOLUTION|>--- conflicted
+++ resolved
@@ -6,15 +6,9 @@
       - main
       - release-candidate
       - JETSCAPE-3.5-RC
-<<<<<<< HEAD
   push:
     branches:
       - JETSCAPE-3.5-RC
-=======
-  #push:
-  #  branches:
-  #    - JETSCAPE-3.5-RC
->>>>>>> c986a7b6
 
 jobs:
   build:

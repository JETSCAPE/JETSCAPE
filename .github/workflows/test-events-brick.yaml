--- conflicted
+++ resolved
@@ -4,21 +4,11 @@
   pull_request:
     branches:
       - main
-<<<<<<< HEAD
       - JETSCAPE-4.0-RC
   push:
     branches:
       - main
       - JETSCAPE-4.0-RC
-=======
-      - brick_matter_lbt
-      - latessa/lbt-test
-  push:
-    branches:
-      - main
-      - brick_matter_lbt
-      - latessa/lbt-test
->>>>>>> 94dc8011
 
 env:
   REPO_NAME: ${{ github.event.repository.name }}

#!/bin/bash
<<<<<<< HEAD
#SBATCH -J mini_bayes
#SBATCH -p skx-normal        # Queue (partition) name
#SBATCH -N 20                 # the number of nodes
#SBATCH --ntasks-per-node 48 #set this equal to number of cores on node
#SBATCH -t 20:00:00          # Run time (hh:mm:ss)   walltime for each node separately
#SBATCH --mail-user=wk42@phy.duke.edu
#SBATCH --mail-type=all      # Send email at begin and end of job
#SBATCH -A TG-PHY180035      # Allocation name
=======
#SBATCH -J check_prior_3_validation
#SBATCH -p skx-normal         # Queue (partition) name
#SBATCH -N 30                 # the number of nodes
#SBATCH --ntasks-per-node 48  #set this equal to number of cores on node
#SBATCH -t 8:00:00            # Run time (hh:mm:ss)   walltime for each node separately
#SBATCH --mail-user=everett.165@osu.edu
#SBATCH --mail-type=all       # Send email at begin and end of job
#SBATCH -A TG-PHY180035       # Allocation name
>>>>>>> 6312b605
#SBATCH -o slurm/out-%j
#SBATCH -e slurm/err-%j

module load intel/18.0.2 cmake/3.7.1 gsl boost hdf5 eigen impi python3 launcher

#source ../prepare_compilation_stampede2_2.sh
source ../../jf_prepare.sh

module list

inputdir=../input-config #where the tables for iS3D, smash... are located. design_pts should be a folder inside!   
job=$SLURM_JOB_ID

# create taskfarmer tasks
#set the number of design points stored in input-config/design_pts
<<<<<<< HEAD
num_design_pts=200
#set the number of events to run per design point
num_events_per_design=200
=======
num_design_pts=50
#set the number of events to run per design point
num_events_per_design=500
>>>>>>> 6312b605

#files are indexed starting at 0
let max_design=$num_design_pts-1
let max_events=$num_events_per_design-1

taskfilename=tasks-$job

cat submit_launcher_design_new_norm > job_history/$job

#for best scaling, set nevents 1 
for j in $(seq 0 $max_events)
do
    for i in $(seq 0 $max_design)
    do
	echo run-events-design-new --nevents 1 --logfile $SCRATCH/logs/$job/$i/$j.log --tmpdir=/tmp --tablesdir=$inputdir --startdir=$inputdir/design_pts/validation/PbPb-2760/$i $SCRATCH/results/$job/$i/$j.dat >> $taskfilename
    done
done

export LAUNCHER_PLUGIN_DIR=$LAUNCHER_DIR/plugins
export LAUNCHER_RMI=SLURM
export LAUNCHER_JOB_FILE=$taskfilename


echo $LAUNCHER_DIR
$LAUNCHER_DIR/paramrun
<|MERGE_RESOLUTION|>--- conflicted
+++ resolved
@@ -1,14 +1,4 @@
 #!/bin/bash
-<<<<<<< HEAD
-#SBATCH -J mini_bayes
-#SBATCH -p skx-normal        # Queue (partition) name
-#SBATCH -N 20                 # the number of nodes
-#SBATCH --ntasks-per-node 48 #set this equal to number of cores on node
-#SBATCH -t 20:00:00          # Run time (hh:mm:ss)   walltime for each node separately
-#SBATCH --mail-user=wk42@phy.duke.edu
-#SBATCH --mail-type=all      # Send email at begin and end of job
-#SBATCH -A TG-PHY180035      # Allocation name
-=======
 #SBATCH -J check_prior_3_validation
 #SBATCH -p skx-normal         # Queue (partition) name
 #SBATCH -N 30                 # the number of nodes
@@ -17,7 +7,6 @@
 #SBATCH --mail-user=everett.165@osu.edu
 #SBATCH --mail-type=all       # Send email at begin and end of job
 #SBATCH -A TG-PHY180035       # Allocation name
->>>>>>> 6312b605
 #SBATCH -o slurm/out-%j
 #SBATCH -e slurm/err-%j
 
@@ -33,15 +22,9 @@
 
 # create taskfarmer tasks
 #set the number of design points stored in input-config/design_pts
-<<<<<<< HEAD
-num_design_pts=200
-#set the number of events to run per design point
-num_events_per_design=200
-=======
 num_design_pts=50
 #set the number of events to run per design point
 num_events_per_design=500
->>>>>>> 6312b605
 
 #files are indexed starting at 0
 let max_design=$num_design_pts-1

--- conflicted
+++ resolved
@@ -50,13 +50,13 @@
   include_directories(./external_packages/iSS ./external_packages/iSS/src)
 endif (iSS)
 
-<<<<<<< HEAD
+
 # Soft Particlization with iS3D. Turn on with 'cmake -Dmusic=ON -DiS3D=ON'.
 if (iS3D)
   message("Includes for iS3D ...")
   include_directories(./external_packages/iS3D ./external_packages/iS3D/src/cpp)
 endif (iS3D)
-=======
+
 # SMASH afterburner. Turn on with 'cmake -Dmusic=ON -DiSS=ON -Dsmash=ON'.
 option(smash "Build tests for SMASH" OFF)
 if (smash)
@@ -66,7 +66,7 @@
     include_directories(${SMASH_INCLUDE_DIR})
   endif(${SMASH_FOUND})
 endif (smash)
->>>>>>> b8beffb6
+
 
 ###############################
 ### Compiler & Linker Flags ###

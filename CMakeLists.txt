--- conflicted
+++ resolved
@@ -94,11 +94,7 @@
 ###############################
 set(Boost_USE_MULTITHREADED FALSE)
 message("Compiler and Linker flags ...")
-<<<<<<< HEAD
-set(CMAKE_CXX_FLAGS "${CMAKE_CXX_FLAGS} -fPIC -pipe -Wall -std=c++11 -lboost_system -pthread -ldl")
-=======
 set(CMAKE_CXX_FLAGS "${CMAKE_CXX_FLAGS} -fPIC -pipe -Wall -std=c++17")
->>>>>>> 00f71b85
 ## can turn off some warnings
 set(CMAKE_CXX_FLAGS "${CMAKE_CXX_FLAGS} -Wno-reorder -Wno-unused-variable ")
 ## Then set the build type specific options. These will be automatically appended.

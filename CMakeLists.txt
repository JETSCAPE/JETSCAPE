###########################
### Initial Cmake Setup ###
###########################

cmake_minimum_required(VERSION 3.0 FATAL_ERROR)
project (JetScape CXX C)

# Fail if cmake is called in the source directory
if(CMAKE_SOURCE_DIR STREQUAL CMAKE_BINARY_DIR)
  message("source directory:" ${CMAKE_SOURCE_DIR})
  message("binary directory:" ${CMAKE_BINARY_DIR})
  message(FATAL_ERROR "You don't want to configure in the source directory!")
endif()

# for mac compliance
cmake_policy(SET CMP0042 NEW)

# Tell cmake where to find modules
list(APPEND CMAKE_MODULE_PATH "${CMAKE_CURRENT_LIST_DIR}/cmakemodules")

###########################
### Parse options       ###
###########################

# Unit Tests. Turn off with 'cmake -Dunittests=OFF'.
option(unittests "Build all unittests." ON)

# freestream. Turn on with 'cmake -Dfreestream=ON'.
# Note that some warnings are generated. Could be turned off by adding the following to CFLAGS in
# external_packages/freestream-milne/Makefile
# -Wno-unknown-pragmas -Wno-writable-strings -Wno-return-type -Wc++11-compat-deprecated-writable-strings
option(freestream "Build tests for freestream-milne" OFF)
if (freestream)
  message("Includes for freestream ...")
  include_directories(./external_packages/freestream-milne/src)
endif (freestream)

# MUSIC. Turn on with 'cmake -Dmusic=ON'.
option(music "Build tests for MUSIC" OFF)
if (music)
    message("Includes for music ...")
    include_directories(./external_packages/music ./external_packages/music/src)
endif (music)

# Soft Particlization. Turn on with 'cmake -Dmusic=ON -DiSS=ON'.
option(iSS "Build tests for iSS" OFF)
if (iSS)
  message("Includes for iSS ...")
  include_directories(./external_packages/iSS ./external_packages/iSS/src)
endif (iSS)

# SMASH afterburner. Turn on with 'cmake -Dmusic=ON -DiSS=ON -Dsmash=ON'.
option(smash "Build tests for SMASH" OFF)
if (smash)
  message("SMASH includes and library ...")
  find_package(SMASH)
  if(${SMASH_FOUND})
    include_directories(${SMASH_INCLUDE_DIR})
  endif(${SMASH_FOUND})
endif (smash)


###############################
### Compiler & Linker Flags ###
###############################
message("Compiler and Linker flags ...")
set(CMAKE_CXX_FLAGS "${CMAKE_CXX_FLAGS} -g -O -fPIC -pipe -Wall -std=c++11")
## can turn off some warnings
set(CMAKE_CXX_FLAGS "${CMAKE_CXX_FLAGS} -Wno-reorder -Wno-unused-variable ")
## can turn on debugging information
# set(CMAKE_CXX_FLAGS "${CMAKE_CXX_FLAGS} -g")

### system dependence.
### note that APPLE also defines UNIX, hence the elseif to differentiate
if (APPLE)
    message( STATUS "Apple : " ${CMAKE_HOST_SYSTEM})
    if ("${CMAKE_CXX_COMPILER_ID}" STREQUAL "AppleClang") 
        set(CMAKE_CXX_FLAGS "${CMAKE_CXX_FLAGS} -stdlib=libc++")
    elseif("${CMAKE_CXX_COMPILER_ID}" STREQUAL "GNU")
        set(CMAKE_CXX_FLAGS "${CMAKE_CXX_FLAGS} -Wno-sign-compare -Wno-unused-but-set-variable -Wno-parentheses -fext-numeric-literals")
    endif()

    ## can turn off some warnings
    # set(CMAKE_CXX_FLAGS "${CMAKE_CXX_FLAGS} -Wno-unused-private-field")
elseif(UNIX) 
    message( STATUS "Linux : " ${CMAKE_HOST_SYSTEM})
    ## can turn off some warnings
    if ("${CMAKE_CXX_COMPILER_ID}" STREQUAL "GNU")
        set(CMAKE_CXX_FLAGS "${CMAKE_CXX_FLAGS} -Wno-sign-compare -Wno-unused-but-set-variable -Wno-parentheses -fext-numeric-literals")
    endif()

    ## Additional options
    # set(CMAKE_CXX_FLAGS "${CMAKE_CXX_FLAGS} -fprofile-arcs -ftest-coverage")
endif()   

message(STATUS "CXX_FLAGS = " ${CMAKE_CXX_FLAGS})
#message(STATUS "LD_FLAGS = " ${CMAKE_EXE_LINKER_FLAGS})

###########################
# add the library path and inclusion path of trento to jetscape
# Placement of this package is important.
# Needs to come after CXX flags (cause it needs to pickup fPIC)
# and before install options (cause it overwrites the default location)
add_subdirectory(external_packages/trento/)
include_directories("${CMAKE_SOURCE_DIR}/external_packages/trento/src/")
###########################

add_subdirectory(external_packages/googletest/)
include_directories("${CMAKE_SOURCE_DIR}/external_packages/googletest/googletest/include/")

#############################################
### Installing Header and Library Files   ###
#############################################
## Run with, e.g., cmake -DCMAKE_INSTALL_PREFIX=~/tmp .. 
## default directory is the build directory
## Note that trento also automatically populates a bin directory
## and we cannot disable this behavior
## Also, iSS and mpihydro install binaries in CMAKE_HOME_DIR. Sigh.
###
# Install header files
# default install prefix: build directory
if(CMAKE_INSTALL_PREFIX_INITIALIZED_TO_DEFAULT)
  set(CMAKE_INSTALL_PREFIX "${PROJECT_BINARY_DIR}"
    CACHE PATH "Install path prefix, prepended onto install directories."
    FORCE)
endif()
message(STATUS "Now: install prefix is ${CMAKE_INSTALL_PREFIX}")

install(
  # source directory
  DIRECTORY
  # our source
  "${CMAKE_SOURCE_DIR}/src/framework/"
  "${CMAKE_SOURCE_DIR}/src/hadronization/"
  "${CMAKE_SOURCE_DIR}/src/initialstate/"
  "${CMAKE_SOURCE_DIR}/src/hydro/"
  "${CMAKE_SOURCE_DIR}/src/afterburner/"
  "${CMAKE_SOURCE_DIR}/src/jet/"
  "${CMAKE_SOURCE_DIR}/src/reader/"
  # external packages
  "${CMAKE_SOURCE_DIR}/external_packages/"
  "${CMAKE_SOURCE_DIR}/external_packages/iSS/src/"
  "${CMAKE_SOURCE_DIR}/external_packages/hydro_from_external_file/src/"
  "${CMAKE_SOURCE_DIR}/external_packages/music/src/"
  "${CMAKE_SOURCE_DIR}/external_packages/trento/src/"
  "${CMAKE_SOURCE_DIR}/external_packages/smash/src/"
  "${CMAKE_SOURCE_DIR}/external_packages/googletest/googletest/src/"
  DESTINATION "include" # target directory
  FILES_MATCHING # install only matched files
  PATTERN "*.h*" # select header files
  ## Necessary to exclude directories to prevent a whole (mostly empty) hierarchy
  PATTERN "gtl" EXCLUDE
  PATTERN "iSS" EXCLUDE
  PATTERN "hydro_from_external_file" EXCLUDE
  PATTERN "music" EXCLUDE
  PATTERN "trento" EXCLUDE
  PATTERN "tests" EXCLUDE
  PATTERN "data_table" EXCLUDE
  PATTERN "LBT-tables" EXCLUDE
  PATTERN "Martini" EXCLUDE
  PATTERN "googletest" EXCLUDE
  )

## We have includes of the form #include "GTL/dijkstra.h"
## which needs to be handled separately
install(
  # source directory
  DIRECTORY
  "${CMAKE_SOURCE_DIR}/external_packages/gtl/include/"
  DESTINATION "include" # target directory
  FILES_MATCHING # install only matched files
  PATTERN "GTL/*.h*" # select header files
  ## Necessary to exclude directories to prevent a whole (mostly empty) hierarchy
  # PATTERN "gtl/src" EXCLUDE
  )

# Install lib files
install(
  # our libraries
  DIRECTORY
  "${PROJECT_BINARY_DIR}/src/lib/"
  "${PROJECT_BINARY_DIR}/lib/"
  # external packages
  "${PROJECT_BINARY_DIR}/external_packages/gtl/lib/"
  "${PROJECT_BINARY_DIR}/external_packages/iSS/src/"
  "${PROJECT_BINARY_DIR}/external_packages/music/src/"
  "${PROJECT_BINARY_DIR}/external_packages/trento/src/"
  DESTINATION "lib" # target directory
  FILES_MATCHING # install only matched files
  PATTERN "lib*.*" # selects .so, .a, .dylib, ...
  PATTERN "CMakeFiles" EXCLUDE
  )

###########################
### Required packages   ###
###########################


# Find and use Boost.
message("Looking for Boost ...")
find_package(Boost 1.50 REQUIRED COMPONENTS filesystem program_options system)
Message(STATUS "Boost Include dirs : " ${Boost_INCLUDE_DIRS})
## boost needs special treatment. For reasons.
include_directories(SYSTEM ${Boost_INCLUDE_DIRS})

message("Looking for ZLIB ...")
find_package(ZLIB)
if(${ZLIB_FOUND})
  message(STATUS "ZLib found")
  set( CMAKE_CXX_FLAGS  "${CMAKE_CXX_FLAGS} -DUSE_GZIP" )
endif()

###########################
### Optional packages   ###
###########################
unset(USE_HEPMC)
#message("Looking for HepMC ...")
#find_package(HEPMC)
#if (${HEPMC_FOUND})
#  include_directories(${HEPMC_INCLUDE_DIR})
#  set( CMAKE_CXX_FLAGS  "${CMAKE_CXX_FLAGS} -DUSE_HEPMC" )
#  Message(STATUS "HepMC Include dir : " ${HEPMC_INCLUDE_DIR})
#endif()

message("Looking for ROOT ...")
find_package(ROOT)
if (${ROOT_FOUND})
  include_directories(${ROOT_INCLUDES})
  Message(STATUS "ROOT Include dir : " ${ROOT_INCLUDES})
  Message(STATUS "ROOT Libraries : " ${ROOT_LIBRARIES})
endif()

message("Looking for Pythia8 ...")
find_package(Pythia8)
if (${PYTHIA8_FOUND})
  include_directories(${PYTHIA8_INCLUDE_DIR})
  Message(STATUS "Pythia8 Include dir : " ${PYTHIA8_INCLUDE_DIR})
endif()

message("Looking for HDF5 ...")
find_package(HDF5)
if(${HDF5_FOUND})
  include_directories(${HDF5_INCLUDE_DIRS})
  message(STATUS "HDF5 Include dir : " ${HDF5_INCLUDE_DIRS})
  set( CMAKE_CXX_FLAGS  "${CMAKE_CXX_FLAGS} -DUSE_HDF5" )
  set(_hdf5_libs ${HDF5_LIBRARIES} ${HDF5_CXX_LIBRARIES} ${HDF5_HL_LIBRARIES})
endif(${HDF5_FOUND})

message("Looking for MPI ...")
find_package(MPI)
if(${MPI_FOUND})
  message(STATUS "MPI Include dir : " ${MPI_INCLUDE_PATH})
  include_directories(${MPI_INCLUDE_PATH})
endif(${MPI_FOUND})

message("Looking for GSL ...")
find_package(GSL)
if(${GSL_FOUND})
  message(STATUS "GSL_INCLUDE_DIR : " ${GSL_INCLUDE_DIR} ${GSLCBLAS_INCLUDE_DIRS})
  include_directories(${GSL_INCLUDE_DIR} ${GSLCBLAS_INCLUDE_DIRS})
endif(${GSL_FOUND})


###########################
### Framework Includes  ###
###########################
message ("Include Directories ...")
include_directories(./src/ )
include_directories(./src/framework )
include_directories(./src/initialstate )
include_directories(./src/preequilibrium )
include_directories(./src/liquefier )
include_directories(./src/hydro )
include_directories(./src/hadronization )
include_directories(./src/afterburner )
include_directories(./src/jet )
include_directories(./src/reader )
include_directories(./external_packages/)
include_directories(./external_packages/gtl/include )
include_directories(./external_packages/hydro_from_external_file )
include_directories(./examples/ )


### include_directories will be expanded as packages are found

###################################################
### Some additional settings for subdirectories ###
###################################################
add_subdirectory(./external_packages)
add_subdirectory(./external_packages/gtl)
add_subdirectory(./src)

if (unittests)
    add_subdirectory(./examples/unittests/)
endif (unittests)

if (freestream)
  if(NOT EXISTS "${CMAKE_SOURCE_DIR}/external_packages/freestream-milne")
    message(FATAL_ERROR "Error: freestream-milne source has not been downloaded in external_packages by ./get_freestream-milne.sh")
  endif()
  message("Building freestream-milne ...")
  if (${GSL_FOUND})
    add_subdirectory(./external_packages/freestream-milne/src)
  else()
      message (FATAL_ERROR "GSL are necessary for Freestreaming" )
  endif()
endif (freestream)

if (music)
  if(NOT EXISTS "${CMAKE_SOURCE_DIR}/external_packages/music")
    message(FATAL_ERROR "Error: MUSIC source has not been downloaded in external_packages by ./get_music.sh")
  endif()  
  if (${GSL_FOUND})
    message("Building MUSIC ...")
    add_subdirectory(./external_packages/music)
  else()
    message (FATAL_ERROR "GSL are necessary for MUSIC" )
  endif()
endif()

if (iSS)
  if(EXISTS "${CMAKE_SOURCE_DIR}/external_packages/iSS")
    add_subdirectory( ${CMAKE_SOURCE_DIR}/external_packages/iSS )
  else()
    message(FATAL_ERROR "Error: iSS source has not been downloaded in external_packages by ./get_iSS.sh")
  endif()      
endif (iSS)

###########################
### Binary location     ###
###########################
SET(EXECUTABLE_OUTPUT_PATH ${PROJECT_BINARY_DIR})


##############################
### Standalone Reader lib  ###
##############################
FILE(GLOB LIBREADERSOURCES src/reader/*.cc)
set (LIBREADERSOURCES ${LIBREADERSOURCES} )
set (LIBREADERSOURCES ${LIBREADERSOURCES} src/framework/JetScapeParticles.cc )
set (LIBREADERSOURCES ${LIBREADERSOURCES} src/framework/StringTokenizer.cc )
set (LIBREADERSOURCES ${LIBREADERSOURCES} src/framework/JetClass.cc )
set (LIBREADERSOURCES ${LIBREADERSOURCES} src/framework/JetScapeLogger.cc )
set (LIBREADERSOURCES ${LIBREADERSOURCES} src/framework/PartonShower.cc )

add_library(JetScapeReader SHARED ${LIBREADERSOURCES})
set_target_properties(JetScapeReader PROPERTIES LIBRARY_OUTPUT_DIRECTORY ${PROJECT_BINARY_DIR}/lib )
target_link_libraries(JetScapeReader JetScapeThird GTL ${PYTHIA8_LIBRARIES})

###########################
### Executables         ###
###########################

### Run Jetscape
add_executable(runJetscape ./examples/runJetscape.cc)
target_link_libraries(runJetscape JetScape )

### Read Jetscape output
add_executable(readerTest ./examples/readerTest.cc)
target_link_libraries(readerTest JetScape )

add_executable(FinalStateHadrons ./examples/FinalStateHadrons.cc)
target_link_libraries(FinalStateHadrons JetScape )

add_executable(FinalStatePartons ./examples/FinalStatePartons.cc)
target_link_libraries(FinalStatePartons JetScape )

# executables with additional dependencies

<<<<<<< HEAD
if (freestream AND music AND iSS)
  add_executable(freestream-milneTest ./examples/freestream-milneTest.cc)
  target_link_libraries(freestream-milneTest JetScape ${GSL_LIBRARIES})
  add_executable(TwoStageHydroFromFile ./examples/TwoStagesHydroFromFile.cc)
  target_link_libraries(TwoStageHydroFromFile JetScape ${GSL_LIBRARIES})
endif (freestream AND music AND iSS)

if ( music AND iSS )
  add_executable(MUSICTest ./examples/MUSICTest.cc)
  target_link_libraries(MUSICTest JetScape ${GSL_LIBRARIES})
  add_executable(TwoStageHydro ./examples/TwoStagesHydro.cc)
  target_link_libraries(TwoStageHydro JetScape ${GSL_LIBRARIES})
=======
if ( music AND iSS )
  target_link_libraries(runJetscape ${GSL_LIBRARIES})
>>>>>>> a78ee761
endif (music AND iSS )

if ( music AND iSS AND smash )
  include_directories(${SMASH_INCLUDE_DIR})
  # "-lubsan -lasan")
  target_link_libraries(runJetscape ${SMASH_LIBRARIES} ${MPI_LIBRARIES} ${GSL_LIBRARIES})
endif ( music AND iSS AND smash )

# if (${ROOT_FOUND})
#   add_executable(pwg2_reader ./examples/pwg2_reader.cxx)
#   target_link_libraries(pwg2_reader JetScape )
# endif(${ROOT_FOUND})

# if (${ROOT_FOUND})
#   target_link_libraries(brickTest ${ROOT_LIBRARIES})
#   target_link_libraries(LBT_brickTest ${ROOT_LIBRARIES})
#   target_link_libraries(PythiaBrickTest ${ROOT_LIBRARIES})
#   target_link_libraries(writerTest ${ROOT_LIBRARIES})
# endif()


# -----------------------------------------------------------
#### copy essential files for MUSIC to build/
if (freestream)
  if(EXISTS "${CMAKE_SOURCE_DIR}/examples/test_freestream_files/")
    file(COPY ./examples/test_freestream_files/freestream_input
      DESTINATION ${CMAKE_BINARY_DIR})
  else()
    message(FATAL_ERROR "Error: Cannot find files for freestream-milne.")
  endif()
endif (freestream)
if (music)
  if(EXISTS "${CMAKE_SOURCE_DIR}/external_packages/music/EOS/")
    file(MAKE_DIRECTORY ${CMAKE_BINARY_DIR}/EOS)
    file(COPY ${CMAKE_SOURCE_DIR}/external_packages/music/EOS/
      DESTINATION ${CMAKE_BINARY_DIR}/EOS)
    file(COPY ${CMAKE_SOURCE_DIR}/examples/test_music_files/music_input
      DESTINATION ${CMAKE_BINARY_DIR})
  else()
    message(FATAL_ERROR "Error: Cannot find files for MUSIC.")
  endif()
endif()

#### copy essential files for iSS to build/
if (iSS)
  if(EXISTS "${CMAKE_SOURCE_DIR}/external_packages/iSS/iSS_tables")
    file(COPY ${CMAKE_SOURCE_DIR}/external_packages/iSS/iSS_tables DESTINATION ${CMAKE_BINARY_DIR}/)
    file(COPY ${CMAKE_SOURCE_DIR}/external_packages/iSS/iSS_parameters.dat DESTINATION ${CMAKE_BINARY_DIR}/)
  else()
    message(FATAL_ERROR "Error: iSS tables have not been downloaded in external_packages by ./get_iSS.sh")
  endif()
endif (iSS)

#### copy essential files for LBT to build/
if(EXISTS "${CMAKE_SOURCE_DIR}/external_packages/LBT-tables")
  execute_process(COMMAND ${CMAKE_COMMAND} -E create_symlink ${CMAKE_SOURCE_DIR}/external_packages/LBT-tables ${CMAKE_BINARY_DIR}/LBT-tables)
else()
  message("Warning: LBT-tables have not been downloaded in external_packages by ./get_lbtTab.sh; LBT-brickTest will NOT run properly.")
endif()<|MERGE_RESOLUTION|>--- conflicted
+++ resolved
@@ -367,23 +367,15 @@
 
 # executables with additional dependencies
 
-<<<<<<< HEAD
 if (freestream AND music AND iSS)
-  add_executable(freestream-milneTest ./examples/freestream-milneTest.cc)
-  target_link_libraries(freestream-milneTest JetScape ${GSL_LIBRARIES})
   add_executable(TwoStageHydroFromFile ./examples/TwoStagesHydroFromFile.cc)
   target_link_libraries(TwoStageHydroFromFile JetScape ${GSL_LIBRARIES})
 endif (freestream AND music AND iSS)
 
 if ( music AND iSS )
-  add_executable(MUSICTest ./examples/MUSICTest.cc)
-  target_link_libraries(MUSICTest JetScape ${GSL_LIBRARIES})
   add_executable(TwoStageHydro ./examples/TwoStagesHydro.cc)
   target_link_libraries(TwoStageHydro JetScape ${GSL_LIBRARIES})
-=======
-if ( music AND iSS )
   target_link_libraries(runJetscape ${GSL_LIBRARIES})
->>>>>>> a78ee761
 endif (music AND iSS )
 
 if ( music AND iSS AND smash )

# ##############################################################################
# Initial Cmake Setup ###
# ##############################################################################

cmake_minimum_required(VERSION 3.0 FATAL_ERROR)
project(JetScape CXX C)

# Fail if cmake is called in the source directory
if(CMAKE_SOURCE_DIR STREQUAL CMAKE_BINARY_DIR)
  message("source directory:" ${CMAKE_SOURCE_DIR})
  message("binary directory:" ${CMAKE_BINARY_DIR})
  message(FATAL_ERROR "You don't want to configure in the source directory!")
endif()

# Default to the release build.
if(NOT CMAKE_BUILD_TYPE)
  set(CMAKE_BUILD_TYPE Release)
endif()

# for mac compliance
cmake_policy(SET CMP0042 NEW)
cmake_policy(SET CMP0054 NEW)

# Tell cmake where to find modules
list(APPEND CMAKE_MODULE_PATH "${CMAKE_CURRENT_LIST_DIR}/cmakemodules")

# ##############################################################################
# Parse options       ###
# ##############################################################################

# Unit Tests. Turn off with 'cmake -Dunittests=OFF'.
option(unittests "Build all unittests." ON)

# freestream. Turn on with 'cmake -DUSE_FREESTREAM=ON'. Note that some warnings
# are generated. Could be turned off by adding the following to CFLAGS in
# external_packages/freestream-milne/Makefile -Wno-unknown-pragmas
# -Wno-writable-strings -Wno-return-type
# -Wc++11-compat-deprecated-writable-strings
option(USE_FREESTREAM "Build tests for freestream-milne" OFF)
if(USE_FREESTREAM)
  message("Includes for freestream ...")
  include_directories(./external_packages/freestream-milne/src)
endif(USE_FREESTREAM)

# CLVisc. Trun on with 'cmake -DUSE_CLVISC=ON'.
find_package(OpenCL)

option(USE_CLVISC "Build tests for CLVisc" OFF)
if(OPENCL_FOUND)
  message("Found OpenCL, try clvisc with cmake -DUSE_CLVISC=ON")
  set(CMAKE_CXX_FLAGS "${CMAKE_CXX_FLAGS} -Wno-deprecated")
  if(USE_CLVISC)
    message("Includes for clvisc ...")
    include_directories(./external_packages/clvisc_wrapper/include/)
    include_directories(./external_packages/clvisc_wrapper/)
    if(NOT EXISTS "${CMAKE_SOURCE_DIR}/external_packages/PyVisc")
      message(
        FATAL_ERROR
          "Error: CLVisc source has not been downloaded in external_packages by ./get_clvisc.sh"
      )
    endif()
  endif(USE_CLVISC)
endif(OPENCL_FOUND)

<<<<<<< HEAD
# IPGlasma. Turn on with 'cmake -DUSE_IPGlasma=ON'.
option(USE_IPGlasma "Build with IPGlasma " OFF)
if(USE_IPGlasma)
  message("Includes for IPGlasma ...")
  include_directories(./external_packages/ipglasma
                      ./external_packages/ipglasma/src)
endif(USE_IPGlasma)
=======
# IPGlasma. Turn on with 'cmake -DUSE_IPGLASMA=ON'.
option(USE_IPGLASMA "Build with IP-Glasma" OFF)
if(USE_IPGLASMA)
  message("Includes for IP-Glasma ...")
  include_directories(./external_packages/ipglasma
                      ./external_packages/ipglasma/src)
endif(USE_IPGLASMA)
>>>>>>> 07c3385d

# MUSIC. Turn on with 'cmake -DUSE_MUSIC=ON'.
option(USE_MUSIC "Build tests for MUSIC" OFF)
if(USE_MUSIC)
<<<<<<< HEAD
  message("Includes for music ...")
=======
  message("Includes for MUSIC ...")
>>>>>>> 07c3385d
  include_directories(./external_packages/music ./external_packages/music/src)
endif(USE_MUSIC)

# Soft Particlization. Turn on with 'cmake -DUSE_MUSIC=ON -DUSE_ISS=ON'.
option(USE_ISS "Build tests for iSS" OFF)
if(USE_ISS)
  message("Includes for iSS ...")
  include_directories(./external_packages/iSS ./external_packages/iSS/src)
endif(USE_ISS)

# SMASH afterburner. Turn on with 'cmake -DUSE_MUSIC=ON -DUSE_ISS=ON
<<<<<<< HEAD
# -Dsmash=ON'.
=======
# -DSMASH=ON'.
>>>>>>> 07c3385d
option(USE_SMASH "Build tests for SMASH" OFF)
if(USE_SMASH)
  message("SMASH includes and library ...")
  find_package(SMASH)
  if(${SMASH_FOUND})
    include_directories(${SMASH_INCLUDE_DIR})
  endif(${SMASH_FOUND})
endif(USE_SMASH)
<<<<<<< HEAD

# Compile with OpenMP support
if(APPLE)
  set(OpenMP_CXX_FLAGS "-Xpreprocessor -fopenmp")
  set(OpenMP_CXX_LIB_NAMES "libomp")
  set(OpenMP_libomp_LIBRARY "/usr/local/opt/libomp/lib")
endif()
find_package(OpenMP)
if(OPENMP_FOUND)
  set(CMAKE_C_FLAGS "${CMAKE_C_FLAGS} ${OpenMP_C_FLAGS}")
  set(CMAKE_CXX_FLAGS "${CMAKE_CXX_FLAGS} ${OpenMP_CXX_FLAGS}")
  set(CMAKE_EXE_LINKER_FLAGS
      "${CMAKE_EXE_LINKER_FLAGS} ${OpenMP_EXE_LINKER_FLAGS}")
endif()
=======
>>>>>>> 07c3385d

# ##############################################################################
# Compiler & Linker Flags ###
# ##############################################################################
message("Compiler and Linker flags ...")
<<<<<<< HEAD
set(CMAKE_CXX_FLAGS "${CMAKE_CXX_FLAGS} -fPIC -pipe -Wall -std=c++17")
=======
set(CMAKE_CXX_STANDARD 17)
set(CMAKE_CXX_STANDARD_REQUIRED ON)
set(CMAKE_CXX_FLAGS "${CMAKE_CXX_FLAGS} -fPIC -pipe -Wall")
>>>>>>> 07c3385d
# can turn off some warnings
set(CMAKE_CXX_FLAGS "${CMAKE_CXX_FLAGS} -Wno-reorder -Wno-unused-variable ")
# Then set the build type specific options. These will be automatically
# appended.
set(CMAKE_CXX_FLAGS_DEBUG "-g -O0")
set(CMAKE_CXX_FLAGS_RELEASE "-O3")

# can turn on debugging information set(CMAKE_CXX_FLAGS "${CMAKE_CXX_FLAGS} -g")

# system dependence. note that APPLE also defines UNIX, hence the elseif to
# differentiate
if(APPLE)
  message(STATUS "Apple : " ${CMAKE_HOST_SYSTEM})
  if("${CMAKE_CXX_COMPILER_ID}" STREQUAL "AppleClang")
    set(CMAKE_CXX_FLAGS "${CMAKE_CXX_FLAGS} -stdlib=libc++")
  elseif("${CMAKE_CXX_COMPILER_ID}" STREQUAL "GNU")
    set(CMAKE_CXX_FLAGS
        "${CMAKE_CXX_FLAGS} -Wno-sign-compare -Wno-unused-but-set-variable -Wno-parentheses -fext-numeric-literals"
    )
  endif()

  # can turn off some warnings set(CMAKE_CXX_FLAGS "${CMAKE_CXX_FLAGS}
  # -Wno-unused-private-field")
elseif(UNIX)
  message(STATUS "Linux : " ${CMAKE_HOST_SYSTEM})
  # can turn off some warnings
  if("${CMAKE_CXX_COMPILER_ID}" STREQUAL "GNU")
    set(CMAKE_CXX_FLAGS
        "${CMAKE_CXX_FLAGS} -Wno-sign-compare -Wno-unused-but-set-variable -Wno-parentheses -fext-numeric-literals"
    )
  endif()

  # Additional options set(CMAKE_CXX_FLAGS "${CMAKE_CXX_FLAGS} -fprofile-arcs
  # -ftest-coverage")
endif()

message(STATUS "CXX_FLAGS = " ${CMAKE_CXX_FLAGS})
# message(STATUS "LD_FLAGS = " ${CMAKE_EXE_LINKER_FLAGS})

# ##############################################################################
# add the library path and inclusion path of trento to jetscape Placement of
# this package is important. Needs to come after CXX flags (cause it needs to
# pickup fPIC) and before install options (cause it overwrites the default
# location)
add_subdirectory(external_packages/trento/)
include_directories("${CMAKE_SOURCE_DIR}/external_packages/trento/src/")
# ##############################################################################

add_subdirectory(external_packages/googletest/)
include_directories(
  "${CMAKE_SOURCE_DIR}/external_packages/googletest/googletest/include/")

# ##############################################################################
# Installing Header and Library Files   ###
# ##############################################################################
# Run with, e.g., cmake -DCMAKE_INSTALL_PREFIX=~/tmp .. default directory is the
# build directory Note that trento also automatically populates a bin directory
# and we cannot disable this behavior Also, iSS and mpihydro install binaries in
# CMAKE_HOME_DIR. Sigh.
#
# Install header files default install prefix: build directory
if(CMAKE_INSTALL_PREFIX_INITIALIZED_TO_DEFAULT)
  set(CMAKE_INSTALL_PREFIX
      "${PROJECT_BINARY_DIR}"
      CACHE PATH "Install path prefix, prepended onto install directories."
            FORCE)
endif()
message(STATUS "Now: install prefix is ${CMAKE_INSTALL_PREFIX}")

install(
  # source directory
  DIRECTORY
    # our source
    "${CMAKE_SOURCE_DIR}/src/framework/"
    "${CMAKE_SOURCE_DIR}/src/hadronization/"
    "${CMAKE_SOURCE_DIR}/src/initialstate/"
    "${CMAKE_SOURCE_DIR}/src/hydro/"
    "${CMAKE_SOURCE_DIR}/src/afterburner/"
    "${CMAKE_SOURCE_DIR}/src/jet/"
    "${CMAKE_SOURCE_DIR}/src/reader/"
    # external packages
    "${CMAKE_SOURCE_DIR}/external_packages/"
    "${CMAKE_SOURCE_DIR}/external_packages/ipglasma/src/"
    "${CMAKE_SOURCE_DIR}/external_packages/iSS/src/"
    "${CMAKE_SOURCE_DIR}/external_packages/hydro_from_external_file/src/"
    "${CMAKE_SOURCE_DIR}/external_packages/music/src/"
    "${CMAKE_SOURCE_DIR}/external_packages/trento/src/"
    "${CMAKE_SOURCE_DIR}/external_packages/clvisc_wrapper/"
    "${CMAKE_SOURCE_DIR}/external_packages/smash/src/"
    "${CMAKE_SOURCE_DIR}/external_packages/googletest/googletest/src/"
  DESTINATION "include" # target directory
  FILES_MATCHING # install only matched files
  PATTERN "*.h*" # select header files
  # Necessary to exclude directories to prevent a whole (mostly empty) hierarchy
  PATTERN "gtl" EXCLUDE
  PATTERN "iSS" EXCLUDE
  PATTERN "hydro_from_external_file" EXCLUDE
  PATTERN "ipglasma" EXCLUDE
  PATTERN "music" EXCLUDE
  PATTERN "clvisc" EXCLUDE
  PATTERN "trento" EXCLUDE
  PATTERN "tests" EXCLUDE
  PATTERN "data_table" EXCLUDE
  PATTERN "LBT-tables" EXCLUDE
  PATTERN "Martini" EXCLUDE
  PATTERN "googletest" EXCLUDE)

# We have includes of the form #include "GTL/dijkstra.h" which needs to be
# handled separately
install(
  # source directory
  DIRECTORY "${CMAKE_SOURCE_DIR}/external_packages/gtl/include/"
  DESTINATION "include" # target directory
  FILES_MATCHING # install only matched files
  PATTERN "GTL/*.h*" # select header files
  # Necessary to exclude directories to prevent a whole (mostly empty) hierarchy
  # PATTERN "gtl/src" EXCLUDE
)

install(
  # source directory
  DIRECTORY "${CMAKE_SOURCE_DIR}/external_packages/clvisc_wrapper/include/"
  DESTINATION "include" # target directory
  FILES_MATCHING # install only matched files
  PATTERN "*.h*" # select header files
  # Necessary to exclude directories to prevent a whole (mostly empty) hierarchy
)

# Install lib files
install(
  # our libraries
  DIRECTORY "${PROJECT_BINARY_DIR}/src/lib/"
            "${PROJECT_BINARY_DIR}/lib/"
            # external packages
            "${PROJECT_BINARY_DIR}/external_packages/gtl/lib/"
            "${PROJECT_BINARY_DIR}/external_packages/ipglasma/src/"
            "${PROJECT_BINARY_DIR}/external_packages/iSS/src/"
            "${PROJECT_BINARY_DIR}/external_packages/music/src/"
            "${PROJECT_BINARY_DIR}/external_packages/trento/src/"
            "${PROJECT_BINARY_DIR}/external_packages/clvisc_wrapper/"
  DESTINATION "lib" # target directory
  FILES_MATCHING # install only matched files
  PATTERN "lib*.*" # selects .so, .a, .dylib, ...
  PATTERN "CMakeFiles" EXCLUDE)

# ##############################################################################
# Required packages   ###
# ##############################################################################

# Find and use Boost.
message("Looking for Boost ...")
find_package(Boost 1.50 REQUIRED COMPONENTS filesystem program_options system)
message(STATUS "Boost Include dirs : " ${Boost_INCLUDE_DIRS})
# boost needs special treatment. For reasons.
include_directories(SYSTEM ${Boost_INCLUDE_DIRS})

message("Looking for ZLIB ...")
find_package(ZLIB REQUIRED)
message(STATUS "ZLib found")
set(CMAKE_CXX_FLAGS "${CMAKE_CXX_FLAGS} -DUSE_GZIP")

message("Looking for Pythia8 ...")
find_package(Pythia8 REQUIRED)
include_directories(${PYTHIA8_INCLUDE_DIR})
message(STATUS "Pythia8 Include dir : " ${PYTHIA8_INCLUDE_DIR})

message("Looking for HDF5 ...")
find_package(HDF5 REQUIRED)
include_directories(${HDF5_INCLUDE_DIRS})
set(CMAKE_CXX_FLAGS "${CMAKE_CXX_FLAGS} -DUSE_HDF5")
set(_hdf5_libs ${HDF5_CXX_LIB} ${HDF5_C_LIB} ${ZLIB} ${HDF5_HL_LIBRARIES})
message(
  STATUS "HDF5 include dir and libs : ${HDF5_INCLUDE_DIRS} ${_hdf5_libs} ")

# ##############################################################################
# Optional packages   ###
# ##############################################################################
unset(USE_HEPMC)
message("Looking for HepMC ...")
find_package(HEPMC)
if(${HEPMC_FOUND})
  include_directories(${HEPMC_INCLUDE_DIR})
  set(CMAKE_CXX_FLAGS "${CMAKE_CXX_FLAGS} -DUSE_HEPMC")
  message(STATUS "HepMC Include dir : " ${HEPMC_INCLUDE_DIR})
endif()

option(USE_ROOT "Build using ROOT Libraries and Output" OFF)
if(USE_ROOT)
  message("Looking for ROOT ...")
  # find_package(ROOT)
  list(APPEND CMAKE_PREFIX_PATH $ENV{ROOTSYS})
  find_package(ROOT)
  if(${ROOT_FOUND})
    # include_directories(${ROOT_INCLUDES})
    include_directories(${ROOT_INCLUDE_DIRS})
    set(CMAKE_CXX_FLAGS "${CMAKE_CXX_FLAGS} -DUSE_ROOT")
    message(STATUS "ROOT Include dir : " ${ROOT_INCLUDE_DIRS})
    message(STATUS "ROOT Libraries : " ${ROOT_LIBRARIES})
  endif()
endif(USE_ROOT)

message("Looking for MPI ...")
find_package(MPI)
if(${MPI_FOUND})
  message(STATUS "MPI Include dir : " ${MPI_INCLUDE_PATH})
  include_directories(${MPI_INCLUDE_PATH})
endif(${MPI_FOUND})

message("Looking for GSL ...")
find_package(GSL)
if(${GSL_FOUND})
  message(STATUS "GSL_INCLUDE_DIR : " ${GSL_INCLUDE_DIR}
                 ${GSLCBLAS_INCLUDE_DIRS})
  include_directories(${GSL_INCLUDE_DIR} ${GSLCBLAS_INCLUDE_DIRS})
endif(${GSL_FOUND})

# ##############################################################################
# Framework Includes  ###
# ##############################################################################
message("Include Directories ...")
include_directories(./src/)
include_directories(./src/framework)
include_directories(./src/initialstate)
include_directories(./src/preequilibrium)
include_directories(./src/liquefier)
include_directories(./src/hydro)
include_directories(./src/hadronization)
include_directories(./src/afterburner)
include_directories(./src/jet)
include_directories(./src/reader)
include_directories(./external_packages/)
include_directories(./external_packages/gtl/include)
include_directories(./external_packages/hydro_from_external_file)
<<<<<<< HEAD
include_directories(./external_packages/Random123)
include_directories(./examples/)
if(APPLE)
  # set OpenMP_INCLUDE_DIRS to the path of the OpenMP headers for example:
  # /usr/local/opt/libomp/include
  include_directories($ENV{OpenMP_INCLUDE_DIRS})
endif()
=======
include_directories(./examples/)
>>>>>>> 07c3385d
if("${ROOT_FOUND}")
  include_directories(./src/root)
  # add_subdirectory(./src/root)
endif()

# include_directories will be expanded as packages are found

# ##############################################################################
# Some additional settings for subdirectories ###
# ##############################################################################
add_subdirectory(./external_packages)
add_subdirectory(./external_packages/gtl)
add_subdirectory(./src)

if(unittests)
  add_subdirectory(./examples/unittests/)
endif(unittests)

if(USE_SMASH)
  target_compile_definitions(JetScape PRIVATE USE_SMASH)
endif(USE_SMASH)

if(USE_FREESTREAM)
  if(NOT EXISTS "${CMAKE_SOURCE_DIR}/external_packages/freestream-milne")
    message(
      FATAL_ERROR
        "Error: freestream-milne source has not been downloaded in external_packages by ./get_freestream-milne.sh"
    )
  endif()
  message("Building freestream-milne ...")
  if(${GSL_FOUND})
    add_subdirectory(./external_packages/freestream-milne)
  else()
    message(FATAL_ERROR "GSL are necessary for Freestreaming")
  endif()
  target_compile_definitions(JetScape PRIVATE USE_FREESTREAM)
endif(USE_FREESTREAM)

if(USE_IPGlasma)
  if(NOT EXISTS "${CMAKE_SOURCE_DIR}/external_packages/ipglasma")
    message(
      FATAL_ERROR
        "Error: IPGlasma source has not been downloaded in external_packages by ./get_ipglasma.sh"
    )
  endif()
  if(${GSL_FOUND})
    message("Building IPGlasma ...")
    add_subdirectory(./external_packages/ipglasma)
  else()
    message(FATAL_ERROR "GSL are necessary for ipglasma")
  endif()
  target_compile_definitions(JetScape PRIVATE USE_IPGlasma)
endif()

if(USE_MUSIC)
  if(NOT EXISTS "${CMAKE_SOURCE_DIR}/external_packages/music")
    message(
      FATAL_ERROR
        "Error: MUSIC source has not been downloaded in external_packages by ./get_music.sh"
    )
  endif()
  if(${GSL_FOUND})
    message("Building MUSIC ...")
    add_subdirectory(./external_packages/music)
  else()
    message(FATAL_ERROR "GSL are necessary for MUSIC")
  endif()
  target_compile_definitions(JetScape PRIVATE USE_MUSIC)
endif()

if(USE_ISS)
  if(EXISTS "${CMAKE_SOURCE_DIR}/external_packages/iSS")
    add_subdirectory(${CMAKE_SOURCE_DIR}/external_packages/iSS)
  else()
    message(
      FATAL_ERROR
        "Error: iSS source has not been downloaded in external_packages by ./get_iSS.sh"
    )
  endif()
  target_compile_definitions(JetScape PRIVATE iSpectraSampler)
endif(USE_ISS)

if(OPENCL_FOUND AND USE_CLVISC)
  add_subdirectory(${CMAKE_SOURCE_DIR}/external_packages/clvisc_wrapper)
endif(OPENCL_FOUND AND USE_CLVISC)

<<<<<<< HEAD
if(OPENMP_FOUND)
  target_compile_definitions(JetScape PRIVATE USE_OPENMP)
endif()

=======
>>>>>>> 07c3385d
# ##############################################################################
# Binary location     ###
# ##############################################################################
set(EXECUTABLE_OUTPUT_PATH ${PROJECT_BINARY_DIR})

# ##############################################################################
# Standalone Reader lib  ###
# ##############################################################################
file(GLOB LIBREADERSOURCES src/reader/*.cc)
set(LIBREADERSOURCES ${LIBREADERSOURCES})
set(LIBREADERSOURCES ${LIBREADERSOURCES} src/framework/JetScapeParticles.cc)
set(LIBREADERSOURCES ${LIBREADERSOURCES} src/framework/StringTokenizer.cc)
set(LIBREADERSOURCES ${LIBREADERSOURCES} src/framework/JetClass.cc)
set(LIBREADERSOURCES ${LIBREADERSOURCES} src/framework/JetScapeLogger.cc)
set(LIBREADERSOURCES ${LIBREADERSOURCES} src/framework/PartonShower.cc)

add_library(JetScapeReader SHARED ${LIBREADERSOURCES})
set_target_properties(JetScapeReader PROPERTIES LIBRARY_OUTPUT_DIRECTORY
                                                ${PROJECT_BINARY_DIR}/lib)
target_link_libraries(JetScapeReader JetScapeThird GTL ${PYTHIA8_LIBRARIES})

# ##############################################################################
# Executables         ###
# ##############################################################################

# Run Jetscape
add_executable(runJetscape ./examples/runJetscape.cc)
target_link_libraries(runJetscape JetScape)

# Read Jetscape output
add_executable(readerTest ./examples/readerTest.cc)
target_link_libraries(readerTest JetScape)

add_executable(FinalStateHadrons ./examples/FinalStateHadrons.cc)
target_link_libraries(FinalStateHadrons JetScape)

add_executable(FinalStatePartons ./examples/FinalStatePartons.cc)
target_link_libraries(FinalStatePartons JetScape)

# executables with additional dependencies
if(USE_IPGlasma)
  target_link_libraries(runJetscape ${GSL_LIBRARIES})
endif(USE_IPGlasma)
if(USE_MUSIC AND USE_ISS)
  target_link_libraries(runJetscape ${GSL_LIBRARIES})
endif(USE_MUSIC AND USE_ISS)

if(USE_MUSIC
   AND USE_ISS
   AND USE_SMASH)
  include_directories(${SMASH_INCLUDE_DIR})
  # "-lubsan -lasan")
  target_link_libraries(runJetscape ${SMASH_LIBRARIES} ${MPI_LIBRARIES}
                        ${GSL_LIBRARIES})
endif(
  USE_MUSIC
  AND USE_ISS
  AND USE_SMASH)

# if (${ROOT_FOUND}) add_executable(PythiaBrickTestRoot
# ./examples/custom_examples/PythiaBrickTestRoot.cc)
# target_link_libraries(PythiaBrickTestRoot JetScape) endif(${ROOT_FOUND})

# -----------------------------------------------------------
# copy essential files for MUSIC to build/
<<<<<<< HEAD
if(USE_IPGlasma)
  if(EXISTS "${CMAKE_SOURCE_DIR}/external_packages/ipglasma/")
    file(COPY ${CMAKE_SOURCE_DIR}/external_packages/ipglasma/input
         DESTINATION ${CMAKE_BINARY_DIR}/)
    file(RENAME ${CMAKE_BINARY_DIR}/input ${CMAKE_BINARY_DIR}/ipglasma.input)
=======
file(COPY ./external_packages/trento/nucleusConfigs
     DESTINATION ${CMAKE_BINARY_DIR}/)
if(USE_IPGlasma)
  if(EXISTS "${CMAKE_SOURCE_DIR}/external_packages/ipglasma/")
    file(COPY ${CMAKE_SOURCE_DIR}/examples/test_ipglasma_files/ipglasma.input
         DESTINATION ${CMAKE_BINARY_DIR}/)
>>>>>>> 07c3385d
    file(
      COPY ${CMAKE_SOURCE_DIR}/external_packages/ipglasma/qs2Adj_vs_Tp_vs_Y_200.in
      DESTINATION ${CMAKE_BINARY_DIR}/)
  else()
    message(FATAL_ERROR "Error: Cannot find files for IPGlasma.")
  endif()
endif()
if(USE_FREESTREAM)
  if(EXISTS "${CMAKE_SOURCE_DIR}/examples/test_freestream_files/")
    file(COPY ./examples/test_freestream_files/freestream_input
         DESTINATION ${CMAKE_BINARY_DIR})
  else()
    message(FATAL_ERROR "Error: Cannot find files for freestream-milne.")
  endif()
endif(USE_FREESTREAM)
if(USE_MUSIC)
  if(EXISTS "${CMAKE_SOURCE_DIR}/external_packages/music/EOS/")
    file(MAKE_DIRECTORY ${CMAKE_BINARY_DIR}/EOS)
    file(COPY ${CMAKE_SOURCE_DIR}/external_packages/music/EOS/
         DESTINATION ${CMAKE_BINARY_DIR}/EOS)
    file(COPY ${CMAKE_SOURCE_DIR}/examples/test_music_files/music_input
         DESTINATION ${CMAKE_BINARY_DIR})
  else()
    message(FATAL_ERROR "Error: Cannot find files for MUSIC.")
  endif()
endif()

# copy essential files for iSS to build/
if(USE_ISS)
  if(EXISTS "${CMAKE_SOURCE_DIR}/external_packages/iSS/iSS_tables")
    file(COPY ${CMAKE_SOURCE_DIR}/external_packages/iSS/iSS_tables
         DESTINATION ${CMAKE_BINARY_DIR}/)
    file(COPY ${CMAKE_SOURCE_DIR}/external_packages/iSS/iSS_parameters.dat
         DESTINATION ${CMAKE_BINARY_DIR}/)
  else()
    message(
      FATAL_ERROR
        "Error: iSS tables have not been downloaded in external_packages by ./get_iSS.sh"
    )
  endif()
endif(USE_ISS)

# copy essential files for LBT to build/
if(EXISTS "${CMAKE_SOURCE_DIR}/external_packages/LBT-tables")
  execute_process(
    COMMAND
      ${CMAKE_COMMAND} -E create_symlink
      ${CMAKE_SOURCE_DIR}/external_packages/LBT-tables
      ${CMAKE_BINARY_DIR}/LBT-tables)
else()
  message(
    "Warning: LBT-tables have not been downloaded in external_packages by ./get_lbtTab.sh; LBT-brickTest will NOT run properly."
  )
endif()<|MERGE_RESOLUTION|>--- conflicted
+++ resolved
@@ -62,15 +62,6 @@
   endif(USE_CLVISC)
 endif(OPENCL_FOUND)
 
-<<<<<<< HEAD
-# IPGlasma. Turn on with 'cmake -DUSE_IPGlasma=ON'.
-option(USE_IPGlasma "Build with IPGlasma " OFF)
-if(USE_IPGlasma)
-  message("Includes for IPGlasma ...")
-  include_directories(./external_packages/ipglasma
-                      ./external_packages/ipglasma/src)
-endif(USE_IPGlasma)
-=======
 # IPGlasma. Turn on with 'cmake -DUSE_IPGLASMA=ON'.
 option(USE_IPGLASMA "Build with IP-Glasma" OFF)
 if(USE_IPGLASMA)
@@ -78,16 +69,11 @@
   include_directories(./external_packages/ipglasma
                       ./external_packages/ipglasma/src)
 endif(USE_IPGLASMA)
->>>>>>> 07c3385d
 
 # MUSIC. Turn on with 'cmake -DUSE_MUSIC=ON'.
 option(USE_MUSIC "Build tests for MUSIC" OFF)
 if(USE_MUSIC)
-<<<<<<< HEAD
-  message("Includes for music ...")
-=======
   message("Includes for MUSIC ...")
->>>>>>> 07c3385d
   include_directories(./external_packages/music ./external_packages/music/src)
 endif(USE_MUSIC)
 
@@ -99,11 +85,7 @@
 endif(USE_ISS)
 
 # SMASH afterburner. Turn on with 'cmake -DUSE_MUSIC=ON -DUSE_ISS=ON
-<<<<<<< HEAD
-# -Dsmash=ON'.
-=======
 # -DSMASH=ON'.
->>>>>>> 07c3385d
 option(USE_SMASH "Build tests for SMASH" OFF)
 if(USE_SMASH)
   message("SMASH includes and library ...")
@@ -112,7 +94,6 @@
     include_directories(${SMASH_INCLUDE_DIR})
   endif(${SMASH_FOUND})
 endif(USE_SMASH)
-<<<<<<< HEAD
 
 # Compile with OpenMP support
 if(APPLE)
@@ -127,20 +108,14 @@
   set(CMAKE_EXE_LINKER_FLAGS
       "${CMAKE_EXE_LINKER_FLAGS} ${OpenMP_EXE_LINKER_FLAGS}")
 endif()
-=======
->>>>>>> 07c3385d
 
 # ##############################################################################
 # Compiler & Linker Flags ###
 # ##############################################################################
 message("Compiler and Linker flags ...")
-<<<<<<< HEAD
-set(CMAKE_CXX_FLAGS "${CMAKE_CXX_FLAGS} -fPIC -pipe -Wall -std=c++17")
-=======
 set(CMAKE_CXX_STANDARD 17)
 set(CMAKE_CXX_STANDARD_REQUIRED ON)
 set(CMAKE_CXX_FLAGS "${CMAKE_CXX_FLAGS} -fPIC -pipe -Wall")
->>>>>>> 07c3385d
 # can turn off some warnings
 set(CMAKE_CXX_FLAGS "${CMAKE_CXX_FLAGS} -Wno-reorder -Wno-unused-variable ")
 # Then set the build type specific options. These will be automatically
@@ -374,7 +349,6 @@
 include_directories(./external_packages/)
 include_directories(./external_packages/gtl/include)
 include_directories(./external_packages/hydro_from_external_file)
-<<<<<<< HEAD
 include_directories(./external_packages/Random123)
 include_directories(./examples/)
 if(APPLE)
@@ -382,9 +356,6 @@
   # /usr/local/opt/libomp/include
   include_directories($ENV{OpenMP_INCLUDE_DIRS})
 endif()
-=======
-include_directories(./examples/)
->>>>>>> 07c3385d
 if("${ROOT_FOUND}")
   include_directories(./src/root)
   # add_subdirectory(./src/root)
@@ -471,13 +442,10 @@
   add_subdirectory(${CMAKE_SOURCE_DIR}/external_packages/clvisc_wrapper)
 endif(OPENCL_FOUND AND USE_CLVISC)
 
-<<<<<<< HEAD
 if(OPENMP_FOUND)
   target_compile_definitions(JetScape PRIVATE USE_OPENMP)
 endif()
 
-=======
->>>>>>> 07c3385d
 # ##############################################################################
 # Binary location     ###
 # ##############################################################################
@@ -543,20 +511,12 @@
 
 # -----------------------------------------------------------
 # copy essential files for MUSIC to build/
-<<<<<<< HEAD
-if(USE_IPGlasma)
-  if(EXISTS "${CMAKE_SOURCE_DIR}/external_packages/ipglasma/")
-    file(COPY ${CMAKE_SOURCE_DIR}/external_packages/ipglasma/input
-         DESTINATION ${CMAKE_BINARY_DIR}/)
-    file(RENAME ${CMAKE_BINARY_DIR}/input ${CMAKE_BINARY_DIR}/ipglasma.input)
-=======
 file(COPY ./external_packages/trento/nucleusConfigs
      DESTINATION ${CMAKE_BINARY_DIR}/)
 if(USE_IPGlasma)
   if(EXISTS "${CMAKE_SOURCE_DIR}/external_packages/ipglasma/")
     file(COPY ${CMAKE_SOURCE_DIR}/examples/test_ipglasma_files/ipglasma.input
          DESTINATION ${CMAKE_BINARY_DIR}/)
->>>>>>> 07c3385d
     file(
       COPY ${CMAKE_SOURCE_DIR}/external_packages/ipglasma/qs2Adj_vs_Tp_vs_Y_200.in
       DESTINATION ${CMAKE_BINARY_DIR}/)
